/*
Copyright 2018 BlackRock, Inc.

Licensed under the Apache License, Version 2.0 (the "License");
you may not use this file except in compliance with the License.
You may obtain a copy of the License at

	http://www.apache.org/licenses/LICENSE-2.0

Unless required by applicable law or agreed to in writing, software
distributed under the License is distributed on an "AS IS" BASIS,
WITHOUT WARRANTIES OR CONDITIONS OF ANY KIND, either express or implied.
See the License for the specific language governing permissions and
limitations under the License.
*/

package common

import (
	"github.com/pkg/errors"
)

// Defaults
const (
	// StandardTimeFormat is time format reference for golang
	StandardTimeFormat = "2006-01-02 15:04:05"
	// StandardYYYYMMDDFormat formats date in yyyy-mm-dd format
	StandardYYYYMMDDFormat = "2006-01-02"
	// DefaultControllerNamespace is the default namespace where the sensor and gateways controllers are installed
	DefaultControllerNamespace = "argo-events"
)

// Environment variables
const (
	// EnvVarKubeConfig is the path to the Kubernetes configuration
	EnvVarKubeConfig = "KUBE_CONFIG"
	// EnvVarDebugLog is the env var to turn on the debug mode for logging
	EnvVarDebugLog = "DEBUG_LOG"
)

// Controller environment variables
const (
	// EnvVarControllerConfigMap contains name of the configmap to retrieve controller configuration from
	EnvVarControllerConfigMap = "CONTROLLER_CONFIG_MAP"
	// EnvVarControllerInstanceID is used to get controller instance id
	EnvVarControllerInstanceID = "CONTROLLER_INSTANCE_ID"
	// EnvVarResourceName refers env var for name of the resource
	EnvVarResourceName = "NAME"
	// EnvVarNamespace refers to a K8s namespace
	EnvVarNamespace = "NAMESPACE"
<<<<<<< HEAD
	// EnvVarClientImage refers to the env var for gateway client image
	EnvVarClientImage = "GATEWAY_CLIENT_IMAGE"
	// EnvVarImageRegistry refers to the default image registry of gateway images
	EnvVarImageRegistry = "GATEWAY_IMAGE_REGISTRY"
	// EnvVarImageVersion refers to the version of the gateway images
	EnvVarImageVersion = "GATEWAY_IMAGE_VERSION"
=======
	// EnvVarSensorImage refers to the default sensor image
	EnvVarSensorImage = "SENSOR_IMAGE"
>>>>>>> ce9ae25a
)

// Controller labels
const (
	// LabelGatewayName is the label for the K8s resource name
	LabelResourceName = "resource-name"
)

const (
	// GatewayControllerConfigMapKey is the key in the configmap to retrieve controller configuration from.
	// Content encoding is expected to be YAML.
	ControllerConfigMapKey = "config"
)

// Sensor constants
const (
	// SensorName refers env var for name of sensor
	SensorName = "SENSOR_NAME"
	// SensorNamespace is used to get namespace where sensors are deployed
	SensorNamespace = "SENSOR_NAMESPACE"
	// LabelSensorName is label for sensor name
	LabelSensorName = "sensor-name"
	// Port for the sensor server to listen events on
	SensorServerPort = 9300
)

// Gateway constants
const (
	// LabelEventSourceName is the label for a event source in gateway
	LabelEventSourceName    = "event-source-name"
	EnvVarGatewayServerPort = "GATEWAY_SERVER_PORT"
	// ProcessorPort is the default port for the gateway event processor server to run on.
	GatewayProcessorPort = "9300"
)

const (
	// EnvVarEventSource refers to event source name
	EnvVarEventSource = "EVENT_SOURCE"
	// AnnotationResourceSpecHash is the annotation of a K8s resource spec hash
	AnnotationResourceSpecHash = "resource-spec-hash"
)

var (
	ErrNilEventSource = errors.New("event source can't be nil")
)

// Miscellaneous Labels
const (
	// LabelEventSource is label for event name
	LabelEventSource = "event-source"
	// LabelOwnerName is the label for resource owner name
	LabelOwnerName = "owner-name"
	// LabelObjectName is the label for object name
	LabelObjectName = "object-name"
	//LabelGatewayName is the label for gateway name
	LabelGatewayName = "gateway-name"
)

// various supported media types
const (
	MediaTypeJSON string = "application/json"
	MediaTypeYAML string = "application/yaml"
)<|MERGE_RESOLUTION|>--- conflicted
+++ resolved
@@ -48,17 +48,14 @@
 	EnvVarResourceName = "NAME"
 	// EnvVarNamespace refers to a K8s namespace
 	EnvVarNamespace = "NAMESPACE"
-<<<<<<< HEAD
 	// EnvVarClientImage refers to the env var for gateway client image
 	EnvVarClientImage = "GATEWAY_CLIENT_IMAGE"
 	// EnvVarImageRegistry refers to the default image registry of gateway images
 	EnvVarImageRegistry = "GATEWAY_IMAGE_REGISTRY"
 	// EnvVarImageVersion refers to the version of the gateway images
 	EnvVarImageVersion = "GATEWAY_IMAGE_VERSION"
-=======
 	// EnvVarSensorImage refers to the default sensor image
 	EnvVarSensorImage = "SENSOR_IMAGE"
->>>>>>> ce9ae25a
 )
 
 // Controller labels
