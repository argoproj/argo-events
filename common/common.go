/*
Copyright 2018 BlackRock, Inc.

Licensed under the Apache License, Version 2.0 (the "License");
you may not use this file except in compliance with the License.
You may obtain a copy of the License at

	http://www.apache.org/licenses/LICENSE-2.0

Unless required by applicable law or agreed to in writing, software
distributed under the License is distributed on an "AS IS" BASIS,
WITHOUT WARRANTIES OR CONDITIONS OF ANY KIND, either express or implied.
See the License for the specific language governing permissions and
limitations under the License.
*/

package common

import (
	"github.com/argoproj/argo-events/pkg/apis/gateway"
	"github.com/argoproj/argo-events/pkg/apis/sensor"
)

const (
	// EnvVarKubeConfig is the path to the Kubernetes configuration
	EnvVarKubeConfig = "KUBE_CONFIG"

	// SuccessResponse for http request
	SuccessResponse = "Success"
	// ErrorResponse for http request
	ErrorResponse = "Error"

	// StandardTimeFormat is time format reference for golang
	StandardTimeFormat = "2006-01-02 15:04:05"

	// StandardYYYYMMDDFormat formats date in yyyy-mm-dd format
	StandardYYYYMMDDFormat = "2006-01-02"

	// DefaultControllerNamespace is the default namespace where the sensor and gateways controllers are installed
	DefaultControllerNamespace = "argo-events"
)

// SENSOR CONTROLLER CONSTANTS
const (
	// DefaultSensorControllerDeploymentName is the default deployment name of the sensor-controller
	DefaultSensorControllerDeploymentName = "sensor-controller"

	// SensorControllerConfigMapKey is the key in the configmap to retrieve sensor configuration from.
	// Content encoding is expected to be YAML.
	SensorControllerConfigMapKey = "config"

	//LabelKeySensorControllerInstanceID is the label which allows to separate application among multiple running sensor controllers.
	LabelKeySensorControllerInstanceID = sensor.FullName + "/sensor-controller-instanceid"

	// LabelSensorKeyPhase is a label applied to sensors to indicate the current phase of the sensor (for filtering purposes)
	LabelSensorKeyPhase = sensor.FullName + "/phase"

	// LabelSensorKeyComplete is the label to mark sensors as complete
	LabelSensorKeyComplete = sensor.FullName + "/complete"

	// EnvVarSensorControllerConfigMap is the name of the configmap to use for the sensor-controller
	EnvVarSensorControllerConfigMap = "SENSOR_CONFIG_MAP"

	// AnnotationSensorResourceSpecHashName is the annotation of a sensor resource spec hash
	AnnotationSensorResourceSpecHashName = sensor.FullName + "/resource-spec-hash"
)

// SENSOR CONSTANTS
const (
	// SensorServiceEndpoint is the endpoint to dispatch the event to
	SensorServiceEndpoint = "/"

	// SensorName refers env var for name of sensor
	SensorName = "SENSOR_NAME"

	// SensorNamespace is used to get namespace where sensors are deployed
	SensorNamespace = "SENSOR_NAMESPACE"

	// LabelSensorName is label for sensor name
	LabelSensorName = "sensor-name"

	// LabelOperation is a label for an operation in framework
	LabelOperation = "operation"

	// LabelEventSource is label for event name
	LabelEventSource = "event-name"

	// EnvVarSensorControllerInstanceID is used to get sensor controller instance id
	EnvVarSensorControllerInstanceID = "SENSOR_CONTROLLER_INSTANCE_ID"
)

// GATEWAY CONSTANTS
const (
	// DefaultGatewayControllerDeploymentName is the default deployment name of the gateway-controller-controller
	DefaultGatewayControllerDeploymentName = "gateway-controller"

	// EnvVarGatewayControllerConfigMap contains name of the configmap to retrieve gateway-controller configuration from
	EnvVarGatewayControllerConfigMap = "GATEWAY_CONTROLLER_CONFIG_MAP"

	// EnvVarGatewayControllerInstanceID is used to get gateway controller instance id
	EnvVarGatewayControllerInstanceID = "GATEWAY_CONTROLLER_INSTANCE_ID"

	// EnvVarGatewayControllerName is used to get name of gateway controller
	EnvVarGatewayControllerName = "GATEWAY_CONTROLLER_NAME"

	// GatewayControllerConfigMapKey is the key in the configmap to retrieve gateway-controller configuration from.
	// Content encoding is expected to be YAML.
	GatewayControllerConfigMapKey = "config"

	// EnvVarGatewayName refers env var for name of gateway
	EnvVarGatewayName = "GATEWAY_NAME"

	// EnvVarGatewayNamespace is namespace where gateway controller is deployed
	EnvVarGatewayNamespace = "GATEWAY_NAMESPACE"

	//LabelKeyGatewayControllerInstanceID is the label which allows to separate application among multiple running gateway-controller controllers.
	LabelKeyGatewayControllerInstanceID = gateway.FullName + "/gateway-controller-instanceid"

	// LabelGatewayKeyPhase is a label applied to gateways to indicate the current phase of the gateway-controller (for filtering purposes)
	LabelGatewayKeyPhase = gateway.FullName + "/phase"

	// LabelGatewayName is the label for gateway name
	LabelGatewayName = "gateway-name"

	// LabelGatewayEventSourceName is the label for a event source in gateway
	LabelGatewayEventSourceName = "config-name"

	// LabelGatewayEventSourceID is the label for gateway configuration ID
	LabelGatewayEventSourceID = "event-source-id"

<<<<<<< HEAD
	// AnnotationGatewayResourceSpecHashName is the annotation of a gateway resource spec hash
	AnnotationGatewayResourceSpecHashName = gateway.FullName + "/resource-spec-hash"

	// Server Connection Timeout, 5 seconds
=======
	// Server Connection Timeout, 10 seconds
>>>>>>> e362cbc0
	ServerConnTimeout = 10
)

// Gateway client constants
const (
	// EnvVarGatewayEventSourceConfigMap is used to get map containing event sources to run in a gateway
	EnvVarGatewayEventSourceConfigMap = "GATEWAY_EVENT_SOURCE_CONFIG_MAP"
)

// Gateway server constants
const (
	EnvVarGatewayServerPort = "GATEWAY_SERVER_PORT"
)

// CloudEvents constants
const (
	// CloudEventsVersion is the version of the CloudEvents spec targeted+
	// by this library.
	CloudEventsVersion = "0.1"
)<|MERGE_RESOLUTION|>--- conflicted
+++ resolved
@@ -128,14 +128,10 @@
 	// LabelGatewayEventSourceID is the label for gateway configuration ID
 	LabelGatewayEventSourceID = "event-source-id"
 
-<<<<<<< HEAD
 	// AnnotationGatewayResourceSpecHashName is the annotation of a gateway resource spec hash
 	AnnotationGatewayResourceSpecHashName = gateway.FullName + "/resource-spec-hash"
 
-	// Server Connection Timeout, 5 seconds
-=======
 	// Server Connection Timeout, 10 seconds
->>>>>>> e362cbc0
 	ServerConnTimeout = 10
 )
 
