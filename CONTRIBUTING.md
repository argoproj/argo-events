--- conflicted
+++ resolved
@@ -48,25 +48,8 @@
 Follow [README](README.md#install) to install components.
 
 ## Changing Types
-If you're making a change to the `pkg/apis`  package, please ensure you re-run the K8 code-generator scripts found in the `/hack` folder.
+If you're making a change to the `pkg/apis`  package, please ensure you re-run:
 
-* Ensure you have the `generate-groups.sh` script at the path: `vendor/k8s.io/code-generator/`.
-* Install `gen-crd-api-reference-docs`
-
-```
-<<<<<<< HEAD
-GO111MODULE=on go get github.com/ahmetb/gen-crd-api-reference-docs
-GO111MODULE=on go get github.com/gogo/protobuf/protoc-gen-gogo
-=======
-go get github.com/ahmetb/gen-crd-api-reference-docs
-cd $GOPATH/src/github.com/ahmetb/gen-crd-api-reference-docs
-go build
->>>>>>> feed8019
-```
-
-* [install pandoc](https://pandoc.org/installing.html)
-
-* Regenerate the code and documentation
 
 ```
 make codegen
