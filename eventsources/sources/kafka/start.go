--- conflicted
+++ resolved
@@ -99,18 +99,6 @@
 		config.Consumer.Group.Rebalance.Strategy = sarama.BalanceStrategyRange
 	}
 
-<<<<<<< HEAD
-	if kafkaEventSource.TLS != nil {
-		tlsConfig, err := common.GetTLSConfig(kafkaEventSource.TLS)
-		if err != nil {
-			return errors.Wrap(err, "failed to get the tls configuration")
-		}
-		config.Net.TLS.Config = tlsConfig
-		config.Net.TLS.Enable = true
-	}
-
-=======
->>>>>>> ff7f664e
 	consumer := Consumer{
 		ready:            make(chan bool),
 		dispatch:         dispatch,
@@ -170,24 +158,9 @@
 	if err := sources.Connect(common.GetConnectionBackoff(kafkaEventSource.ConnectionBackoff), func() error {
 		var err error
 
-<<<<<<< HEAD
-		if kafkaEventSource.TLS != nil {
-			tlsConfig, err := common.GetTLSConfig(kafkaEventSource.TLS)
-			if err != nil {
-				return errors.Wrap(err, "failed to get the tls configuration")
-			}
-			config.Net.TLS.Config = tlsConfig
-			config.Net.TLS.Enable = true
-		} else {
-			consumer, err = sarama.NewConsumer([]string{kafkaEventSource.URL}, nil)
-			if err != nil {
-				return err
-			}
-=======
 		config, err := getSaramaConfig(kafkaEventSource, log)
 		if err != nil {
 			return err
->>>>>>> ff7f664e
 		}
 
 		consumer, err = sarama.NewConsumer([]string{kafkaEventSource.URL}, config)
@@ -279,7 +252,7 @@
 	}
 
 	if kafkaEventSource.TLS != nil {
-		tlsConfig, err := common.GetTLSConfig(kafkaEventSource.TLS.CACertPath, kafkaEventSource.TLS.ClientCertPath, kafkaEventSource.TLS.ClientKeyPath)
+		tlsConfig, err := common.GetTLSConfig(kafkaEventSource.TLS)
 		if err != nil {
 			return nil, errors.Wrap(err, "failed to get the tls configuration")
 		}
