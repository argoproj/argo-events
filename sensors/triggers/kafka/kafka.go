/*
Copyright 2020 BlackRock, Inc.

Licensed under the Apache License, Version 2.0 (the "License");
you may not use this file except in compliance with the License.
You may obtain a copy of the License at

	http://www.apache.org/licenses/LICENSE-2.0

Unless required by applicable law or agreed to in writing, software
distributed under the License is distributed on an "AS IS" BASIS,
WITHOUT WARRANTIES OR CONDITIONS OF ANY KIND, either express or implied.
See the License for the specific language governing permissions and
limitations under the License.
*/
package kafka

import (
	"context"
	"encoding/binary"
	"encoding/json"
	"fmt"
	"strings"
	"time"

	"github.com/hamba/avro"
	"github.com/riferrei/srclient"

	"github.com/Shopify/sarama"
	"go.uber.org/zap"

	"github.com/argoproj/argo-events/common"
	"github.com/argoproj/argo-events/common/logging"
	apicommon "github.com/argoproj/argo-events/pkg/apis/common"
	"github.com/argoproj/argo-events/pkg/apis/sensor/v1alpha1"
	"github.com/argoproj/argo-events/sensors/triggers"
)

// KafkaTrigger describes the trigger to place messages on Kafka topic using a producer
type KafkaTrigger struct {
	// Sensor object
	Sensor *v1alpha1.Sensor
	// Trigger reference
	Trigger *v1alpha1.Trigger
	// Kafka async producer
	Producer sarama.AsyncProducer
	// Logger to log stuff
	Logger *zap.SugaredLogger
}

// NewKafkaTrigger returns a new kafka trigger context.
func NewKafkaTrigger(sensor *v1alpha1.Sensor, trigger *v1alpha1.Trigger, kafkaProducers map[string]sarama.AsyncProducer, logger *zap.SugaredLogger) (*KafkaTrigger, error) {
	kafkatrigger := trigger.Template.Kafka
	triggerLogger := logger.With(logging.LabelTriggerType, apicommon.KafkaTrigger)

	producer, ok := kafkaProducers[trigger.Template.Name]
	if !ok {
		var err error
		config := sarama.NewConfig()

		if kafkatrigger.Version == "" {
			config.Version = sarama.V1_0_0_0
		} else {
			version, err := sarama.ParseKafkaVersion(kafkatrigger.Version)
			if err != nil {
				return nil, fmt.Errorf("failed to parse Kafka version, %w", err)
			}
			config.Version = version
		}

		if kafkatrigger.SASL != nil {
			config.Net.SASL.Enable = true
			config.Net.SASL.Mechanism = sarama.SASLMechanism(kafkatrigger.SASL.GetMechanism())
			if config.Net.SASL.Mechanism == "SCRAM-SHA-512" {
				config.Net.SASL.SCRAMClientGeneratorFunc = func() sarama.SCRAMClient { return &common.XDGSCRAMClient{HashGeneratorFcn: common.SHA512New} }
			} else if config.Net.SASL.Mechanism == "SCRAM-SHA-256" {
				config.Net.SASL.SCRAMClientGeneratorFunc = func() sarama.SCRAMClient { return &common.XDGSCRAMClient{HashGeneratorFcn: common.SHA256New} }
			}

			user, err := common.GetSecretFromVolume(kafkatrigger.SASL.UserSecret)
			if err != nil {
				return nil, fmt.Errorf("Error getting user value from secret, %w", err)
			}
			config.Net.SASL.User = user

			password, err := common.GetSecretFromVolume(kafkatrigger.SASL.PasswordSecret)
			if err != nil {
				return nil, fmt.Errorf("Error getting password value from secret, %w", err)
			}
			config.Net.SASL.Password = password
		}

		if kafkatrigger.TLS != nil {
			tlsConfig, err := common.GetTLSConfig(kafkatrigger.TLS)
			if err != nil {
				return nil, fmt.Errorf("failed to get the tls configuration, %w", err)
			}
			tlsConfig.InsecureSkipVerify = true
			config.Net.TLS.Config = tlsConfig
			config.Net.TLS.Enable = true
		}

		if kafkatrigger.Compress {
			config.Producer.Compression = sarama.CompressionSnappy
		}

		ff := 500
		if kafkatrigger.FlushFrequency != 0 {
			ff = int(kafkatrigger.FlushFrequency)
		}
		config.Producer.Flush.Frequency = time.Duration(ff)

		ra := sarama.WaitForAll
		if kafkatrigger.RequiredAcks != 0 {
			ra = sarama.RequiredAcks(kafkatrigger.RequiredAcks)
		}
		config.Producer.RequiredAcks = ra

		urls := strings.Split(kafkatrigger.URL, ",")
		producer, err = sarama.NewAsyncProducer(urls, config)
		if err != nil {
			return nil, err
		}

		// must read from the Errors() channel or the async producer will deadlock.
		go func() {
			for err := range producer.Errors() {
				triggerLogger.Errorf("Error happened in kafka producer", err)
			}
		}()

		kafkaProducers[trigger.Template.Name] = producer
	}

	return &KafkaTrigger{
		Sensor:   sensor,
		Trigger:  trigger,
		Producer: producer,
		Logger:   triggerLogger,
	}, nil
}

// GetTriggerType returns the type of the trigger
func (t *KafkaTrigger) GetTriggerType() apicommon.TriggerType {
	return apicommon.KafkaTrigger
}

// FetchResource fetches the trigger. As the Kafka trigger is simply a Kafka producer, there
// is no need to fetch any resource from external source
func (t *KafkaTrigger) FetchResource(ctx context.Context) (interface{}, error) {
	return t.Trigger.Template.Kafka, nil
}

// ApplyResourceParameters applies parameters to the trigger resource
func (t *KafkaTrigger) ApplyResourceParameters(events map[string]*v1alpha1.Event, resource interface{}) (interface{}, error) {
	fetchedResource, ok := resource.(*v1alpha1.KafkaTrigger)
	if !ok {
		return nil, fmt.Errorf("failed to interpret the fetched trigger resource")
	}

	resourceBytes, err := json.Marshal(fetchedResource)
	if err != nil {
		return nil, fmt.Errorf("failed to marshal the kafka trigger resource, %w", err)
	}
	parameters := fetchedResource.Parameters
	if parameters != nil {
		updatedResourceBytes, err := triggers.ApplyParams(resourceBytes, parameters, events)
		if err != nil {
			return nil, err
		}
		var ht *v1alpha1.KafkaTrigger
		if err := json.Unmarshal(updatedResourceBytes, &ht); err != nil {
			return nil, fmt.Errorf("failed to unmarshal the updated kafka trigger resource after applying resource parameters. %w", err)
		}
		return ht, nil
	}
	return resource, nil
}

// Execute executes the trigger
func (t *KafkaTrigger) Execute(ctx context.Context, events map[string]*v1alpha1.Event, resource interface{}) (interface{}, error) {
	trigger, ok := resource.(*v1alpha1.KafkaTrigger)
	if !ok {
		return nil, fmt.Errorf("failed to interpret the trigger resource")
	}

	if trigger.Payload == nil {
		return nil, fmt.Errorf("payload parameters are not specified")
	}

	payload, err := triggers.ConstructPayload(events, trigger.Payload)
	if err != nil {
		return nil, err
	}

<<<<<<< HEAD
	var recordValue []byte

	// Producer with avro schema
	if trigger.SchemaRegistry != nil {
		schema, err := getSchemaFromRegistry(trigger.SchemaRegistry)
		if err != nil {
			return nil, err
		}

		recordValue, err = avroParser(schema.Schema(), schema.ID(), payload)
		if err != nil {
			return nil, err
		}
	}

	pk := trigger.PartitioningKey
	if pk == "" {
		pk = trigger.URL
	}

	t.Producer.Input() <- &sarama.ProducerMessage{
		Topic:     trigger.Topic,
		Key:       sarama.StringEncoder(pk),
		Value:     sarama.ByteEncoder(recordValue),
		Partition: trigger.Partition,
=======
	msg := &sarama.ProducerMessage{
		Topic:     trigger.Topic,
		Value:     sarama.ByteEncoder(payload),
>>>>>>> 93baf1e4
		Timestamp: time.Now().UTC(),
	}

	if trigger.PartitioningKey != nil {
		msg.Key = sarama.StringEncoder(*trigger.PartitioningKey)
	}

	t.Producer.Input() <- msg

	t.Logger.Infow("successfully produced a message", zap.Any("topic", trigger.Topic))

	return nil, nil
}

// ApplyPolicy applies policy on the trigger
func (t *KafkaTrigger) ApplyPolicy(ctx context.Context, resource interface{}) error {
	return nil
}

// getSchemaFromRegistry returns a schema from registry
func getSchemaFromRegistry(sr *apicommon.SchemaRegistryConfig) (*srclient.Schema, error) {
	schemaRegistryClient := srclient.CreateSchemaRegistryClient(sr.URL)
	user, _ := common.GetSecretFromVolume(sr.UserSecret)
	password, _ := common.GetSecretFromVolume(sr.PasswordSecret)
	if user != "" && password != "" {
		schemaRegistryClient.SetCredentials(user, password)
	}
	schema, err := schemaRegistryClient.GetSchema(int(sr.SchemaId))
	if err != nil {
		return nil, fmt.Errorf("error getting the schema with id '%d' %s", sr.SchemaId, err)
	}
	return schema, nil
}

func avroParser(schema string, schemaID int, payload []byte) ([]byte, error) {
	var recordValue []byte
	var payloadNative map[string]interface{}

	schemaAvro, err := avro.Parse(schema)
	if err != nil {
		return nil, err
	}

	err = json.Unmarshal(payload, &payloadNative)
	if err != nil {
		return nil, err
	}
	avroNative, err := avro.Marshal(schemaAvro, payloadNative)
	if err != nil {
		return nil, err
	}

	schemaIDBytes := make([]byte, 4)
	binary.BigEndian.PutUint32(schemaIDBytes, uint32(schemaID))
	recordValue = append(recordValue, byte(0))
	recordValue = append(recordValue, schemaIDBytes...)
	recordValue = append(recordValue, avroNative...)

	return recordValue, nil
}<|MERGE_RESOLUTION|>--- conflicted
+++ resolved
@@ -193,9 +193,6 @@
 		return nil, err
 	}
 
-<<<<<<< HEAD
-	var recordValue []byte
-
 	// Producer with avro schema
 	if trigger.SchemaRegistry != nil {
 		schema, err := getSchemaFromRegistry(trigger.SchemaRegistry)
@@ -203,27 +200,15 @@
 			return nil, err
 		}
 
-		recordValue, err = avroParser(schema.Schema(), schema.ID(), payload)
-		if err != nil {
-			return nil, err
-		}
-	}
-
-	pk := trigger.PartitioningKey
-	if pk == "" {
-		pk = trigger.URL
-	}
-
-	t.Producer.Input() <- &sarama.ProducerMessage{
-		Topic:     trigger.Topic,
-		Key:       sarama.StringEncoder(pk),
-		Value:     sarama.ByteEncoder(recordValue),
-		Partition: trigger.Partition,
-=======
+		payload, err = avroParser(schema.Schema(), schema.ID(), payload)
+		if err != nil {
+			return nil, err
+		}
+	}
+
 	msg := &sarama.ProducerMessage{
 		Topic:     trigger.Topic,
 		Value:     sarama.ByteEncoder(payload),
->>>>>>> 93baf1e4
 		Timestamp: time.Now().UTC(),
 	}
 
