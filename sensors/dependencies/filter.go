/*
Copyright 2018 BlackRock, Inc.

Licensed under the Apache License, Version 2.0 (the "License");
you may not use this file except in compliance with the License.
You may obtain a copy of the License at

	http://www.apache.org/licenses/LICENSE-2.0

Unless required by applicable law or agreed to in writing, software
distributed under the License is distributed on an "AS IS" BASIS,
WITHOUT WARRANTIES OR CONDITIONS OF ANY KIND, either express or implied.
See the License for the specific language governing permissions and
limitations under the License.
*/

package dependencies

import (
	"bytes"
	"errors"
	"fmt"
	"regexp"
	"strconv"
	"strings"
	"text/template"
	"time"

	"github.com/Knetic/govaluate"
	"github.com/Masterminds/sprig/v3"
	"github.com/argoproj/argo-events/common"
	"github.com/argoproj/argo-events/pkg/apis/sensor/v1alpha1"
	"github.com/argoproj/pkg/json"
	"github.com/tidwall/gjson"
	lua "github.com/yuin/gopher-lua"
)

const (
	errMsgListSeparator = " / "
	errMsgTemplate      = "%s filter error (%s)"
	multiErrMsgTemplate = "%s filter errors [%s]"
)

// Filter filters the event with dependency's defined filters
func Filter(event *v1alpha1.Event, filter *v1alpha1.EventDependencyFilter, filtersLogicalOperator v1alpha1.LogicalOperator) (bool, error) {
	if filter == nil {
		return true, nil
	}

	ok, err := filterEvent(filter, filtersLogicalOperator, event)
	if err != nil {
		return false, err
	}

	return ok, nil
}

// filterEvent applies the filters to an Event
func filterEvent(filter *v1alpha1.EventDependencyFilter, operator v1alpha1.LogicalOperator, event *v1alpha1.Event) (bool, error) {
	var errMessages []string
	if operator == v1alpha1.OrLogicalOperator {
		errMessages = make([]string, 0)
	}
	scriptFilter, err := filterScript(filter.Script, event)
	if err != nil {
		return false, err
	}

<<<<<<< HEAD
	return timeFilter && ctxFilter && dataFilter && exprFilter && scriptFilter, nil
}

// filterTime checks the eventTime falls into time range specified by the timeFilter.
// Start is inclusive, and Stop is exclusive.
//
// if Start < Stop: eventTime must be in [Start, Stop)
//
//   0:00        Start       Stop        0:00
//   ├───────────●───────────○───────────┤
//               └─── OK ────┘
//
// if Stop < Start: eventTime must be in [Start, Stop@Next day)
//
// this is equivalent to: eventTime must be in [0:00, Stop) or [Start, 0:00@Next day)
//
//   0:00                    Start       0:00       Stop                     0:00
//   ├───────────○───────────●───────────┼───────────○───────────●───────────┤
//                           └───────── OK ──────────┘
//
//   0:00        Stop        Start       0:00
//   ●───────────○───────────●───────────○
//   └─── OK ────┘           └─── OK ────┘
func filterTime(timeFilter *v1alpha1.TimeFilter, eventTime time.Time) (bool, error) {
	if timeFilter == nil {
		return true, nil
=======
	exprFilter, exprErr := filterExpr(filter.Exprs, filter.ExprLogicalOperator, event)
	if exprErr != nil {
		if operator != v1alpha1.OrLogicalOperator {
			return false, exprErr
		}
		errMessages = append(errMessages, exprErr.Error())
>>>>>>> 693a3028
	}

	dataFilter, dataErr := filterData(filter.Data, filter.DataLogicalOperator, event)
	if dataErr != nil {
		if operator != v1alpha1.OrLogicalOperator {
			return false, dataErr
		}
		errMessages = append(errMessages, dataErr.Error())
	}

	ctxFilter := filterContext(filter.Context, event.Context)

	timeFilter, timeErr := filterTime(filter.Time, event.Context.Time.Time)
	if timeErr != nil {
		if operator != v1alpha1.OrLogicalOperator {
			return false, timeErr
		}
		errMessages = append(errMessages, timeErr.Error())
	}

	if operator == v1alpha1.OrLogicalOperator {
		if len(errMessages) > 0 {
			return exprFilter || dataFilter || ctxFilter || timeFilter,
				errors.New(strings.Join(errMessages, errMsgListSeparator))
		}
		return exprFilter || dataFilter || ctxFilter || timeFilter, nil
	}
	return exprFilter && dataFilter && ctxFilter && timeFilter, nil
}

// filterExpr applies expression based filters against event data
// expression evaluation is based on https://github.com/Knetic/govaluate
// in case "operator input" is equal to v1alpha1.OrLogicalOperator, filters are evaluated as mutual exclusive
func filterExpr(filters []v1alpha1.ExprFilter, operator v1alpha1.LogicalOperator, event *v1alpha1.Event) (bool, error) {
	if filters == nil {
		return true, nil
	}
	if event == nil {
		return false, fmt.Errorf(errMsgTemplate, "expr", "nil event")
	}
	payload := event.Data
	if payload == nil {
		return true, nil
	}
	if !json.IsJSON(payload) {
		return false, fmt.Errorf(errMsgTemplate, "expr", "event data not valid JSON")
	}

	var errMessages []string
	if operator == v1alpha1.OrLogicalOperator {
		errMessages = make([]string, 0)
	}
filterExpr:
	for _, filter := range filters {
		parameters := map[string]interface{}{}
		for _, field := range filter.Fields {
			pathResult := gjson.GetBytes(payload, field.Path)
			if !pathResult.Exists() {
				errMsg := "path '%s' does not exist"
				if operator == v1alpha1.OrLogicalOperator {
					errMessages = append(errMessages, fmt.Sprintf(errMsg, field.Path))
					continue filterExpr
				} else {
					return false, fmt.Errorf(errMsgTemplate, "expr", fmt.Sprintf(errMsg, field.Path))
				}
			}
			parameters[field.Name] = pathResult.Value()
		}

		if len(parameters) == 0 {
			continue
		}

		expr, exprErr := govaluate.NewEvaluableExpression(filter.Expr)
		if exprErr != nil {
			if operator == v1alpha1.OrLogicalOperator {
				errMessages = append(errMessages, exprErr.Error())
				continue
			} else {
				return false, fmt.Errorf(errMsgTemplate, "expr", exprErr.Error())
			}
		}

		result, resErr := expr.Evaluate(parameters)
		if resErr != nil {
			if operator == v1alpha1.OrLogicalOperator {
				errMessages = append(errMessages, resErr.Error())
				continue
			} else {
				return false, fmt.Errorf(errMsgTemplate, "expr", resErr.Error())
			}
		}

		if result == true {
			if operator == v1alpha1.OrLogicalOperator {
				return true, nil
			}
		} else {
			if operator != v1alpha1.OrLogicalOperator {
				return false, nil
			}
		}
	}

	if operator == v1alpha1.OrLogicalOperator {
		if len(errMessages) > 0 {
			return false, fmt.Errorf(multiErrMsgTemplate, "expr", strings.Join(errMessages, errMsgListSeparator))
		}
		return false, nil
	} else {
		return true, nil
	}
}

// filterData runs the dataFilter against the Event's data
// returns (true, nil) when data passes filters, false otherwise
// in case "operator input" is equal to v1alpha1.OrLogicalOperator, filters are evaluated as mutual exclusive
func filterData(filters []v1alpha1.DataFilter, operator v1alpha1.LogicalOperator, event *v1alpha1.Event) (bool, error) {
	if len(filters) == 0 {
		return true, nil
	}
	if event == nil {
		return false, fmt.Errorf(errMsgTemplate, "data", "nil Event")
	}
	payload := event.Data
	if payload == nil {
		return true, nil
	}
	if !json.IsJSON(payload) {
		return false, fmt.Errorf(errMsgTemplate, "data", "event data not valid JSON")
	}

	var errMessages []string
	if operator == v1alpha1.OrLogicalOperator {
		errMessages = make([]string, 0)
	}
filterData:
	for _, f := range filters {
		pathResult := gjson.GetBytes(payload, f.Path)
		if !pathResult.Exists() {
			errMsg := "path '%s' does not exist"
			if operator == v1alpha1.OrLogicalOperator {
				errMessages = append(errMessages, fmt.Sprintf(errMsg, f.Path))
				continue
			} else {
				return false, fmt.Errorf(errMsgTemplate, "data", fmt.Sprintf(errMsg, f.Path))
			}
		}

		if f.Value == nil || len(f.Value) == 0 {
			errMsg := "no values specified"
			if operator == v1alpha1.OrLogicalOperator {
				errMessages = append(errMessages, errMsg)
				continue
			} else {
				return false, fmt.Errorf(errMsgTemplate, "data", errMsg)
			}
		}

		if f.Template != "" {
			tpl, tplErr := template.New("param").Funcs(sprig.HermeticTxtFuncMap()).Parse(f.Template)
			if tplErr != nil {
				if operator == v1alpha1.OrLogicalOperator {
					errMessages = append(errMessages, tplErr.Error())
					continue
				} else {
					return false, fmt.Errorf(errMsgTemplate, "data", tplErr.Error())
				}
			}

			var buf bytes.Buffer
			execErr := tpl.Execute(&buf, map[string]interface{}{
				"Input": pathResult.String(),
			})
			if execErr != nil {
				if operator == v1alpha1.OrLogicalOperator {
					errMessages = append(errMessages, execErr.Error())
					continue
				} else {
					return false, fmt.Errorf(errMsgTemplate, "data", execErr.Error())
				}
			}

			out := buf.String()
			if out == "" || out == "<no value>" {
				if operator == v1alpha1.OrLogicalOperator {
					errMessages = append(errMessages, fmt.Sprintf("template evaluated to empty string or no value: '%s'", f.Template))
					continue
				} else {
					return false, fmt.Errorf(errMsgTemplate, "data",
						fmt.Sprintf("template '%s' evaluated to empty string or no value", f.Template))
				}
			}

			pathResult = gjson.Parse(strconv.Quote(out))
		}

		switch f.Type {
		case v1alpha1.JSONTypeBool:
			for _, value := range f.Value {
				val, err := strconv.ParseBool(value)
				if err != nil {
					if operator == v1alpha1.OrLogicalOperator {
						errMessages = append(errMessages, err.Error())
						continue filterData
					} else {
						return false, fmt.Errorf(errMsgTemplate, "data", err.Error())
					}
				}

				if val == pathResult.Bool() {
					if operator == v1alpha1.OrLogicalOperator {
						return true, nil
					} else {
						continue filterData
					}
				}
			}

			if operator == v1alpha1.OrLogicalOperator {
				continue filterData
			} else {
				return false, nil
			}

		case v1alpha1.JSONTypeNumber:
			for _, value := range f.Value {
				filterVal, err := strconv.ParseFloat(value, 64)
				eventVal := pathResult.Float()
				if err != nil {
					if operator == v1alpha1.OrLogicalOperator {
						errMessages = append(errMessages, err.Error())
						continue filterData
					} else {
						return false, fmt.Errorf(errMsgTemplate, "data", err.Error())
					}
				}

				compareResult := false
				switch f.Comparator {
				case v1alpha1.GreaterThanOrEqualTo:
					if eventVal >= filterVal {
						compareResult = true
					}
				case v1alpha1.GreaterThan:
					if eventVal > filterVal {
						compareResult = true
					}
				case v1alpha1.LessThan:
					if eventVal < filterVal {
						compareResult = true
					}
				case v1alpha1.LessThanOrEqualTo:
					if eventVal <= filterVal {
						compareResult = true
					}
				case v1alpha1.NotEqualTo:
					if eventVal != filterVal {
						compareResult = true
					}
				case v1alpha1.EqualTo, v1alpha1.EmptyComparator:
					if eventVal == filterVal {
						compareResult = true
					}
				}

				if compareResult {
					if operator == v1alpha1.OrLogicalOperator {
						return true, nil
					} else {
						continue filterData
					}
				}
			}
			if operator == v1alpha1.OrLogicalOperator {
				continue filterData
			} else {
				return false, nil
			}

		case v1alpha1.JSONTypeString:
			for _, value := range f.Value {
				exp, err := regexp.Compile(value)
				if err != nil {
					if operator == v1alpha1.OrLogicalOperator {
						errMessages = append(errMessages, err.Error())
						continue filterData
					} else {
						return false, fmt.Errorf(errMsgTemplate, "data", err.Error())
					}
				}

				matchResult := false
				match := exp.Match([]byte(pathResult.String()))
				switch f.Comparator {
				case v1alpha1.EqualTo, v1alpha1.EmptyComparator:
					if match {
						matchResult = true
					}
				case v1alpha1.NotEqualTo:
					if !match {
						matchResult = true
					}
				}

				if matchResult {
					if operator == v1alpha1.OrLogicalOperator {
						return true, nil
					} else {
						continue filterData
					}
				}
			}

			if operator == v1alpha1.OrLogicalOperator {
				continue filterData
			} else {
				return false, nil
			}

		default:
			errMsg := "unsupported JSON type '%s'"
			if operator == v1alpha1.OrLogicalOperator {
				errMessages = append(errMessages, fmt.Sprintf(errMsg, f.Type))
				continue filterData
			} else {
				return false, fmt.Errorf(errMsgTemplate, "data", fmt.Sprintf(errMsg, f.Type))
			}
		}
	}

	if operator == v1alpha1.OrLogicalOperator {
		if len(errMessages) > 0 {
			return false, fmt.Errorf(multiErrMsgTemplate, "data", strings.Join(errMessages, errMsgListSeparator))
		}
		return false, nil
	} else {
		return true, nil
	}
}

// filterContext checks the expectedResult EventContext against the actual EventContext
// values are only enforced if they are non-zero values
// map types check that the expectedResult map is a subset of the actual map
func filterContext(expected *v1alpha1.EventContext, actual *v1alpha1.EventContext) bool {
	if expected == nil {
		return true
	}
	if actual == nil {
		return false
	}

	res := true
	if expected.Type != "" {
		res = res && expected.Type == actual.Type
	}
	if expected.Subject != "" {
		res = res && expected.Subject == actual.Subject
	}
	if expected.Source != "" {
		res = res && expected.Source == actual.Source
	}
	if expected.DataContentType != "" {
		res = res && expected.DataContentType == actual.DataContentType
	}
	return res
}

// filterTime checks the eventTime falls into time range specified by the timeFilter.
// Start is inclusive, and Stop is exclusive.
//
// if Start < Stop: eventTime must be in [Start, Stop)
//
//   0:00        Start       Stop        0:00
//   ├───────────●───────────○───────────┤
//               └─── OK ────┘
//
// if Stop < Start: eventTime must be in [Start, Stop@Next day)
//
// this is equivalent to: eventTime must be in [0:00, Stop) or [Start, 0:00@Next day)
//
//   0:00                    Start       0:00       Stop                     0:00
//   ├───────────○───────────●───────────┼───────────○───────────●───────────┤
//                           └───────── OK ──────────┘
//
//   0:00        Stop        Start       0:00
//   ●───────────○───────────●───────────○
//   └─── OK ────┘           └─── OK ────┘
func filterTime(timeFilter *v1alpha1.TimeFilter, eventTime time.Time) (bool, error) {
	if timeFilter == nil {
		return true, nil
	}

	// Parse start and stop
	startTime, startErr := common.ParseTime(timeFilter.Start, eventTime)
	if startErr != nil {
		return false, fmt.Errorf(errMsgTemplate, "time", startErr.Error())
	}
	stopTime, stopErr := common.ParseTime(timeFilter.Stop, eventTime)
	if stopErr != nil {
		return false, fmt.Errorf(errMsgTemplate, "time", stopErr.Error())
	}

<<<<<<< HEAD
	return false, nil
}

func filterScript(script string, event *v1alpha1.Event) (bool, error) {
	if script == "" {
		return true, nil
	}
	if event == nil {
		return false, fmt.Errorf("nil event")
	}
	payload := event.Data
	if payload == nil {
		return true, nil
	}
	var js *json.RawMessage
	if err := json.Unmarshal(payload, &js); err != nil {
		return false, err
	}
	var jsData []byte
	jsData, err := json.Marshal(js)
	if err != nil {
		return false, err
	}
	l := lua.NewState()
	defer l.Close()
	var payloadJson map[string]interface{}
	if err = json.Unmarshal(jsData, &payloadJson); err != nil {
		return false, err
	}
	lEvent := mapToTable(payloadJson)
	l.SetGlobal("event", lEvent)
	if err = l.DoString(script); err != nil {
		return false, err
	}
	lv := l.Get(-1)
	return lv == lua.LTrue, nil
=======
	// Filtering logic
	if startTime.Before(stopTime) {
		return (eventTime.After(startTime) || eventTime.Equal(startTime)) && eventTime.Before(stopTime), nil
	} else {
		return (eventTime.After(startTime) || eventTime.Equal(startTime)) || eventTime.Before(stopTime), nil
	}
>>>>>>> 693a3028
}<|MERGE_RESOLUTION|>--- conflicted
+++ resolved
@@ -61,13 +61,379 @@
 	if operator == v1alpha1.OrLogicalOperator {
 		errMessages = make([]string, 0)
 	}
-	scriptFilter, err := filterScript(filter.Script, event)
-	if err != nil {
-		return false, err
-	}
-
-<<<<<<< HEAD
-	return timeFilter && ctxFilter && dataFilter && exprFilter && scriptFilter, nil
+
+	exprFilter, exprErr := filterExpr(filter.Exprs, filter.ExprLogicalOperator, event)
+	if exprErr != nil {
+		if operator != v1alpha1.OrLogicalOperator {
+			return false, exprErr
+		}
+		errMessages = append(errMessages, exprErr.Error())
+	}
+
+	dataFilter, dataErr := filterData(filter.Data, filter.DataLogicalOperator, event)
+	if dataErr != nil {
+		if operator != v1alpha1.OrLogicalOperator {
+			return false, dataErr
+		}
+		errMessages = append(errMessages, dataErr.Error())
+	}
+
+	ctxFilter := filterContext(filter.Context, event.Context)
+
+	timeFilter, timeErr := filterTime(filter.Time, event.Context.Time.Time)
+	if timeErr != nil {
+		if operator != v1alpha1.OrLogicalOperator {
+			return false, timeErr
+		}
+		errMessages = append(errMessages, timeErr.Error())
+	}
+
+	if operator == v1alpha1.OrLogicalOperator {
+		if len(errMessages) > 0 {
+			return exprFilter || dataFilter || ctxFilter || timeFilter,
+				errors.New(strings.Join(errMessages, errMsgListSeparator))
+		}
+		return exprFilter || dataFilter || ctxFilter || timeFilter, nil
+	}
+	return exprFilter && dataFilter && ctxFilter && timeFilter, nil
+}
+
+// filterExpr applies expression based filters against event data
+// expression evaluation is based on https://github.com/Knetic/govaluate
+// in case "operator input" is equal to v1alpha1.OrLogicalOperator, filters are evaluated as mutual exclusive
+func filterExpr(filters []v1alpha1.ExprFilter, operator v1alpha1.LogicalOperator, event *v1alpha1.Event) (bool, error) {
+	if filters == nil {
+		return true, nil
+	}
+	if event == nil {
+		return false, fmt.Errorf(errMsgTemplate, "expr", "nil event")
+	}
+	payload := event.Data
+	if payload == nil {
+		return true, nil
+	}
+	if !json.IsJSON(payload) {
+		return false, fmt.Errorf(errMsgTemplate, "expr", "event data not valid JSON")
+	}
+
+	var errMessages []string
+	if operator == v1alpha1.OrLogicalOperator {
+		errMessages = make([]string, 0)
+	}
+filterExpr:
+	for _, filter := range filters {
+		parameters := map[string]interface{}{}
+		for _, field := range filter.Fields {
+			pathResult := gjson.GetBytes(payload, field.Path)
+			if !pathResult.Exists() {
+				errMsg := "path '%s' does not exist"
+				if operator == v1alpha1.OrLogicalOperator {
+					errMessages = append(errMessages, fmt.Sprintf(errMsg, field.Path))
+					continue filterExpr
+				} else {
+					return false, fmt.Errorf(errMsgTemplate, "expr", fmt.Sprintf(errMsg, field.Path))
+				}
+			}
+			parameters[field.Name] = pathResult.Value()
+		}
+
+		if len(parameters) == 0 {
+			continue
+		}
+
+		expr, exprErr := govaluate.NewEvaluableExpression(filter.Expr)
+		if exprErr != nil {
+			if operator == v1alpha1.OrLogicalOperator {
+				errMessages = append(errMessages, exprErr.Error())
+				continue
+			} else {
+				return false, fmt.Errorf(errMsgTemplate, "expr", exprErr.Error())
+			}
+		}
+
+		result, resErr := expr.Evaluate(parameters)
+		if resErr != nil {
+			if operator == v1alpha1.OrLogicalOperator {
+				errMessages = append(errMessages, resErr.Error())
+				continue
+			} else {
+				return false, fmt.Errorf(errMsgTemplate, "expr", resErr.Error())
+			}
+		}
+
+		if result == true {
+			if operator == v1alpha1.OrLogicalOperator {
+				return true, nil
+			}
+		} else {
+			if operator != v1alpha1.OrLogicalOperator {
+				return false, nil
+			}
+		}
+	}
+
+	if operator == v1alpha1.OrLogicalOperator {
+		if len(errMessages) > 0 {
+			return false, fmt.Errorf(multiErrMsgTemplate, "expr", strings.Join(errMessages, errMsgListSeparator))
+		}
+		return false, nil
+	} else {
+		return true, nil
+	}
+}
+
+// filterData runs the dataFilter against the Event's data
+// returns (true, nil) when data passes filters, false otherwise
+// in case "operator input" is equal to v1alpha1.OrLogicalOperator, filters are evaluated as mutual exclusive
+func filterData(filters []v1alpha1.DataFilter, operator v1alpha1.LogicalOperator, event *v1alpha1.Event) (bool, error) {
+	if len(filters) == 0 {
+		return true, nil
+	}
+	if event == nil {
+		return false, fmt.Errorf(errMsgTemplate, "data", "nil Event")
+	}
+	payload := event.Data
+	if payload == nil {
+		return true, nil
+	}
+	if !json.IsJSON(payload) {
+		return false, fmt.Errorf(errMsgTemplate, "data", "event data not valid JSON")
+	}
+
+	var errMessages []string
+	if operator == v1alpha1.OrLogicalOperator {
+		errMessages = make([]string, 0)
+	}
+filterData:
+	for _, f := range filters {
+		pathResult := gjson.GetBytes(payload, f.Path)
+		if !pathResult.Exists() {
+			errMsg := "path '%s' does not exist"
+			if operator == v1alpha1.OrLogicalOperator {
+				errMessages = append(errMessages, fmt.Sprintf(errMsg, f.Path))
+				continue
+			} else {
+				return false, fmt.Errorf(errMsgTemplate, "data", fmt.Sprintf(errMsg, f.Path))
+			}
+		}
+
+		if f.Value == nil || len(f.Value) == 0 {
+			errMsg := "no values specified"
+			if operator == v1alpha1.OrLogicalOperator {
+				errMessages = append(errMessages, errMsg)
+				continue
+			} else {
+				return false, fmt.Errorf(errMsgTemplate, "data", errMsg)
+			}
+		}
+
+		if f.Template != "" {
+			tpl, tplErr := template.New("param").Funcs(sprig.HermeticTxtFuncMap()).Parse(f.Template)
+			if tplErr != nil {
+				if operator == v1alpha1.OrLogicalOperator {
+					errMessages = append(errMessages, tplErr.Error())
+					continue
+				} else {
+					return false, fmt.Errorf(errMsgTemplate, "data", tplErr.Error())
+				}
+			}
+
+			var buf bytes.Buffer
+			execErr := tpl.Execute(&buf, map[string]interface{}{
+				"Input": pathResult.String(),
+			})
+			if execErr != nil {
+				if operator == v1alpha1.OrLogicalOperator {
+					errMessages = append(errMessages, execErr.Error())
+					continue
+				} else {
+					return false, fmt.Errorf(errMsgTemplate, "data", execErr.Error())
+				}
+			}
+
+			out := buf.String()
+			if out == "" || out == "<no value>" {
+				if operator == v1alpha1.OrLogicalOperator {
+					errMessages = append(errMessages, fmt.Sprintf("template evaluated to empty string or no value: '%s'", f.Template))
+					continue
+				} else {
+					return false, fmt.Errorf(errMsgTemplate, "data",
+						fmt.Sprintf("template '%s' evaluated to empty string or no value", f.Template))
+				}
+			}
+
+			pathResult = gjson.Parse(strconv.Quote(out))
+		}
+
+		switch f.Type {
+		case v1alpha1.JSONTypeBool:
+			for _, value := range f.Value {
+				val, err := strconv.ParseBool(value)
+				if err != nil {
+					if operator == v1alpha1.OrLogicalOperator {
+						errMessages = append(errMessages, err.Error())
+						continue filterData
+					} else {
+						return false, fmt.Errorf(errMsgTemplate, "data", err.Error())
+					}
+				}
+
+				if val == pathResult.Bool() {
+					if operator == v1alpha1.OrLogicalOperator {
+						return true, nil
+					} else {
+						continue filterData
+					}
+				}
+			}
+
+			if operator == v1alpha1.OrLogicalOperator {
+				continue filterData
+			} else {
+				return false, nil
+			}
+
+		case v1alpha1.JSONTypeNumber:
+			for _, value := range f.Value {
+				filterVal, err := strconv.ParseFloat(value, 64)
+				eventVal := pathResult.Float()
+				if err != nil {
+					if operator == v1alpha1.OrLogicalOperator {
+						errMessages = append(errMessages, err.Error())
+						continue filterData
+					} else {
+						return false, fmt.Errorf(errMsgTemplate, "data", err.Error())
+					}
+				}
+
+				compareResult := false
+				switch f.Comparator {
+				case v1alpha1.GreaterThanOrEqualTo:
+					if eventVal >= filterVal {
+						compareResult = true
+					}
+				case v1alpha1.GreaterThan:
+					if eventVal > filterVal {
+						compareResult = true
+					}
+				case v1alpha1.LessThan:
+					if eventVal < filterVal {
+						compareResult = true
+					}
+				case v1alpha1.LessThanOrEqualTo:
+					if eventVal <= filterVal {
+						compareResult = true
+					}
+				case v1alpha1.NotEqualTo:
+					if eventVal != filterVal {
+						compareResult = true
+					}
+				case v1alpha1.EqualTo, v1alpha1.EmptyComparator:
+					if eventVal == filterVal {
+						compareResult = true
+					}
+				}
+
+				if compareResult {
+					if operator == v1alpha1.OrLogicalOperator {
+						return true, nil
+					} else {
+						continue filterData
+					}
+				}
+			}
+			if operator == v1alpha1.OrLogicalOperator {
+				continue filterData
+			} else {
+				return false, nil
+			}
+
+		case v1alpha1.JSONTypeString:
+			for _, value := range f.Value {
+				exp, err := regexp.Compile(value)
+				if err != nil {
+					if operator == v1alpha1.OrLogicalOperator {
+						errMessages = append(errMessages, err.Error())
+						continue filterData
+					} else {
+						return false, fmt.Errorf(errMsgTemplate, "data", err.Error())
+					}
+				}
+
+				matchResult := false
+				match := exp.Match([]byte(pathResult.String()))
+				switch f.Comparator {
+				case v1alpha1.EqualTo, v1alpha1.EmptyComparator:
+					if match {
+						matchResult = true
+					}
+				case v1alpha1.NotEqualTo:
+					if !match {
+						matchResult = true
+					}
+				}
+
+				if matchResult {
+					if operator == v1alpha1.OrLogicalOperator {
+						return true, nil
+					} else {
+						continue filterData
+					}
+				}
+			}
+
+			if operator == v1alpha1.OrLogicalOperator {
+				continue filterData
+			} else {
+				return false, nil
+			}
+
+		default:
+			errMsg := "unsupported JSON type '%s'"
+			if operator == v1alpha1.OrLogicalOperator {
+				errMessages = append(errMessages, fmt.Sprintf(errMsg, f.Type))
+				continue filterData
+			} else {
+				return false, fmt.Errorf(errMsgTemplate, "data", fmt.Sprintf(errMsg, f.Type))
+			}
+		}
+	}
+
+	if operator == v1alpha1.OrLogicalOperator {
+		if len(errMessages) > 0 {
+			return false, fmt.Errorf(multiErrMsgTemplate, "data", strings.Join(errMessages, errMsgListSeparator))
+		}
+		return false, nil
+	} else {
+		return true, nil
+	}
+}
+
+// filterContext checks the expectedResult EventContext against the actual EventContext
+// values are only enforced if they are non-zero values
+// map types check that the expectedResult map is a subset of the actual map
+func filterContext(expected *v1alpha1.EventContext, actual *v1alpha1.EventContext) bool {
+	if expected == nil {
+		return true
+	}
+	if actual == nil {
+		return false
+	}
+
+	res := true
+	if expected.Type != "" {
+		res = res && expected.Type == actual.Type
+	}
+	if expected.Subject != "" {
+		res = res && expected.Subject == actual.Subject
+	}
+	if expected.Source != "" {
+		res = res && expected.Source == actual.Source
+	}
+	if expected.DataContentType != "" {
+		res = res && expected.DataContentType == actual.DataContentType
+	}
+	return res
 }
 
 // filterTime checks the eventTime falls into time range specified by the timeFilter.
@@ -93,405 +459,6 @@
 func filterTime(timeFilter *v1alpha1.TimeFilter, eventTime time.Time) (bool, error) {
 	if timeFilter == nil {
 		return true, nil
-=======
-	exprFilter, exprErr := filterExpr(filter.Exprs, filter.ExprLogicalOperator, event)
-	if exprErr != nil {
-		if operator != v1alpha1.OrLogicalOperator {
-			return false, exprErr
-		}
-		errMessages = append(errMessages, exprErr.Error())
->>>>>>> 693a3028
-	}
-
-	dataFilter, dataErr := filterData(filter.Data, filter.DataLogicalOperator, event)
-	if dataErr != nil {
-		if operator != v1alpha1.OrLogicalOperator {
-			return false, dataErr
-		}
-		errMessages = append(errMessages, dataErr.Error())
-	}
-
-	ctxFilter := filterContext(filter.Context, event.Context)
-
-	timeFilter, timeErr := filterTime(filter.Time, event.Context.Time.Time)
-	if timeErr != nil {
-		if operator != v1alpha1.OrLogicalOperator {
-			return false, timeErr
-		}
-		errMessages = append(errMessages, timeErr.Error())
-	}
-
-	if operator == v1alpha1.OrLogicalOperator {
-		if len(errMessages) > 0 {
-			return exprFilter || dataFilter || ctxFilter || timeFilter,
-				errors.New(strings.Join(errMessages, errMsgListSeparator))
-		}
-		return exprFilter || dataFilter || ctxFilter || timeFilter, nil
-	}
-	return exprFilter && dataFilter && ctxFilter && timeFilter, nil
-}
-
-// filterExpr applies expression based filters against event data
-// expression evaluation is based on https://github.com/Knetic/govaluate
-// in case "operator input" is equal to v1alpha1.OrLogicalOperator, filters are evaluated as mutual exclusive
-func filterExpr(filters []v1alpha1.ExprFilter, operator v1alpha1.LogicalOperator, event *v1alpha1.Event) (bool, error) {
-	if filters == nil {
-		return true, nil
-	}
-	if event == nil {
-		return false, fmt.Errorf(errMsgTemplate, "expr", "nil event")
-	}
-	payload := event.Data
-	if payload == nil {
-		return true, nil
-	}
-	if !json.IsJSON(payload) {
-		return false, fmt.Errorf(errMsgTemplate, "expr", "event data not valid JSON")
-	}
-
-	var errMessages []string
-	if operator == v1alpha1.OrLogicalOperator {
-		errMessages = make([]string, 0)
-	}
-filterExpr:
-	for _, filter := range filters {
-		parameters := map[string]interface{}{}
-		for _, field := range filter.Fields {
-			pathResult := gjson.GetBytes(payload, field.Path)
-			if !pathResult.Exists() {
-				errMsg := "path '%s' does not exist"
-				if operator == v1alpha1.OrLogicalOperator {
-					errMessages = append(errMessages, fmt.Sprintf(errMsg, field.Path))
-					continue filterExpr
-				} else {
-					return false, fmt.Errorf(errMsgTemplate, "expr", fmt.Sprintf(errMsg, field.Path))
-				}
-			}
-			parameters[field.Name] = pathResult.Value()
-		}
-
-		if len(parameters) == 0 {
-			continue
-		}
-
-		expr, exprErr := govaluate.NewEvaluableExpression(filter.Expr)
-		if exprErr != nil {
-			if operator == v1alpha1.OrLogicalOperator {
-				errMessages = append(errMessages, exprErr.Error())
-				continue
-			} else {
-				return false, fmt.Errorf(errMsgTemplate, "expr", exprErr.Error())
-			}
-		}
-
-		result, resErr := expr.Evaluate(parameters)
-		if resErr != nil {
-			if operator == v1alpha1.OrLogicalOperator {
-				errMessages = append(errMessages, resErr.Error())
-				continue
-			} else {
-				return false, fmt.Errorf(errMsgTemplate, "expr", resErr.Error())
-			}
-		}
-
-		if result == true {
-			if operator == v1alpha1.OrLogicalOperator {
-				return true, nil
-			}
-		} else {
-			if operator != v1alpha1.OrLogicalOperator {
-				return false, nil
-			}
-		}
-	}
-
-	if operator == v1alpha1.OrLogicalOperator {
-		if len(errMessages) > 0 {
-			return false, fmt.Errorf(multiErrMsgTemplate, "expr", strings.Join(errMessages, errMsgListSeparator))
-		}
-		return false, nil
-	} else {
-		return true, nil
-	}
-}
-
-// filterData runs the dataFilter against the Event's data
-// returns (true, nil) when data passes filters, false otherwise
-// in case "operator input" is equal to v1alpha1.OrLogicalOperator, filters are evaluated as mutual exclusive
-func filterData(filters []v1alpha1.DataFilter, operator v1alpha1.LogicalOperator, event *v1alpha1.Event) (bool, error) {
-	if len(filters) == 0 {
-		return true, nil
-	}
-	if event == nil {
-		return false, fmt.Errorf(errMsgTemplate, "data", "nil Event")
-	}
-	payload := event.Data
-	if payload == nil {
-		return true, nil
-	}
-	if !json.IsJSON(payload) {
-		return false, fmt.Errorf(errMsgTemplate, "data", "event data not valid JSON")
-	}
-
-	var errMessages []string
-	if operator == v1alpha1.OrLogicalOperator {
-		errMessages = make([]string, 0)
-	}
-filterData:
-	for _, f := range filters {
-		pathResult := gjson.GetBytes(payload, f.Path)
-		if !pathResult.Exists() {
-			errMsg := "path '%s' does not exist"
-			if operator == v1alpha1.OrLogicalOperator {
-				errMessages = append(errMessages, fmt.Sprintf(errMsg, f.Path))
-				continue
-			} else {
-				return false, fmt.Errorf(errMsgTemplate, "data", fmt.Sprintf(errMsg, f.Path))
-			}
-		}
-
-		if f.Value == nil || len(f.Value) == 0 {
-			errMsg := "no values specified"
-			if operator == v1alpha1.OrLogicalOperator {
-				errMessages = append(errMessages, errMsg)
-				continue
-			} else {
-				return false, fmt.Errorf(errMsgTemplate, "data", errMsg)
-			}
-		}
-
-		if f.Template != "" {
-			tpl, tplErr := template.New("param").Funcs(sprig.HermeticTxtFuncMap()).Parse(f.Template)
-			if tplErr != nil {
-				if operator == v1alpha1.OrLogicalOperator {
-					errMessages = append(errMessages, tplErr.Error())
-					continue
-				} else {
-					return false, fmt.Errorf(errMsgTemplate, "data", tplErr.Error())
-				}
-			}
-
-			var buf bytes.Buffer
-			execErr := tpl.Execute(&buf, map[string]interface{}{
-				"Input": pathResult.String(),
-			})
-			if execErr != nil {
-				if operator == v1alpha1.OrLogicalOperator {
-					errMessages = append(errMessages, execErr.Error())
-					continue
-				} else {
-					return false, fmt.Errorf(errMsgTemplate, "data", execErr.Error())
-				}
-			}
-
-			out := buf.String()
-			if out == "" || out == "<no value>" {
-				if operator == v1alpha1.OrLogicalOperator {
-					errMessages = append(errMessages, fmt.Sprintf("template evaluated to empty string or no value: '%s'", f.Template))
-					continue
-				} else {
-					return false, fmt.Errorf(errMsgTemplate, "data",
-						fmt.Sprintf("template '%s' evaluated to empty string or no value", f.Template))
-				}
-			}
-
-			pathResult = gjson.Parse(strconv.Quote(out))
-		}
-
-		switch f.Type {
-		case v1alpha1.JSONTypeBool:
-			for _, value := range f.Value {
-				val, err := strconv.ParseBool(value)
-				if err != nil {
-					if operator == v1alpha1.OrLogicalOperator {
-						errMessages = append(errMessages, err.Error())
-						continue filterData
-					} else {
-						return false, fmt.Errorf(errMsgTemplate, "data", err.Error())
-					}
-				}
-
-				if val == pathResult.Bool() {
-					if operator == v1alpha1.OrLogicalOperator {
-						return true, nil
-					} else {
-						continue filterData
-					}
-				}
-			}
-
-			if operator == v1alpha1.OrLogicalOperator {
-				continue filterData
-			} else {
-				return false, nil
-			}
-
-		case v1alpha1.JSONTypeNumber:
-			for _, value := range f.Value {
-				filterVal, err := strconv.ParseFloat(value, 64)
-				eventVal := pathResult.Float()
-				if err != nil {
-					if operator == v1alpha1.OrLogicalOperator {
-						errMessages = append(errMessages, err.Error())
-						continue filterData
-					} else {
-						return false, fmt.Errorf(errMsgTemplate, "data", err.Error())
-					}
-				}
-
-				compareResult := false
-				switch f.Comparator {
-				case v1alpha1.GreaterThanOrEqualTo:
-					if eventVal >= filterVal {
-						compareResult = true
-					}
-				case v1alpha1.GreaterThan:
-					if eventVal > filterVal {
-						compareResult = true
-					}
-				case v1alpha1.LessThan:
-					if eventVal < filterVal {
-						compareResult = true
-					}
-				case v1alpha1.LessThanOrEqualTo:
-					if eventVal <= filterVal {
-						compareResult = true
-					}
-				case v1alpha1.NotEqualTo:
-					if eventVal != filterVal {
-						compareResult = true
-					}
-				case v1alpha1.EqualTo, v1alpha1.EmptyComparator:
-					if eventVal == filterVal {
-						compareResult = true
-					}
-				}
-
-				if compareResult {
-					if operator == v1alpha1.OrLogicalOperator {
-						return true, nil
-					} else {
-						continue filterData
-					}
-				}
-			}
-			if operator == v1alpha1.OrLogicalOperator {
-				continue filterData
-			} else {
-				return false, nil
-			}
-
-		case v1alpha1.JSONTypeString:
-			for _, value := range f.Value {
-				exp, err := regexp.Compile(value)
-				if err != nil {
-					if operator == v1alpha1.OrLogicalOperator {
-						errMessages = append(errMessages, err.Error())
-						continue filterData
-					} else {
-						return false, fmt.Errorf(errMsgTemplate, "data", err.Error())
-					}
-				}
-
-				matchResult := false
-				match := exp.Match([]byte(pathResult.String()))
-				switch f.Comparator {
-				case v1alpha1.EqualTo, v1alpha1.EmptyComparator:
-					if match {
-						matchResult = true
-					}
-				case v1alpha1.NotEqualTo:
-					if !match {
-						matchResult = true
-					}
-				}
-
-				if matchResult {
-					if operator == v1alpha1.OrLogicalOperator {
-						return true, nil
-					} else {
-						continue filterData
-					}
-				}
-			}
-
-			if operator == v1alpha1.OrLogicalOperator {
-				continue filterData
-			} else {
-				return false, nil
-			}
-
-		default:
-			errMsg := "unsupported JSON type '%s'"
-			if operator == v1alpha1.OrLogicalOperator {
-				errMessages = append(errMessages, fmt.Sprintf(errMsg, f.Type))
-				continue filterData
-			} else {
-				return false, fmt.Errorf(errMsgTemplate, "data", fmt.Sprintf(errMsg, f.Type))
-			}
-		}
-	}
-
-	if operator == v1alpha1.OrLogicalOperator {
-		if len(errMessages) > 0 {
-			return false, fmt.Errorf(multiErrMsgTemplate, "data", strings.Join(errMessages, errMsgListSeparator))
-		}
-		return false, nil
-	} else {
-		return true, nil
-	}
-}
-
-// filterContext checks the expectedResult EventContext against the actual EventContext
-// values are only enforced if they are non-zero values
-// map types check that the expectedResult map is a subset of the actual map
-func filterContext(expected *v1alpha1.EventContext, actual *v1alpha1.EventContext) bool {
-	if expected == nil {
-		return true
-	}
-	if actual == nil {
-		return false
-	}
-
-	res := true
-	if expected.Type != "" {
-		res = res && expected.Type == actual.Type
-	}
-	if expected.Subject != "" {
-		res = res && expected.Subject == actual.Subject
-	}
-	if expected.Source != "" {
-		res = res && expected.Source == actual.Source
-	}
-	if expected.DataContentType != "" {
-		res = res && expected.DataContentType == actual.DataContentType
-	}
-	return res
-}
-
-// filterTime checks the eventTime falls into time range specified by the timeFilter.
-// Start is inclusive, and Stop is exclusive.
-//
-// if Start < Stop: eventTime must be in [Start, Stop)
-//
-//   0:00        Start       Stop        0:00
-//   ├───────────●───────────○───────────┤
-//               └─── OK ────┘
-//
-// if Stop < Start: eventTime must be in [Start, Stop@Next day)
-//
-// this is equivalent to: eventTime must be in [0:00, Stop) or [Start, 0:00@Next day)
-//
-//   0:00                    Start       0:00       Stop                     0:00
-//   ├───────────○───────────●───────────┼───────────○───────────●───────────┤
-//                           └───────── OK ──────────┘
-//
-//   0:00        Stop        Start       0:00
-//   ●───────────○───────────●───────────○
-//   └─── OK ────┘           └─── OK ────┘
-func filterTime(timeFilter *v1alpha1.TimeFilter, eventTime time.Time) (bool, error) {
-	if timeFilter == nil {
-		return true, nil
 	}
 
 	// Parse start and stop
@@ -504,8 +471,12 @@
 		return false, fmt.Errorf(errMsgTemplate, "time", stopErr.Error())
 	}
 
-<<<<<<< HEAD
-	return false, nil
+	// Filtering logic
+	if startTime.Before(stopTime) {
+		return (eventTime.After(startTime) || eventTime.Equal(startTime)) && eventTime.Before(stopTime), nil
+	} else {
+		return (eventTime.After(startTime) || eventTime.Equal(startTime)) || eventTime.Before(stopTime), nil
+	}
 }
 
 func filterScript(script string, event *v1alpha1.Event) (bool, error) {
@@ -541,12 +512,4 @@
 	}
 	lv := l.Get(-1)
 	return lv == lua.LTrue, nil
-=======
-	// Filtering logic
-	if startTime.Before(stopTime) {
-		return (eventTime.After(startTime) || eventTime.Equal(startTime)) && eventTime.Before(stopTime), nil
-	} else {
-		return (eventTime.After(startTime) || eventTime.Equal(startTime)) || eventTime.Before(stopTime), nil
-	}
->>>>>>> 693a3028
 }