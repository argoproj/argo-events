/*
Copyright 2018 BlackRock, Inc.

Licensed under the Apache License, Version 2.0 (the "License");
you may not use this file except in compliance with the License.
You may obtain a copy of the License at

	http://www.apache.org/licenses/LICENSE-2.0

Unless required by applicable law or agreed to in writing, software
distributed under the License is distributed on an "AS IS" BASIS,
WITHOUT WARRANTIES OR CONDITIONS OF ANY KIND, either express or implied.
See the License for the specific language governing permissions and
limitations under the License.
*/

package dependencies

import (
	"testing"
	"time"

	"github.com/stretchr/testify/assert"
	metav1 "k8s.io/apimachinery/pkg/apis/meta/v1"

	"github.com/argoproj/argo-events/pkg/apis/sensor/v1alpha1"
)

func TestFilter(t *testing.T) {
	t.Run("test empty", func(t *testing.T) {
		filter := &v1alpha1.EventDependencyFilter{}
		filtersLogicalOperator := v1alpha1.AndLogicalOperator
		now := time.Now().UTC()
		event := &v1alpha1.Event{
			Context: &v1alpha1.EventContext{
				Type:        "webhook",
				SpecVersion: "0.3",
				Source:      "webhook-gateway",
				ID:          "1",
				Time: metav1.Time{
					Time: time.Date(now.Year(), now.Month(), now.Day(), 16, 36, 34, 0, time.UTC),
				},
				DataContentType: "application/json",
				Subject:         "example-1",
			},
			Data: []byte(`{"k": "v"}`),
		}

		pass, err := Filter(event, filter, filtersLogicalOperator)

		assert.NoError(t, err)
		assert.True(t, pass)
	})

	t.Run("test event passing", func(t *testing.T) {
		filter := &v1alpha1.EventDependencyFilter{
			Data: []v1alpha1.DataFilter{
				{
					Path:  "k",
					Type:  v1alpha1.JSONTypeString,
					Value: []string{"v"},
				},
			},
		}
		filtersLogicalOperator := v1alpha1.AndLogicalOperator

		now := time.Now().UTC()
		event := &v1alpha1.Event{
			Context: &v1alpha1.EventContext{
				Type:        "webhook",
				SpecVersion: "0.3",
				Source:      "webhook-gateway",
				ID:          "1",
				Time: metav1.Time{
					Time: time.Date(now.Year(), now.Month(), now.Day(), 16, 36, 34, 0, time.UTC),
				},
				DataContentType: "application/json",
				Subject:         "example-1",
			},
			Data: []byte(`{"k": "v"}`),
		}

		pass, err := filterEvent(filter, filtersLogicalOperator, event)

		assert.NoError(t, err)
		assert.True(t, pass)
	})

	t.Run("test event not passing", func(t *testing.T) {
		filter := &v1alpha1.EventDependencyFilter{
			Data: []v1alpha1.DataFilter{
				{
					Path:  "z",
					Type:  v1alpha1.JSONTypeString,
					Value: []string{"v"},
				},
			},
		}
		filtersLogicalOperator := v1alpha1.AndLogicalOperator
		now := time.Now().UTC()
		event := &v1alpha1.Event{
			Context: &v1alpha1.EventContext{
				Type:        "webhook",
				SpecVersion: "0.3",
				Source:      "webhook-gateway",
				ID:          "1",
				Time: metav1.Time{
					Time: time.Date(now.Year(), now.Month(), now.Day(), 16, 36, 34, 0, time.UTC),
				},
				DataContentType: "application/json",
				Subject:         "example-1",
			},
			Data: []byte(`{"k": "v"}`),
		}

		pass, err := filterEvent(filter, filtersLogicalOperator, event)

		assert.Error(t, err)
		assert.False(t, pass)
	})

	t.Run("test error", func(t *testing.T) {
		filter := &v1alpha1.EventDependencyFilter{
			Time: &v1alpha1.TimeFilter{
				Start: "09:09:0",
				Stop:  "19:19:19",
			},
		}
		filtersLogicalOperator := v1alpha1.AndLogicalOperator
		now := time.Now().UTC()
		event := &v1alpha1.Event{
			Context: &v1alpha1.EventContext{
				Type:        "webhook",
				SpecVersion: "0.3",
				Source:      "webhook-gateway",
				ID:          "1",
				Time: metav1.Time{
					Time: time.Date(now.Year(), now.Month(), now.Day(), 16, 36, 34, 0, time.UTC),
				},
				DataContentType: "application/json",
				Subject:         "example-1",
			},
			Data: []byte(`{"k": "v"}`),
		}

		pass, err := filterEvent(filter, filtersLogicalOperator, event)

		assert.Error(t, err)
		assert.False(t, pass)
	})

	t.Run("test 'empty' filtersLogicalOperator", func(t *testing.T) {
		// ctx filter: true
		// data filter: false
		filter := &v1alpha1.EventDependencyFilter{
			Context: &v1alpha1.EventContext{
				Type:   "webhook",
				Source: "webhook-gateway",
			},
			Data: []v1alpha1.DataFilter{
				{
					Path:  "k",
					Type:  v1alpha1.JSONTypeString,
					Value: []string{"z"},
				},
			},
		}
		filtersLogicalOperator := v1alpha1.EmptyLogicalOperator
		now := time.Now().UTC()
		event := &v1alpha1.Event{
			Context: &v1alpha1.EventContext{
				Type:        "webhook",
				SpecVersion: "0.3",
				Source:      "webhook-gateway",
				ID:          "1",
				Time: metav1.Time{
					Time: time.Date(now.Year(), now.Month(), now.Day(), 16, 36, 34, 0, time.UTC),
				},
				DataContentType: "application/json",
				Subject:         "example-1",
			},
			Data: []byte(`{"k": "v"}`),
		}

		pass, err := filterEvent(filter, filtersLogicalOperator, event)

		assert.NoError(t, err)
		assert.False(t, pass)
	})

	t.Run("test 'empty' filtersLogicalOperator with error", func(t *testing.T) {
		// ctx filter: true
		// data filter: error (false)
		filter := &v1alpha1.EventDependencyFilter{
			Context: &v1alpha1.EventContext{
				Type:   "webhook",
				Source: "webhook-gateway",
			},
			Data: []v1alpha1.DataFilter{
				{
					Path:  "z",
					Type:  v1alpha1.JSONTypeString,
					Value: []string{"v"},
				},
			},
		}
		filtersLogicalOperator := v1alpha1.EmptyLogicalOperator
		now := time.Now().UTC()
		event := &v1alpha1.Event{
			Context: &v1alpha1.EventContext{
				Type:        "webhook",
				SpecVersion: "0.3",
				Source:      "webhook-gateway",
				ID:          "1",
				Time: metav1.Time{
					Time: time.Date(now.Year(), now.Month(), now.Day(), 16, 36, 34, 0, time.UTC),
				},
				DataContentType: "application/json",
				Subject:         "example-1",
			},
			Data: []byte(`{"k": "v"}`),
		}

		pass, err := filterEvent(filter, filtersLogicalOperator, event)

		assert.Error(t, err)
		assert.False(t, pass)
	})

	t.Run("test 'and' filtersLogicalOperator", func(t *testing.T) {
		// ctx filter: false
		// data filter: true
		filter := &v1alpha1.EventDependencyFilter{
			Context: &v1alpha1.EventContext{
				Type:   "webhook",
				Source: "webhook-fake",
			},
			Data: []v1alpha1.DataFilter{
				{
					Path:  "k",
					Type:  v1alpha1.JSONTypeString,
					Value: []string{"v"},
				},
			},
		}
		filtersLogicalOperator := v1alpha1.AndLogicalOperator
		now := time.Now().UTC()
		event := &v1alpha1.Event{
			Context: &v1alpha1.EventContext{
				Type:        "webhook",
				SpecVersion: "0.3",
				Source:      "webhook-gateway",
				ID:          "1",
				Time: metav1.Time{
					Time: time.Date(now.Year(), now.Month(), now.Day(), 16, 36, 34, 0, time.UTC),
				},
				DataContentType: "application/json",
				Subject:         "example-1",
			},
			Data: []byte(`{"k": "v"}`),
		}

		pass, err := filterEvent(filter, filtersLogicalOperator, event)

		assert.NoError(t, err)
		assert.False(t, pass)
	})

	t.Run("test 'and' filtersLogicalOperator with error", func(t *testing.T) {
		// ctx filter: true
		// data filter: error (false)
		filter := &v1alpha1.EventDependencyFilter{
			Context: &v1alpha1.EventContext{
				Type:   "webhook",
				Source: "webhook-gateway",
			},
			Data: []v1alpha1.DataFilter{
				{
					Path:  "z",
					Type:  v1alpha1.JSONTypeString,
					Value: []string{"v"},
				},
			},
		}
		filtersLogicalOperator := v1alpha1.AndLogicalOperator
		now := time.Now().UTC()
		event := &v1alpha1.Event{
			Context: &v1alpha1.EventContext{
				Type:        "webhook",
				SpecVersion: "0.3",
				Source:      "webhook-gateway",
				ID:          "1",
				Time: metav1.Time{
					Time: time.Date(now.Year(), now.Month(), now.Day(), 16, 36, 34, 0, time.UTC),
				},
				DataContentType: "application/json",
				Subject:         "example-1",
			},
			Data: []byte(`{"k": "v"}`),
		}

		pass, err := filterEvent(filter, filtersLogicalOperator, event)

		assert.Error(t, err)
		assert.False(t, pass)
	})

	t.Run("test 'or' filtersLogicalOperator", func(t *testing.T) {
		// ctx filter: true
		// data filter: false
		filter := &v1alpha1.EventDependencyFilter{
			Context: &v1alpha1.EventContext{
				Type:   "webhook",
				Source: "webhook-gateway",
			},
			Data: []v1alpha1.DataFilter{
				{
					Path:  "z",
					Type:  v1alpha1.JSONTypeString,
					Value: []string{"v"},
				},
			},
		}
		filtersLogicalOperator := v1alpha1.OrLogicalOperator
		now := time.Now().UTC()
		event := &v1alpha1.Event{
			Context: &v1alpha1.EventContext{
				Type:        "webhook",
				SpecVersion: "0.3",
				Source:      "webhook-gateway",
				ID:          "1",
				Time: metav1.Time{
					Time: time.Date(now.Year(), now.Month(), now.Day(), 16, 36, 34, 0, time.UTC),
				},
				DataContentType: "application/json",
				Subject:         "example-1",
			},
			Data: []byte(`{"k": "v"}`),
		}

		pass, err := filterEvent(filter, filtersLogicalOperator, event)

		assert.Error(t, err)
		assert.True(t, pass)
	})

	t.Run("test 'or' filtersLogicalOperator with error", func(t *testing.T) {
		// ctx filter: true
		// data filter: error (false)
		filter := &v1alpha1.EventDependencyFilter{
			Context: &v1alpha1.EventContext{
				Type:   "webhook",
				Source: "webhook-gateway",
			},
			Data: []v1alpha1.DataFilter{
				{
					Path:  "z",
					Type:  v1alpha1.JSONTypeString,
					Value: []string{"v"},
				},
			},
		}
		filtersLogicalOperator := v1alpha1.OrLogicalOperator
		now := time.Now().UTC()
		event := &v1alpha1.Event{
			Context: &v1alpha1.EventContext{
				Type:        "webhook",
				SpecVersion: "0.3",
				Source:      "webhook-gateway",
				ID:          "1",
				Time: metav1.Time{
					Time: time.Date(now.Year(), now.Month(), now.Day(), 16, 36, 34, 0, time.UTC),
				},
				DataContentType: "application/json",
				Subject:         "example-1",
			},
			Data: []byte(`{"k": "v"}`),
		}

		pass, err := filterEvent(filter, filtersLogicalOperator, event)

		assert.Error(t, err)
		assert.True(t, pass)
	})

	t.Run("test advanced logic: (A && B) && (C && D)", func(t *testing.T) {
		// data filter: A && B == true
		// expr filter: C && D == true
		filter := &v1alpha1.EventDependencyFilter{
			DataLogicalOperator: v1alpha1.EmptyLogicalOperator, // default AND
			Data: []v1alpha1.DataFilter{
				{
					// A
					Path:  "a",
					Type:  v1alpha1.JSONTypeString,
					Value: []string{"x"},
				},
				{
					// B
					Path:  "b",
					Type:  v1alpha1.JSONTypeNumber,
					Value: []string{"10"},
				},
			},
			ExprLogicalOperator: v1alpha1.EmptyLogicalOperator, // default AND
			Exprs: []v1alpha1.ExprFilter{
				{
					// C
					Expr: `d == "hello world"`,
					Fields: []v1alpha1.PayloadField{
						{
							Path: "c.d",
							Name: "d",
						},
					},
				},
				{
					// D
					Expr: `e == false`,
					Fields: []v1alpha1.PayloadField{
						{
							Path: "c.e",
							Name: "e",
						},
					},
				},
			},
		}
		filtersLogicalOperator := v1alpha1.EmptyLogicalOperator // default AND
		now := time.Now().UTC()
		event := &v1alpha1.Event{
			Context: &v1alpha1.EventContext{
				Time: metav1.Time{
					Time: time.Date(now.Year(), now.Month(), now.Day(), 16, 36, 34, 0, time.UTC),
				},
			},
			Data: []byte(`{ "a": "x", "b": 10, "c": { "d": "hello world", "e": false } }`),
		}

		pass, err := filterEvent(filter, filtersLogicalOperator, event)

		assert.NoError(t, err)
		assert.True(t, pass)
	})

	t.Run("test advanced logic: (A && B) && (C && D) with error", func(t *testing.T) {
		// data filter: A && B == error (false)
		// expr filter: C && D == true
		filter := &v1alpha1.EventDependencyFilter{
			DataLogicalOperator: v1alpha1.EmptyLogicalOperator, // default AND
			Data: []v1alpha1.DataFilter{
				{
					// A
					Path:  "z",
					Type:  v1alpha1.JSONTypeString,
					Value: []string{"x"},
				},
				{
					// B
					Path:  "b",
					Type:  v1alpha1.JSONTypeNumber,
					Value: []string{"10"},
				},
			},
			ExprLogicalOperator: v1alpha1.EmptyLogicalOperator, // default AND
			Exprs: []v1alpha1.ExprFilter{
				{
					// C
					Expr: `d == "hello world"`,
					Fields: []v1alpha1.PayloadField{
						{
							Path: "c.d",
							Name: "d",
						},
					},
				},
				{
					// D
					Expr: `e == false"`,
					Fields: []v1alpha1.PayloadField{
						{
							Path: "c.e",
							Name: "e",
						},
					},
				},
			},
		}
		filtersLogicalOperator := v1alpha1.EmptyLogicalOperator // default AND
		now := time.Now().UTC()
		event := &v1alpha1.Event{
			Context: &v1alpha1.EventContext{
				Time: metav1.Time{
					Time: time.Date(now.Year(), now.Month(), now.Day(), 16, 36, 34, 0, time.UTC),
				},
			},
			Data: []byte(`{ "a": "x", "b": 10, "c": { "d": "hello world", "e": false } }`),
		}

		pass, err := filterEvent(filter, filtersLogicalOperator, event)

		assert.Error(t, err)
		assert.False(t, pass)
	})

	t.Run("test advanced logic: (A && B) || (C && D)", func(t *testing.T) {
		// data filter: A && B == true
		// expr filter: C && D == false
		filter := &v1alpha1.EventDependencyFilter{
			DataLogicalOperator: v1alpha1.AndLogicalOperator,
			Data: []v1alpha1.DataFilter{
				{
					// A
					Path:  "a",
					Type:  v1alpha1.JSONTypeString,
					Value: []string{"x"},
				},
				{
					// B
					Path:  "b",
					Type:  v1alpha1.JSONTypeNumber,
					Value: []string{"10"},
				},
			},
			ExprLogicalOperator: v1alpha1.AndLogicalOperator,
			Exprs: []v1alpha1.ExprFilter{
				{
					// C
					Expr: `d == "hello world"`,
					Fields: []v1alpha1.PayloadField{
						{
							Path: "c.d",
							Name: "d",
						},
					},
				},
				{
					// D
					Expr: `e == true`,
					Fields: []v1alpha1.PayloadField{
						{
							Path: "c.e",
							Name: "e",
						},
					},
				},
			},
		}
		filtersLogicalOperator := v1alpha1.OrLogicalOperator
		now := time.Now().UTC()
		event := &v1alpha1.Event{
			Context: &v1alpha1.EventContext{
				Time: metav1.Time{
					Time: time.Date(now.Year(), now.Month(), now.Day(), 16, 36, 34, 0, time.UTC),
				},
			},
			Data: []byte(`{ "a": "x", "b": 10, "c": { "d": "hello world", "e": false } }`),
		}

		pass, err := filterEvent(filter, filtersLogicalOperator, event)

		assert.NoError(t, err)
		assert.True(t, pass)
	})

	t.Run("test advanced logic: (A || B) && (C || D)", func(t *testing.T) {
		// data filter: A || B == true
		// expr filter: C || D == false
		filter := &v1alpha1.EventDependencyFilter{
			DataLogicalOperator: v1alpha1.OrLogicalOperator,
			Data: []v1alpha1.DataFilter{
				{
					// A
					Path:  "a",
					Type:  v1alpha1.JSONTypeString,
					Value: []string{"x"},
				},
				{
					// B
					Path:  "b",
					Type:  v1alpha1.JSONTypeNumber,
					Value: []string{"11"},
				},
			},
			ExprLogicalOperator: v1alpha1.OrLogicalOperator,
			Exprs: []v1alpha1.ExprFilter{
				{
					// C
					Expr: `d == "hello world"`,
					Fields: []v1alpha1.PayloadField{
						{
							Path: "c.d",
							Name: "d",
						},
					},
				},
				{
					// D
					Expr: `e == true`,
					Fields: []v1alpha1.PayloadField{
						{
							Path: "c.e",
							Name: "e",
						},
					},
				},
			},
		}
		filtersLogicalOperator := v1alpha1.AndLogicalOperator
		now := time.Now().UTC()
		event := &v1alpha1.Event{
			Context: &v1alpha1.EventContext{
				Time: metav1.Time{
					Time: time.Date(now.Year(), now.Month(), now.Day(), 16, 36, 34, 0, time.UTC),
				},
			},
			Data: []byte(`{ "a": "x", "b": 10, "c": { "d": "hello world", "e": false } }`),
		}

		pass, err := filterEvent(filter, filtersLogicalOperator, event)

		assert.NoError(t, err)
		assert.True(t, pass)
	})

	t.Run("test advanced logic: (A || B) || (C || D)", func(t *testing.T) {
		// data filter: A || B == false
		// expr filter: C || D == true
		filter := &v1alpha1.EventDependencyFilter{
			DataLogicalOperator: v1alpha1.OrLogicalOperator,
			Data: []v1alpha1.DataFilter{
				{
					// A
					Path:  "a",
					Type:  v1alpha1.JSONTypeString,
					Value: []string{"y"},
				},
				{
					// B
					Path:  "b",
					Type:  v1alpha1.JSONTypeNumber,
					Value: []string{"11"},
				},
			},
			ExprLogicalOperator: v1alpha1.OrLogicalOperator,
			Exprs: []v1alpha1.ExprFilter{
				{
					// C
					Expr: `d == "hello world"`,
					Fields: []v1alpha1.PayloadField{
						{
							Path: "c.d",
							Name: "d",
						},
					},
				},
				{
					// D
					Expr: `e == false`,
					Fields: []v1alpha1.PayloadField{
						{
							Path: "c.e",
							Name: "e",
						},
					},
				},
			},
		}
		filtersLogicalOperator := v1alpha1.OrLogicalOperator
		now := time.Now().UTC()
		event := &v1alpha1.Event{
			Context: &v1alpha1.EventContext{
				Time: metav1.Time{
					Time: time.Date(now.Year(), now.Month(), now.Day(), 16, 36, 34, 0, time.UTC),
				},
			},
			Data: []byte(`{ "a": "x", "b": 10, "c": { "d": "hello world", "e": false } }`),
		}

		pass, err := filterEvent(filter, filtersLogicalOperator, event)

		assert.NoError(t, err)
		assert.True(t, pass)
	})

	t.Run("test advanced logic: (A && B) || (C || D)", func(t *testing.T) {
		// data filter: A && B == true
		// expr filter: C || D == false
		filter := &v1alpha1.EventDependencyFilter{
			DataLogicalOperator: v1alpha1.AndLogicalOperator,
			Data: []v1alpha1.DataFilter{
				{
					// A
					Path:  "a",
					Type:  v1alpha1.JSONTypeString,
					Value: []string{"x"},
				},
				{
					// B
					Path:  "b",
					Type:  v1alpha1.JSONTypeNumber,
					Value: []string{"10"},
				},
			},
			ExprLogicalOperator: v1alpha1.OrLogicalOperator,
			Exprs: []v1alpha1.ExprFilter{
				{
					// C
					Expr: `d == "hello everybody"`,
					Fields: []v1alpha1.PayloadField{
						{
							Path: "c.d",
							Name: "d",
						},
					},
				},
				{
					// D
					Expr: `e == true`,
					Fields: []v1alpha1.PayloadField{
						{
							Path: "c.e",
							Name: "e",
						},
					},
				},
			},
		}
		filtersLogicalOperator := v1alpha1.OrLogicalOperator
		now := time.Now().UTC()
		event := &v1alpha1.Event{
			Context: &v1alpha1.EventContext{
				Time: metav1.Time{
					Time: time.Date(now.Year(), now.Month(), now.Day(), 16, 36, 34, 0, time.UTC),
				},
			},
			Data: []byte(`{ "a": "x", "b": 10, "c": { "d": "hello world", "e": false } }`),
		}

		pass, err := filterEvent(filter, filtersLogicalOperator, event)

		assert.NoError(t, err)
		assert.True(t, pass)
	})

	t.Run("test advanced logic: (A || B) || (C && D)", func(t *testing.T) {
		// data filter: A || B == true
		// expr filter: C && D == false
		filter := &v1alpha1.EventDependencyFilter{
			DataLogicalOperator: v1alpha1.OrLogicalOperator,
			Data: []v1alpha1.DataFilter{
				{
					// A
					Path:  "a",
					Type:  v1alpha1.JSONTypeString,
					Value: []string{"x"},
				},
				{
					// B
					Path:  "b",
					Type:  v1alpha1.JSONTypeNumber,
					Value: []string{"11"},
				},
			},
			ExprLogicalOperator: v1alpha1.AndLogicalOperator,
			Exprs: []v1alpha1.ExprFilter{
				{
					// C
					Expr: `d == "hello everybody"`,
					Fields: []v1alpha1.PayloadField{
						{
							Path: "c.d",
							Name: "d",
						},
					},
				},
				{
					// D
					Expr: `e == false`,
					Fields: []v1alpha1.PayloadField{
						{
							Path: "c.e",
							Name: "e",
						},
					},
				},
			},
		}
		filtersLogicalOperator := v1alpha1.OrLogicalOperator
		now := time.Now().UTC()
		event := &v1alpha1.Event{
			Context: &v1alpha1.EventContext{
				Time: metav1.Time{
					Time: time.Date(now.Year(), now.Month(), now.Day(), 16, 36, 34, 0, time.UTC),
				},
			},
			Data: []byte(`{ "a": "x", "b": 10, "c": { "d": "hello world", "e": false } }`),
		}

		pass, err := filterEvent(filter, filtersLogicalOperator, event)

		assert.NoError(t, err)
		assert.True(t, pass)
	})

	t.Run("test advanced logic: (A && B) && (C || D)", func(t *testing.T) {
		// data filter: A && B == false
		// expr filter: C || D == false
		filter := &v1alpha1.EventDependencyFilter{
			DataLogicalOperator: v1alpha1.AndLogicalOperator,
			Data: []v1alpha1.DataFilter{
				{
					// A
					Path:  "a",
					Type:  v1alpha1.JSONTypeString,
					Value: []string{"x"},
				},
				{
					// B
					Path:  "b",
					Type:  v1alpha1.JSONTypeNumber,
					Value: []string{"11"},
				},
			},
			ExprLogicalOperator: v1alpha1.OrLogicalOperator,
			Exprs: []v1alpha1.ExprFilter{
				{
					// C
					Expr: `d == "hello everybody"`,
					Fields: []v1alpha1.PayloadField{
						{
							Path: "c.d",
							Name: "d",
						},
					},
				},
				{
					// D
					Expr: `e == true`,
					Fields: []v1alpha1.PayloadField{
						{
							Path: "c.e",
							Name: "e",
						},
					},
				},
			},
		}
		filtersLogicalOperator := v1alpha1.AndLogicalOperator
		now := time.Now().UTC()
		event := &v1alpha1.Event{
			Context: &v1alpha1.EventContext{
				Time: metav1.Time{
					Time: time.Date(now.Year(), now.Month(), now.Day(), 16, 36, 34, 0, time.UTC),
				},
			},
			Data: []byte(`{ "a": "x", "b": 10, "c": { "d": "hello world", "e": false } }`),
		}

		pass, err := filterEvent(filter, filtersLogicalOperator, event)

		assert.NoError(t, err)
		assert.False(t, pass)
	})

	t.Run("test advanced logic: (A || B) && (C && D)", func(t *testing.T) {
		// data filter: A || B == true
		// expr filter: C && D == error (false)
		filter := &v1alpha1.EventDependencyFilter{
			DataLogicalOperator: v1alpha1.OrLogicalOperator,
			Data: []v1alpha1.DataFilter{
				{
					// A
					Path:  "a",
					Type:  v1alpha1.JSONTypeString,
					Value: []string{"x"},
				},
				{
					// B
					Path:  "b",
					Type:  v1alpha1.JSONTypeNumber,
					Value: []string{"10"},
				},
			},
			ExprLogicalOperator: v1alpha1.AndLogicalOperator,
			Exprs: []v1alpha1.ExprFilter{
				{
					// C
					Expr: `f == "hello world"`,
					Fields: []v1alpha1.PayloadField{
						{
							Path: "c.f",
							Name: "f",
						},
					},
				},
				{
					// D
					Expr: `e == false`,
					Fields: []v1alpha1.PayloadField{
						{
							Path: "c.e",
							Name: "e",
						},
					},
				},
			},
		}
		filtersLogicalOperator := v1alpha1.AndLogicalOperator
		now := time.Now().UTC()
		event := &v1alpha1.Event{
			Context: &v1alpha1.EventContext{
				Time: metav1.Time{
					Time: time.Date(now.Year(), now.Month(), now.Day(), 16, 36, 34, 0, time.UTC),
				},
			},
			Data: []byte(`{ "a": "x", "b": 10, "c": { "d": "hello world", "e": false } }`),
		}

		pass, err := filterEvent(filter, filtersLogicalOperator, event)

<<<<<<< HEAD
	for _, test := range tests {
		result, err := filterExpr(test.filters, test.event)
		assert.Equal(t, test.err, err)
		assert.Equal(t, test.result, result)
	}
}

func TestScriptFilter(t *testing.T) {
	tests := []struct {
		script   string
		event    *v1alpha1.Event
		result   bool
		hasError bool
	}{
		{
			script: `
if event.a == "hello" then return true else return false end
`,
			event: &v1alpha1.Event{
				Data: []byte(`{"a":"hello"}`),
			},
			result:   true,
			hasError: false,
		},
		{
			script: `
if event.a == "hello" and event.b == "world" then return false else return true end
`,
			event: &v1alpha1.Event{
				Data: []byte(`{"a":"hello","b":"world"}`),
			},
			result:   false,
			hasError: false,
		},
		{
			script: `
if event.a == "hello" return false else return true end
`,
			event: &v1alpha1.Event{
				Data: []byte(`{"a":"hello"}`),
			},
			result:   false,
			hasError: true,
		},
	}
	for _, tt := range tests {
		result, err := filterScript(tt.script, tt.event)
		if tt.hasError {
			assert.NotNil(t, err)
		} else {
			assert.Nil(t, err)
			assert.Equal(t, tt.result, result)
		}
	}
=======
		assert.Error(t, err)
		assert.False(t, pass)
	})
>>>>>>> 693a3028
}<|MERGE_RESOLUTION|>--- conflicted
+++ resolved
@@ -919,12 +919,9 @@
 
 		pass, err := filterEvent(filter, filtersLogicalOperator, event)
 
-<<<<<<< HEAD
-	for _, test := range tests {
-		result, err := filterExpr(test.filters, test.event)
-		assert.Equal(t, test.err, err)
-		assert.Equal(t, test.result, result)
-	}
+		assert.Error(t, err)
+		assert.False(t, pass)
+	})
 }
 
 func TestScriptFilter(t *testing.T) {
@@ -974,9 +971,4 @@
 			assert.Equal(t, tt.result, result)
 		}
 	}
-=======
-		assert.Error(t, err)
-		assert.False(t, pass)
-	})
->>>>>>> 693a3028
 }