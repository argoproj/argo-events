--- conflicted
+++ resolved
@@ -18,12 +18,9 @@
 
 import (
 	"github.com/gobwas/glob"
-<<<<<<< HEAD
 	"github.com/sirupsen/logrus"
-=======
 
 	"github.com/argoproj/argo-events/pkg/apis/sensor/v1alpha1"
->>>>>>> 145fd9a9
 )
 
 // ResolveDependency resolves a dependency based on Event and gateway name
@@ -37,16 +34,17 @@
 			continue
 		}
 		var sourceGlob glob.Glob
-		if len(dependency.EventSourceName) > 0 {
+		switch {
+		case len(dependency.EventSourceName) > 0:
 			sourceGlob, err = glob.Compile(dependency.EventSourceName)
-		} else if len(dependency.GatewayName) > 0 {
+		case len(dependency.GatewayName) > 0:
 			// DEPRECATED:
 			logger.WithFields(logrus.Fields{
 				"source":  event.Context.Source,
 				"subject": event.Context.Subject,
 			}).Warn("spec.dependencies.gatewayName is DEPRECATED, it will be unsupported soon, please use spec.dependencies.eventSourceName")
 			sourceGlob, err = glob.Compile(dependency.GatewayName)
-		} else {
+		default:
 			continue
 		}
 		if err != nil {
