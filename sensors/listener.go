--- conflicted
+++ resolved
@@ -165,9 +165,6 @@
 			}
 			defer conn.Close()
 
-<<<<<<< HEAD
-			filterFunc := func(depName string, cloudEvent cloudevents.Event) bool {
-=======
 			transformFunc := func(depName string, event cloudevents.Event) (*cloudevents.Event, error) {
 				dep, ok := depMapping[depName]
 				if !ok {
@@ -179,8 +176,7 @@
 				return sensordependencies.ApplyTransform(&event, dep.Transform)
 			}
 
-			filterFunc := func(depName string, event cloudevents.Event) bool {
->>>>>>> 849a9ffb
+			filterFunc := func(depName string, cloudEvent cloudevents.Event) bool {
 				dep, ok := depMapping[depName]
 				if !ok {
 					return false
