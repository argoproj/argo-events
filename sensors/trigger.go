--- conflicted
+++ resolved
@@ -148,11 +148,8 @@
 
 	// increment completion counter
 	sec.sensor.Status.TriggerCycleCount = sec.sensor.Status.TriggerCycleCount + 1
-<<<<<<< HEAD
-=======
 	// set completion time
 	sec.sensor.Status.LastCycleTime = metav1.Now()
->>>>>>> 2a5f965f
 
 	if successTriggerCycle {
 		sec.sensor.Status.TriggerCycleStatus = v1alpha1.TriggerCycleSuccess
@@ -264,15 +261,9 @@
 		sec.log.WithField("labels", labels).Debug("object labels")
 
 		// check if success labels match with labels on object
-<<<<<<< HEAD
-		if trigger.Policy.Criteria.Success != nil {
-			success := true
-			for successKey, successValue := range trigger.Policy.Criteria.Success {
-=======
 		if trigger.Policy.State.Success != nil {
 			success := true
 			for successKey, successValue := range trigger.Policy.State.Success {
->>>>>>> 2a5f965f
 				if value, ok := labels[successKey]; ok {
 					if successValue != value {
 						success = false
@@ -288,15 +279,9 @@
 		}
 
 		// check if failure labels match with labels on object
-<<<<<<< HEAD
-		if trigger.Policy.Criteria.Failure != nil {
-			failure := true
-			for failureKey, failureValue := range trigger.Policy.Criteria.Failure {
-=======
 		if trigger.Policy.State.Failure != nil {
 			failure := true
 			for failureKey, failureValue := range trigger.Policy.State.Failure {
->>>>>>> 2a5f965f
 				if value, ok := labels[failureKey]; ok {
 					if failureValue != value {
 						failure = false
