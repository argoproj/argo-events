/*
Copyright 2018 BlackRock, Inc.

Licensed under the Apache License, Version 2.0 (the "License");
you may not use this file except in compliance with the License.
You may obtain a copy of the License at

	http://www.apache.org/licenses/LICENSE-2.0

Unless required by applicable law or agreed to in writing, software
distributed under the License is distributed on an "AS IS" BASIS,
WITHOUT WARRANTIES OR CONDITIONS OF ANY KIND, either express or implied.
See the License for the specific language governing permissions and
limitations under the License.
*/

package sensors

import (
	"encoding/json"
	"fmt"

	"github.com/Knetic/govaluate"
	"github.com/argoproj/argo-events/common"
	sn "github.com/argoproj/argo-events/controllers/sensor"
	apicommon "github.com/argoproj/argo-events/pkg/apis/common"
	"github.com/argoproj/argo-events/pkg/apis/sensor"
	"github.com/argoproj/argo-events/pkg/apis/sensor/v1alpha1"
	"github.com/argoproj/argo-events/store"
	metav1 "k8s.io/apimachinery/pkg/apis/meta/v1"
	"k8s.io/apimachinery/pkg/apis/meta/v1/unstructured"
	"k8s.io/apimachinery/pkg/util/wait"
	"k8s.io/client-go/dynamic"
)

// canProcessTriggers evaluates whether triggers can be processed and executed
func (sec *sensorExecutionCtx) canProcessTriggers() (bool, error) {
	if sec.sensor.Spec.ErrorOnFailedRound && sec.sensor.Status.TriggerCycleStatus == v1alpha1.TriggerCycleFailure {
		return false, fmt.Errorf("last trigger cycle was a failure and sensor policy is set to ErrorOnFailedRound, so won't process the triggers")
	}

	if sec.sensor.Spec.DependencyGroups != nil {
		groups := make(map[string]interface{}, len(sec.sensor.Spec.DependencyGroups))
	group:
		for _, group := range sec.sensor.Spec.DependencyGroups {
			for _, dependency := range group.Dependencies {
				if nodeStatus := sn.GetNodeByName(sec.sensor, dependency); nodeStatus.Phase != v1alpha1.NodePhaseComplete {
					groups[group.Name] = false
					continue group
				}
			}
			sn.MarkNodePhase(sec.sensor, group.Name, v1alpha1.NodeTypeDependencyGroup, v1alpha1.NodePhaseComplete, nil, sec.log, "dependency group is complete")
			groups[group.Name] = true
		}

		expression, err := govaluate.NewEvaluableExpression(sec.sensor.Spec.Circuit)
		if err != nil {
			return false, fmt.Errorf("failed to create circuit expression. err: %+v", err)
		}

		result, err := expression.Evaluate(groups)
		if err != nil {
			return false, fmt.Errorf("failed to evaluate circuit expression. err: %+v", err)
		}

		return result == true, err
	}

	if sec.sensor.AreAllNodesSuccess(v1alpha1.NodeTypeEventDependency) {
		return true, nil
	}

	return false, nil
}

// canExecuteTrigger determines whether a trigger is executable based on condition set on trigger
func (sec *sensorExecutionCtx) canExecuteTrigger(trigger v1alpha1.Trigger) bool {
	if trigger.Template.When == nil {
		return true
	}
	if trigger.Template.When.Any != nil {
		for _, group := range trigger.Template.When.Any {
			if status := sn.GetNodeByName(sec.sensor, group); status.Type == v1alpha1.NodeTypeDependencyGroup && status.Phase == v1alpha1.NodePhaseComplete {
				return true
			}
			return false
		}
	}
	if trigger.Template.When.All != nil {
		for _, group := range trigger.Template.When.All {
			if status := sn.GetNodeByName(sec.sensor, group); status.Type == v1alpha1.NodeTypeDependencyGroup && status.Phase != v1alpha1.NodePhaseComplete {
				return false
			}
			return true
		}
	}
	return true
}

// processTriggers checks if all event dependencies are complete and then starts executing triggers
func (sec *sensorExecutionCtx) processTriggers() {
	// to trigger the sensor action/s we need to check if all event dependencies are completed and sensor is active
	sec.log.Info("all event dependencies are marked completed, processing triggers")

	// labels for K8s event
	labels := map[string]string{
		common.LabelSensorName: sec.sensor.Name,
		common.LabelOperation:  "process_triggers",
	}

	successTriggerCycle := true

	for _, trigger := range sec.sensor.Spec.Triggers {
		log := sec.log.WithField("trigger", trigger.Template.Name)
		// check if a trigger condition is set
		if canExecute := sec.canExecuteTrigger(trigger); !canExecute {
			log.Info("trigger can't be executed because trigger condition failed")
			continue
		}

		if err := sec.executeTrigger(trigger); err != nil {
			log.WithError(err).Error("trigger failed to execute")

<<<<<<< HEAD
			// mark trigger status as error
			sn.MarkNodePhase(sec.sensor, trigger.Template.Name, v1alpha1.NodeTypeTrigger, v1alpha1.NodePhaseError, nil, &sec.log, fmt.Sprintf("failed to execute trigger.Template. err: %+v", err))
=======
			sn.MarkNodePhase(sec.sensor, trigger.Template.Name, v1alpha1.NodeTypeTrigger, v1alpha1.NodePhaseError, nil, sec.log, fmt.Sprintf("failed to execute trigger.Template. err: %+v", err))
>>>>>>> d3732ff3

			successTriggerCycle = false

			// escalate using K8s event
			labels[common.LabelEventType] = string(common.EscalationEventType)
			if err := common.GenerateK8sEvent(sec.kubeClient, fmt.Sprintf("failed to execute trigger %s", trigger.Template.Name), common.EscalationEventType,
				"trigger failure", sec.sensor.Name, sec.sensor.Namespace, sec.controllerInstanceID, sensor.Kind, labels); err != nil {
				log.WithError(err).Error("failed to create K8s event to escalate trigger failure")
			}
			continue
		}

		// mark trigger as complete.
		sn.MarkNodePhase(sec.sensor, trigger.Template.Name, v1alpha1.NodeTypeTrigger, v1alpha1.NodePhaseComplete, nil, sec.log, "successfully executed trigger")

		labels[common.LabelEventType] = string(common.OperationSuccessEventType)
		if err := common.GenerateK8sEvent(sec.kubeClient, fmt.Sprintf("trigger %s executed successfully", trigger.Template.Name), common.OperationSuccessEventType,
			"trigger executed", sec.sensor.Name, sec.sensor.Namespace, sec.controllerInstanceID, sensor.Kind, labels); err != nil {
			sec.log.WithError(err).Error("failed to create K8s event to log trigger execution")
		}
	}

	// increment completion counter
	sec.sensor.Status.TriggerCycleCount = sec.sensor.Status.TriggerCycleCount + 1

	if successTriggerCycle {
		sec.sensor.Status.TriggerCycleStatus = v1alpha1.TriggerCycleSuccess
	} else {
		sec.sensor.Status.TriggerCycleStatus = v1alpha1.TriggerCycleFailure
	}

	// create K8s event to mark the trigger round completion
	labels[common.LabelEventType] = string(common.OperationSuccessEventType)
	if err := common.GenerateK8sEvent(sec.kubeClient, fmt.Sprintf("completion count:%d", sec.sensor.Status.TriggerCycleCount), common.OperationSuccessEventType,
		"triggers execution round completion", sec.sensor.Name, sec.sensor.Namespace, sec.controllerInstanceID, sensor.Kind, labels); err != nil {
		sec.log.WithError(err).Error("failed to create K8s event to log trigger execution round completion")
	}

	// Mark all dependency nodes as active
	for _, dependency := range sec.sensor.Spec.Dependencies {
		sn.MarkNodePhase(sec.sensor, dependency.Name, v1alpha1.NodeTypeEventDependency, v1alpha1.NodePhaseActive, nil, sec.log, "dependency is re-activated")
	}
	// Mark all dependency groups as active
	for _, group := range sec.sensor.Spec.DependencyGroups {
		sn.MarkNodePhase(sec.sensor, group.Name, v1alpha1.NodeTypeDependencyGroup, v1alpha1.NodePhaseActive, nil, sec.log, "dependency group is re-activated")
	}
}

// applyParamsTrigger applies parameters to trigger
func (sec *sensorExecutionCtx) applyParamsTrigger(trigger *v1alpha1.Trigger) error {
	if trigger.TemplateParameters != nil && len(trigger.TemplateParameters) > 0 {
		templateBytes, err := json.Marshal(trigger.Template)
		if err != nil {
			return err
		}
		tObj, err := applyParams(templateBytes, trigger.TemplateParameters, sec.extractEvents(trigger.TemplateParameters))
		if err != nil {
			return err
		}
		template := &v1alpha1.TriggerTemplate{}
		if err = json.Unmarshal(tObj, template); err != nil {
			return err
		}
		trigger.Template = template
	}
	return nil
}

// applyParamsResource applies parameters to resource within trigger
func (sec *sensorExecutionCtx) applyParamsResource(parameters []v1alpha1.TriggerParameter, obj *unstructured.Unstructured) error {
	if parameters != nil && len(parameters) > 0 {
		jObj, err := obj.MarshalJSON()
		if err != nil {
			return fmt.Errorf("failed to marshal json. err: %+v", err)
		}
		events := sec.extractEvents(parameters)
		jUpdatedObj, err := applyParams(jObj, parameters, events)
		if err != nil {
			return fmt.Errorf("failed to apply params. err: %+v", err)
		}
		err = obj.UnmarshalJSON(jUpdatedObj)
		if err != nil {
			return fmt.Errorf("failed to un-marshal json. err: %+v", err)
		}
	}
	return nil
}

// executeTrigger executes the trigger
func (sec *sensorExecutionCtx) executeTrigger(trigger v1alpha1.Trigger) error {
	if trigger.Template != nil {
		if err := sec.applyParamsTrigger(&trigger); err != nil {
			return err
		}
		creds, err := store.GetCredentials(sec.kubeClient, sec.sensor.Namespace, trigger.Template.Source)
		if err != nil {
			return err
		}
		reader, err := store.GetArtifactReader(trigger.Template.Source, creds, sec.kubeClient)
		if err != nil {
			return err
		}
		uObj, err := store.FetchArtifact(reader, trigger.Template.GroupVersionKind)
		if err != nil {
			return err
		}
		if err = sec.createResourceObject(&trigger, uObj); err != nil {
			return err
		}
	}
	return nil
}

// applyTriggerPolicy applies backoff and evaluates success/failure for a trigger
func (sec *sensorExecutionCtx) applyTriggerPolicy(trigger *v1alpha1.Trigger, resourceInterface dynamic.ResourceInterface, name, namespace string) error {
	err := wait.ExponentialBackoff(wait.Backoff{
		Duration: trigger.Policy.Backoff.Duration,
		Steps:    trigger.Policy.Backoff.Steps,
		Factor:   trigger.Policy.Backoff.Factor,
		Jitter:   trigger.Policy.Backoff.Jitter,
	}, func() (bool, error) {
		obj, err := resourceInterface.Get(name, metav1.GetOptions{})
		if err != nil {
			sec.log.Warn().Err(err).Str("resource-name", obj.GetName()).Msg("failed to get triggered resource")
			return false, nil
		}

		labels := obj.GetLabels()
		if labels == nil {
			sec.log.Warn().Msg("triggered object does not have labels, won't apply the trigger policy")
			return false, nil
		}
		sec.log.Debug().Interface("labels", labels).Msg("object labels")

		// check if success labels match with labels on object
		if trigger.Policy.Criteria.Success != nil {
			success := true
			for successKey, successValue := range trigger.Policy.Criteria.Success {
				if value, ok := labels[successKey]; ok {
					if successValue != value {
						success = false
						break
					}
					continue
				}
				success = false
			}
			if success {
				return true, nil
			}
		}

		// check if failure labels match with labels on object
		if trigger.Policy.Criteria.Failure != nil {
			failure := true
			for failureKey, failureValue := range trigger.Policy.Criteria.Failure {
				if value, ok := labels[failureKey]; ok {
					if failureValue != value {
						failure = false
						break
					}
					continue
				}
				failure = false
			}
			if failure {
				return false, fmt.Errorf("trigger is in failed state")
			}
		}

		return false, nil
	})

	return err
}

// createResourceObject creates K8s object for trigger
func (sec *sensorExecutionCtx) createResourceObject(trigger *v1alpha1.Trigger, obj *unstructured.Unstructured) error {
	namespace := obj.GetNamespace()
	// Defaults to sensor's namespace
	if namespace == "" {
		namespace = sec.sensor.Namespace
	}
	obj.SetNamespace(namespace)

	// passing parameters to the resource object requires 4 steps
	// 1. marshaling the obj to JSON
	// 2. extract the appropriate eventDependency events based on the resource params
	// 3. apply the params to the JSON object
	// 4. unmarshal the obj from the updated JSON
	if err := sec.applyParamsResource(trigger.ResourceParameters, obj); err != nil {
		return err
	}

	gvk := obj.GroupVersionKind()
	client, err := sec.clientPool.ClientForGroupVersionKind(gvk)
	if err != nil {
		return fmt.Errorf("failed to get client for given group version and kind. err: %+v", err)
	}

	apiResource, err := common.ServerResourceForGroupVersionKind(sec.discoveryClient, gvk)
	if err != nil {
		return fmt.Errorf("failed to get server resource for given group version and kind. err: %+v", err)
	}

	reIf := client.Resource(apiResource, namespace)
	nObj, err := reIf.Create(obj)
	if err != nil {
		return fmt.Errorf("failed to create resource object. err: %+v", err)
	}
<<<<<<< HEAD
	sec.log.Info().Str("kind", liveObj.GetKind()).Str("name", liveObj.GetName()).Msg("created object")

	// apply trigger policy if set
	if trigger.Policy != nil {
		sec.log.Info().Msg("applying trigger policy...")

		if err := sec.applyTriggerPolicy(trigger, reIf, liveObj.GetName(), namespace); err != nil {
			if err == wait.ErrWaitTimeout {
				if trigger.Policy.ErrorOnBackoffTimeout {
					return fmt.Errorf("failed to determine status of the triggered resource. setting trigger state as failed")
				}
				return nil
			}
			return err
		}
	}

=======

	log := sec.log.WithFields(
		map[string]interface{}{
			"name":               nObj.GetName(),
			"group-version-kind": gvk.String(),
		},
	)

	log.Info("resource created")
	if err == nil || !errors.IsAlreadyExists(err) {
		return err
	}
	_, err = reIf.Get(obj.GetName(), metav1.GetOptions{})
	if err != nil {
		return err
	}
	log.Warn("object already exist")
>>>>>>> d3732ff3
	return nil
}

// helper method to extract the events from the event dependencies nodes associated with the resource params
// returns a map of the events keyed by the event dependency name
func (sec *sensorExecutionCtx) extractEvents(params []v1alpha1.TriggerParameter) map[string]apicommon.Event {
	events := make(map[string]apicommon.Event)
	for _, param := range params {
		log := sec.log.WithFields(
			map[string]interface{}{
				"event": param.Src.Event,
				"dest":  param.Dest,
			},
		)
		if param.Src != nil {
			node := sn.GetNodeByName(sec.sensor, param.Src.Event)
			if node == nil {
				log.Warn("event dependency node does not exist, cannot apply parameter")
				continue
			}
			if node.Event == nil {
				log.Warn("event in event dependency does not exist, cannot apply parameter")
				continue
			}
			events[param.Src.Event] = *node.Event
		}
	}
	return events
}

func getLabelKeys(labels map[string]string) []string {
	keys := make([]string, 0, len(labels))
	for k := range labels {
		keys = append(keys, k)
	}
	return keys
}<|MERGE_RESOLUTION|>--- conflicted
+++ resolved
@@ -111,7 +111,8 @@
 	successTriggerCycle := true
 
 	for _, trigger := range sec.sensor.Spec.Triggers {
-		log := sec.log.WithField("trigger", trigger.Template.Name)
+		log := sec.log.WithTrigger(trigger.Template.Name)
+
 		// check if a trigger condition is set
 		if canExecute := sec.canExecuteTrigger(trigger); !canExecute {
 			log.Info("trigger can't be executed because trigger condition failed")
@@ -121,12 +122,8 @@
 		if err := sec.executeTrigger(trigger); err != nil {
 			log.WithError(err).Error("trigger failed to execute")
 
-<<<<<<< HEAD
 			// mark trigger status as error
-			sn.MarkNodePhase(sec.sensor, trigger.Template.Name, v1alpha1.NodeTypeTrigger, v1alpha1.NodePhaseError, nil, &sec.log, fmt.Sprintf("failed to execute trigger.Template. err: %+v", err))
-=======
 			sn.MarkNodePhase(sec.sensor, trigger.Template.Name, v1alpha1.NodeTypeTrigger, v1alpha1.NodePhaseError, nil, sec.log, fmt.Sprintf("failed to execute trigger.Template. err: %+v", err))
->>>>>>> d3732ff3
 
 			successTriggerCycle = false
 
@@ -145,7 +142,7 @@
 		labels[common.LabelEventType] = string(common.OperationSuccessEventType)
 		if err := common.GenerateK8sEvent(sec.kubeClient, fmt.Sprintf("trigger %s executed successfully", trigger.Template.Name), common.OperationSuccessEventType,
 			"trigger executed", sec.sensor.Name, sec.sensor.Namespace, sec.controllerInstanceID, sensor.Kind, labels); err != nil {
-			sec.log.WithError(err).Error("failed to create K8s event to log trigger execution")
+			log.WithError(err).Error("failed to create K8s event to log trigger execution")
 		}
 	}
 
@@ -250,16 +247,16 @@
 	}, func() (bool, error) {
 		obj, err := resourceInterface.Get(name, metav1.GetOptions{})
 		if err != nil {
-			sec.log.Warn().Err(err).Str("resource-name", obj.GetName()).Msg("failed to get triggered resource")
+			sec.log.WithError(err).WithField("resource-name", obj.GetName()).Error("failed to get triggered resource")
 			return false, nil
 		}
 
 		labels := obj.GetLabels()
 		if labels == nil {
-			sec.log.Warn().Msg("triggered object does not have labels, won't apply the trigger policy")
+			sec.log.Warn("triggered object does not have labels, won't apply the trigger policy")
 			return false, nil
 		}
-		sec.log.Debug().Interface("labels", labels).Msg("object labels")
+		sec.log.WithField("labels", labels).Debug("object labels")
 
 		// check if success labels match with labels on object
 		if trigger.Policy.Criteria.Success != nil {
@@ -332,17 +329,27 @@
 		return fmt.Errorf("failed to get server resource for given group version and kind. err: %+v", err)
 	}
 
+	sec.log.WithFields(
+		map[string]interface{}{
+			"api":           apiResource.Name,
+			"group-version": gvk.Version,
+		}).Info("created api resource")
+
 	reIf := client.Resource(apiResource, namespace)
-	nObj, err := reIf.Create(obj)
+	liveObj, err := reIf.Create(obj)
 	if err != nil {
 		return fmt.Errorf("failed to create resource object. err: %+v", err)
 	}
-<<<<<<< HEAD
-	sec.log.Info().Str("kind", liveObj.GetKind()).Str("name", liveObj.GetName()).Msg("created object")
+
+	sec.log.WithFields(
+		map[string]interface{}{
+			"kind": liveObj.GetKind(),
+			"name": liveObj.GetName(),
+		}).Info("created object")
 
 	// apply trigger policy if set
 	if trigger.Policy != nil {
-		sec.log.Info().Msg("applying trigger policy...")
+		sec.log.Info("applying trigger policy...")
 
 		if err := sec.applyTriggerPolicy(trigger, reIf, liveObj.GetName(), namespace); err != nil {
 			if err == wait.ErrWaitTimeout {
@@ -355,25 +362,6 @@
 		}
 	}
 
-=======
-
-	log := sec.log.WithFields(
-		map[string]interface{}{
-			"name":               nObj.GetName(),
-			"group-version-kind": gvk.String(),
-		},
-	)
-
-	log.Info("resource created")
-	if err == nil || !errors.IsAlreadyExists(err) {
-		return err
-	}
-	_, err = reIf.Get(obj.GetName(), metav1.GetOptions{})
-	if err != nil {
-		return err
-	}
-	log.Warn("object already exist")
->>>>>>> d3732ff3
 	return nil
 }
 
@@ -382,13 +370,12 @@
 func (sec *sensorExecutionCtx) extractEvents(params []v1alpha1.TriggerParameter) map[string]apicommon.Event {
 	events := make(map[string]apicommon.Event)
 	for _, param := range params {
-		log := sec.log.WithFields(
-			map[string]interface{}{
-				"event": param.Src.Event,
-				"dest":  param.Dest,
-			},
-		)
 		if param.Src != nil {
+			log := sec.log.WithFields(
+				map[string]interface{}{
+					"param-src":  param.Src.Event,
+					"param-dest": param.Dest,
+				})
 			node := sn.GetNodeByName(sec.sensor, param.Src.Event)
 			if node == nil {
 				log.Warn("event dependency node does not exist, cannot apply parameter")
@@ -402,12 +389,4 @@
 		}
 	}
 	return events
-}
-
-func getLabelKeys(labels map[string]string) []string {
-	keys := make([]string, 0, len(labels))
-	for k := range labels {
-		keys = append(keys, k)
-	}
-	return keys
 }