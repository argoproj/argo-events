--- conflicted
+++ resolved
@@ -18,17 +18,10 @@
 
 import (
 	"encoding/json"
-<<<<<<< HEAD
-	"github.com/argoproj/argo-events/common"
-	"github.com/ghodss/yaml"
 	"testing"
-	"time"
-
-=======
->>>>>>> 2a5f965f
+
 	apicommon "github.com/argoproj/argo-events/pkg/apis/common"
 	"github.com/argoproj/argo-events/pkg/apis/sensor/v1alpha1"
-	"github.com/ghodss/yaml"
 	"github.com/smartystreets/goconvey/convey"
 	corev1 "k8s.io/api/core/v1"
 	metav1 "k8s.io/apimachinery/pkg/apis/meta/v1"
@@ -43,7 +36,6 @@
 	"k8s.io/client-go/kubernetes/fake"
 	kTesting "k8s.io/client-go/testing"
 	"k8s.io/client-go/util/flowcontrol"
-	"testing"
 )
 
 // Below code refers to PR https://github.com/kubernetes/kubernetes/issues/60390
@@ -207,44 +199,58 @@
 	}, nil
 }
 
-var testPod = `
-apiVersion: v1
-kind: Pod
-metadata:
-  name: test1
-<<<<<<< HEAD
-=======
-  labels:
-    "success-label": "fake"
->>>>>>> 2a5f965f
-spec:
-  containers:
-  - name: test
-    image: docker/whalesay
-`
-
-var testTrigger = v1alpha1.Trigger{
+var successLabels = map[string]string{
+	"success-label": "fake",
+}
+
+var failureLabels = map[string]string{
+	"failure-label": "fake",
+}
+
+var podTemplate = &corev1.Pod{
+	TypeMeta: metav1.TypeMeta{Kind: "Pod", APIVersion: "v1"},
+	Spec: corev1.PodSpec{
+		Containers: []corev1.Container{
+			{
+				Name:  "test1",
+				Image: "docker/whalesay",
+			},
+		},
+	},
+}
+
+var triggerTemplate = v1alpha1.Trigger{
 	Template: &v1alpha1.TriggerTemplate{
-		Name: "sample",
 		GroupVersionKind: &metav1.GroupVersionKind{
 			Kind:    "Pod",
 			Version: "v1",
 		},
-		Source: &v1alpha1.ArtifactLocation{
-			Inline: &testPod,
-		},
 	},
+}
+
+func getUnstructured(res interface{}) (*unstructured.Unstructured, error) {
+	obj, err := runtime.DefaultUnstructuredConverter.ToUnstructured(res)
+	if err != nil {
+		return nil, err
+	}
+	return &unstructured.Unstructured{Object: obj}, nil
 }
 
 func TestProcessTrigger(t *testing.T) {
 	convey.Convey("Given a sensor", t, func() {
-		triggers := make([]v1alpha1.Trigger, 1)
-		triggers[0] = testTrigger
+		trigger := *triggerTemplate.DeepCopy()
+		trigger.Template.Name = "testTrigger"
+		pod := podTemplate.DeepCopy()
+		pod.Name = "testTrigger"
+		uObj, err := getUnstructured(pod)
+		convey.So(err, convey.ShouldBeNil)
+		trigger.Template.Source = &v1alpha1.ArtifactLocation{
+			Resource: uObj,
+		}
 		testSensor, err := getSensor()
 		convey.So(err, convey.ShouldBeNil)
-		testSensor.Spec.Triggers = triggers
 		soc := getsensorExecutionCtx(testSensor)
-		err = soc.executeTrigger(testTrigger)
+		err = soc.executeTrigger(trigger)
 		convey.So(err, convey.ShouldBeNil)
 	})
 }
@@ -262,29 +268,13 @@
 	Kind         string `json:"kind"`
 }
 
-func TestCreateResourceObject(t *testing.T) {
-	convey.Convey("Given a resource object", t, func() {
+func TestTriggerParameterization(t *testing.T) {
+	convey.Convey("Given an event, parameterize the trigger", t, func() {
 		testSensor, err := getSensor()
 		convey.So(err, convey.ShouldBeNil)
 		soc := getsensorExecutionCtx(testSensor)
-		fakeclient := soc.clientPool.(*FakeClientPool).Fake
-		dynamicClient := dynamicfake.FakeResourceClient{Resource: schema.GroupVersionResource{Version: "v1", Resource: "pods"}, Fake: &fakeclient}
-
-		convey.Convey("Given a pod spec, get a pod object", func() {
-			pod := &corev1.Pod{
-				TypeMeta:   metav1.TypeMeta{Kind: "Pod", APIVersion: "v1"},
-				ObjectMeta: metav1.ObjectMeta{Namespace: "foo", Name: "my-pod"},
-			}
-			uObj, err := getUnstructured(pod)
-			convey.So(err, convey.ShouldBeNil)
-
-			err = soc.createResourceObject(&testTrigger, uObj)
-			convey.So(err, convey.ShouldBeNil)
-
-			unstructuredPod, err := dynamicClient.Get(pod.Name, metav1.GetOptions{})
-			convey.So(err, convey.ShouldBeNil)
-			convey.So(unstructuredPod.GetNamespace(), convey.ShouldEqual, "foo")
-		})
+		triggerName := "test-workflow-trigger"
+		dependency := "test-gateway:test"
 
 		fe := &fakeEvent{
 			Namespace:    "fake-namespace",
@@ -301,51 +291,54 @@
 				Payload: eventBytes,
 				Context: apicommon.EventContext{
 					Source: &apicommon.URI{
-						Host: "test-gateway:test",
+						Host: dependency,
 					},
 					ContentType: "application/json",
 				},
 			},
-			Name:  "test-gateway:test",
+			Name:  dependency,
 			Type:  v1alpha1.NodeTypeEventDependency,
 			ID:    "1234",
 			Phase: v1alpha1.NodePhaseActive,
 		}
 
-		testTrigger.TemplateParameters = []v1alpha1.TriggerParameter{
+		trigger := triggerTemplate.DeepCopy()
+		trigger.Template.Name = triggerName
+
+		trigger.TemplateParameters = []v1alpha1.TriggerParameter{
 			{
 				Src: &v1alpha1.TriggerParameterSource{
-					Event: "test-gateway:test",
+					Event: dependency,
 					Path:  "name",
 				},
 				Dest: "name",
 			},
 		}
 
-		testTrigger.ResourceParameters = []v1alpha1.TriggerParameter{
+		trigger.ResourceParameters = []v1alpha1.TriggerParameter{
 			{
 				Src: &v1alpha1.TriggerParameterSource{
-					Event: "test-gateway:test",
+					Event: dependency,
 					Path:  "name",
 				},
 				Dest: "metadata.generateName",
 			},
 		}
 
-		nodeId := soc.sensor.NodeID("test-gateway:test")
-		wfNodeId := soc.sensor.NodeID("test-workflow-trigger")
+		nodeId := soc.sensor.NodeID(dependency)
+		wfNodeId := soc.sensor.NodeID(triggerName)
 
 		wfnode := v1alpha1.NodeStatus{
 			Event: &apicommon.Event{
 				Payload: eventBytes,
 				Context: apicommon.EventContext{
 					Source: &apicommon.URI{
-						Host: "test-gateway:test",
+						Host: dependency,
 					},
 					ContentType: "application/json",
 				},
 			},
-			Name:  "test-workflow-trigger",
+			Name:  triggerName,
 			Type:  v1alpha1.NodeTypeTrigger,
 			ID:    "1234",
 			Phase: v1alpha1.NodePhaseNew,
@@ -356,183 +349,163 @@
 			wfNodeId: wfnode,
 		}
 
-		convey.Convey("Given parameters for trigger template, apply params", func() {
-			err = soc.applyParamsTrigger(&testTrigger)
-			convey.So(err, convey.ShouldBeNil)
-			convey.So(testTrigger.Template.Name, convey.ShouldEqual, fe.Name)
-
-			var tp corev1.Pod
-			err = yaml.Unmarshal([]byte(testPod), &tp)
-			convey.So(err, convey.ShouldBeNil)
-
-			rObj := tp.DeepCopy()
-			uObj, err := getUnstructured(rObj)
-			convey.So(err, convey.ShouldBeNil)
-
-			err = soc.applyParamsResource(testTrigger.ResourceParameters, uObj)
-			convey.So(err, convey.ShouldBeNil)
-		})
-
-		convey.Convey("Given a pod without namespace, use sensor namespace", func() {
-			pod := &corev1.Pod{
-				TypeMeta:   metav1.TypeMeta{Kind: "Pod", APIVersion: "v1"},
-				ObjectMeta: metav1.ObjectMeta{Name: "my-pod-without-namespace"},
+		err = soc.applyParamsTrigger(trigger)
+		convey.So(err, convey.ShouldBeNil)
+		convey.So(trigger.Template.Name, convey.ShouldEqual, fe.Name)
+
+		rObj := podTemplate.DeepCopy()
+		rObj.Name = "testTrigger"
+		uObj, err := getUnstructured(rObj)
+		convey.So(err, convey.ShouldBeNil)
+
+		err = soc.applyParamsResource(trigger.ResourceParameters, uObj)
+		convey.So(err, convey.ShouldBeNil)
+
+	})
+}
+
+func TestTriggerPolicy(t *testing.T) {
+	convey.Convey("Given a trigger, apply policy", t, func() {
+		testSensor, err := getSensor()
+		convey.So(err, convey.ShouldBeNil)
+		soc := getsensorExecutionCtx(testSensor)
+
+		trigger1 := triggerTemplate.DeepCopy()
+		trigger2 := triggerTemplate.DeepCopy()
+
+		trigger1.Template.Name = "testTrigger1"
+		trigger2.Template.Name = "testTrigger2"
+
+		triggerPod1 := podTemplate.DeepCopy()
+		triggerPod2 := podTemplate.DeepCopy()
+
+		triggerPod1.Name = "testPod1"
+		triggerPod2.Name = "testPod2"
+
+		triggerPod1.Labels = successLabels
+		triggerPod2.Labels = failureLabels
+
+		uObj1, err := getUnstructured(triggerPod1)
+		convey.So(err, convey.ShouldBeNil)
+
+		uObj2, err := getUnstructured(triggerPod2)
+		convey.So(err, convey.ShouldBeNil)
+
+		backoff := v1alpha1.Backoff{
+			Duration: 1000000000,
+			Factor:   2,
+			Steps:    10,
+		}
+
+		trigger1.Template.Source = &v1alpha1.ArtifactLocation{
+			Resource: uObj1,
+		}
+		trigger1.Policy = &v1alpha1.TriggerPolicy{
+			Backoff: backoff,
+			State: &v1alpha1.TriggerStateLabels{
+				Success: successLabels,
+			},
+		}
+
+		trigger2.Template.Source = &v1alpha1.ArtifactLocation{
+			Resource: uObj2,
+		}
+		trigger2.Policy = &v1alpha1.TriggerPolicy{
+			Backoff: backoff,
+			State: &v1alpha1.TriggerStateLabels{
+				Failure: failureLabels,
+			},
+		}
+
+		convey.Convey("Execute the first trigger  and make sure the trigger execution results in success", func() {
+			err = soc.executeTrigger(*trigger1)
+			convey.So(err, convey.ShouldBeNil)
+		})
+
+		convey.Convey("Execute the second trigger and make sure the trigger execution results in failure", func() {
+			err = soc.executeTrigger(*trigger2)
+			convey.So(err, convey.ShouldNotBeNil)
+		})
+
+		// modify backoff so that applyPolicy doesnt wait too much
+		trigger1.Policy.Backoff = v1alpha1.Backoff{
+			Steps:    2,
+			Duration: 1000000000,
+			Factor:   1,
+		}
+
+		triggerPod1.Labels = nil
+		uObj1, err = getUnstructured(triggerPod1)
+		convey.So(err, convey.ShouldBeNil)
+		trigger1.Template.Source.Resource = uObj1
+
+		convey.Convey("If trigger times out and error on timeout is set, trigger execution must fail", func() {
+			trigger1.Policy.ErrorOnBackoffTimeout = true
+			err = soc.executeTrigger(*trigger1)
+			convey.So(err, convey.ShouldNotBeNil)
+		})
+
+		convey.Convey("If trigger times out and error on timeout is not set, trigger execution must succeed", func() {
+			trigger1.Policy.ErrorOnBackoffTimeout = false
+			err = soc.executeTrigger(*trigger1)
+			convey.So(err, convey.ShouldBeNil)
+		})
+	})
+}
+
+func TestCreateResourceObject(t *testing.T) {
+	convey.Convey("Given a trigger", t, func() {
+		testSensor, err := getSensor()
+		convey.So(err, convey.ShouldBeNil)
+		soc := getsensorExecutionCtx(testSensor)
+		fakeclient := soc.clientPool.(*FakeClientPool).Fake
+		dynamicClient := dynamicfake.FakeResourceClient{Resource: schema.GroupVersionResource{Version: "v1", Resource: "pods"}, Fake: &fakeclient}
+
+		convey.Convey("Given a pod spec, create a pod trigger", func() {
+			pod := podTemplate.DeepCopy()
+			pod.Name = "testTrigger"
+			pod.Namespace = "foo"
+			uObj, err := getUnstructured(pod)
+			convey.So(err, convey.ShouldBeNil)
+
+			trigger := triggerTemplate.DeepCopy()
+			trigger.Template.Name = "trigger"
+
+			trigger.Template.Source = &v1alpha1.ArtifactLocation{
+				Resource: uObj,
 			}
+
+			convey.Println(trigger.Template.Source)
+
+			err = soc.createResourceObject(trigger, uObj)
+			convey.So(err, convey.ShouldBeNil)
+
+			unstructuredPod, err := dynamicClient.Get(pod.Name, metav1.GetOptions{})
+			convey.So(err, convey.ShouldBeNil)
+			convey.So(unstructuredPod.GetNamespace(), convey.ShouldEqual, "foo")
+		})
+
+		convey.Convey("Given a pod without namespace,create a pod trigger", func() {
+			pod := podTemplate.DeepCopy()
+			pod.Name = "testTrigger"
 			uObj, err := getUnstructured(pod)
 			convey.So(err, convey.ShouldBeNil)
 
-			err = soc.createResourceObject(&testTrigger, uObj)
+			trigger := triggerTemplate.DeepCopy()
+			trigger.Template.Name = "trigger"
+
+			trigger.Template.Source = &v1alpha1.ArtifactLocation{
+				Resource: uObj,
+			}
+
+			err = soc.createResourceObject(trigger, uObj)
 			convey.So(err, convey.ShouldBeNil)
 
 			unstructuredPod, err := dynamicClient.Get(pod.Name, metav1.GetOptions{})
 			convey.So(err, convey.ShouldBeNil)
 			convey.So(unstructuredPod.GetNamespace(), convey.ShouldEqual, testSensor.Namespace)
 		})
-
-<<<<<<< HEAD
-		gvk := schema.GroupVersionKind{
-			Kind:    "Pod",
-			Version: "v1",
-		}
-
-		client, err := soc.clientPool.ClientForGroupVersionKind(gvk)
-		convey.So(err, convey.ShouldBeNil)
-
-		apiResource, err := common.ServerResourceForGroupVersionKind(soc.discoveryClient, gvk)
-		convey.So(err, convey.ShouldBeNil)
-
-		reIf := client.Resource(apiResource, soc.sensor.Namespace)
-
-=======
->>>>>>> 2a5f965f
-		convey.Convey("Given policies for trigger, apply it", func() {
-			testTrigger.Template.Source.Inline = &testPod
-			testTrigger.Policy = &v1alpha1.TriggerPolicy{
-				Backoff: v1alpha1.Backoff{
-					Duration: 1000000000,
-					Factor:   2,
-					Steps:    10,
-				},
-<<<<<<< HEAD
-				Criteria: &v1alpha1.TriggerPolicyCriteria{
-=======
-				State: &v1alpha1.TriggerStateLabels{
->>>>>>> 2a5f965f
-					Success: map[string]string{
-						"success-label": "fake",
-					},
-				},
-				ErrorOnBackoffTimeout: false,
-			}
-
-			triggerPod2 := `
-apiVersion: v1
-kind: Pod
-metadata:
-  name: test2
-<<<<<<< HEAD
-=======
-  labels:
-    "failure-label": "fake"
->>>>>>> 2a5f965f
-spec:
-  containers:
-  - name: test
-    image: docker/whalesay
-`
-
-			testTrigger2 := v1alpha1.Trigger{
-				Template: &v1alpha1.TriggerTemplate{
-					Name: "trigger2",
-					Source: &v1alpha1.ArtifactLocation{
-						Inline: &triggerPod2,
-					},
-					GroupVersionKind: &metav1.GroupVersionKind{
-						Kind:    "Pod",
-						Version: "v1",
-					},
-				},
-				Policy: &v1alpha1.TriggerPolicy{
-					ErrorOnBackoffTimeout: true,
-					Backoff: v1alpha1.Backoff{
-						Duration: 1000000000,
-						Factor:   2,
-						Steps:    10,
-					},
-<<<<<<< HEAD
-					Criteria: &v1alpha1.TriggerPolicyCriteria{
-=======
-					State: &v1alpha1.TriggerStateLabels{
->>>>>>> 2a5f965f
-						Failure: map[string]string{
-							"failure-label": "fake",
-						},
-					},
-				},
-			}
-
-			convey.Convey("Execute the first trigger  and make sure the trigger execution results in success", func() {
-<<<<<<< HEAD
-				// add label for success after 1 second
-				go func() {
-					time.Sleep(2 * time.Second)
-					pod, _ := reIf.Get("test1", metav1.GetOptions{})
-					pod.SetLabels(testTrigger.Policy.Criteria.Success)
-					_, err = reIf.Update(pod)
-				}()
-=======
->>>>>>> 2a5f965f
-				err = soc.executeTrigger(testTrigger)
-				convey.So(err, convey.ShouldBeNil)
-			})
-
-			convey.Convey("Execute the second trigger and make sure the trigger execution results in failure", func() {
-<<<<<<< HEAD
-				// add label for failure after 1 second
-				go func() {
-					time.Sleep(2 * time.Second)
-					pod, _ := reIf.Get("test2", metav1.GetOptions{})
-					pod.SetLabels(testTrigger2.Policy.Criteria.Failure)
-					_, err = reIf.Update(pod)
-				}()
-=======
->>>>>>> 2a5f965f
-				err = soc.executeTrigger(testTrigger2)
-				convey.So(err, convey.ShouldNotBeNil)
-			})
-
-			// modify backoff so that applyPolicy doesnt wait too much
-			testTrigger.Policy.Backoff = v1alpha1.Backoff{
-				Steps:    2,
-				Duration: 1000000000,
-				Factor:   1,
-			}
-
-			convey.Convey("If trigger times out and error on timeout is set, trigger execution must fail", func() {
-<<<<<<< HEAD
-=======
-				testTrigger.Policy.State.Success = nil
->>>>>>> 2a5f965f
-				testTrigger.Policy.ErrorOnBackoffTimeout = true
-				err = soc.executeTrigger(testTrigger)
-				convey.So(err, convey.ShouldNotBeNil)
-			})
-
-			convey.Convey("If trigger times out and error on timeout is not set, trigger execution must succeed", func() {
-				testTrigger.Policy.ErrorOnBackoffTimeout = false
-				err = soc.executeTrigger(testTrigger)
-				convey.So(err, convey.ShouldBeNil)
-			})
-		})
 	})
-}
-
-func getUnstructured(res interface{}) (*unstructured.Unstructured, error) {
-	obj, err := runtime.DefaultUnstructuredConverter.ToUnstructured(res)
-	if err != nil {
-		return nil, err
-	}
-	return &unstructured.Unstructured{Object: obj}, nil
 }
 
 func TestExtractEvents(t *testing.T) {
