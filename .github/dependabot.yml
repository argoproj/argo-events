version: 2
updates:
  - package-ecosystem: "gomod"
    directory: "/"
    schedule:
      interval: "weekly"
      day: "saturday"
    ignore:
      - dependency-name: k8s.io/*
      - dependency-name: sigs.k8s.io/controller-runtime
<<<<<<< HEAD
=======
      - dependency-name: github.com/aws/aws-sdk-go # too often, and usually not related.
>>>>>>> 57376875
    open-pull-requests-limit: 10

  - package-ecosystem: "github-actions"
    directory: "/"
    schedule:
      interval: "weekly"
      day: "saturday"<|MERGE_RESOLUTION|>--- conflicted
+++ resolved
@@ -8,10 +8,7 @@
     ignore:
       - dependency-name: k8s.io/*
       - dependency-name: sigs.k8s.io/controller-runtime
-<<<<<<< HEAD
-=======
       - dependency-name: github.com/aws/aws-sdk-go # too often, and usually not related.
->>>>>>> 57376875
     open-pull-requests-limit: 10
 
   - package-ecosystem: "github-actions"
