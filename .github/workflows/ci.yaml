--- conflicted
+++ resolved
@@ -145,13 +145,9 @@
       - name: Run tests
         env:
           GOPATH: /home/runner/go
-<<<<<<< HEAD
-        run: KUBECONFIG=~/.kube/argo-events-e2e-config EventBusDriver=${{matrix.driver}} make test-functional
-=======
-        run: KUBECONFIG=~/.kube/argo-events-e2e-config make test-functional | tee /tmp/e2e.log
+        run: KUBECONFIG=~/.kube/argo-events-e2e-config EventBusDriver=${{matrix.driver}} make test-functional | tee /tmp/e2e.log
       - name: Upload e2e results
         uses: actions/upload-artifact@v2
         with:
           name: e2e.log
-          path: /tmp/e2e.log
->>>>>>> fda44c45
+          path: /tmp/e2e.log