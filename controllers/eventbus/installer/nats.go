--- conflicted
+++ resolved
@@ -664,10 +664,7 @@
 				ServiceAccountName: i.eventBus.Spec.NATS.Native.ServiceAccountName,
 				PriorityClassName:  i.eventBus.Spec.NATS.Native.PriorityClassName,
 				Priority:           i.eventBus.Spec.NATS.Native.Priority,
-<<<<<<< HEAD
 				Affinity:           i.eventBus.Spec.NATS.Native.Affinity,
-=======
->>>>>>> b72e00fe
 				Volumes: []corev1.Volume{
 					{
 						Name: "config-volume",
