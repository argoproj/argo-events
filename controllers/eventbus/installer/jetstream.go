package installer

import (
	"bytes"
	"context"
	"embed"
	"fmt"
	"strconv"
	"strings"
	"text/template"
	"time"

	"github.com/spf13/viper"
	"go.uber.org/zap"
	appv1 "k8s.io/api/apps/v1"
	corev1 "k8s.io/api/core/v1"
	apierrors "k8s.io/apimachinery/pkg/api/errors"
	apiresource "k8s.io/apimachinery/pkg/api/resource"
	metav1 "k8s.io/apimachinery/pkg/apis/meta/v1"
	"k8s.io/apimachinery/pkg/labels"
	apitypes "k8s.io/apimachinery/pkg/types"
	"k8s.io/apimachinery/pkg/util/intstr"
	"sigs.k8s.io/controller-runtime/pkg/client"
	"sigs.k8s.io/yaml"

	"github.com/argoproj/argo-events/common"
	"github.com/argoproj/argo-events/common/tls"
	"github.com/argoproj/argo-events/controllers"
	"github.com/argoproj/argo-events/pkg/apis/eventbus/v1alpha1"
)

const (
	jsClientPort  = int32(4222)
	jsClusterPort = int32(6222)
	jsMonitorPort = int32(8222)
	jsMetricsPort = int32(7777)
)

var (
	//go:embed assets/jetstream/*
	jetStremAssets embed.FS
)

const (
	secretServerKeyPEMFile  = "server-key.pem"
	secretServerCertPEMFile = "server-cert.pem"
	secretCACertPEMFile     = "ca-cert.pem"

	secretClusterKeyPEMFile    = "cluster-server-key.pem"
	secretClusterCertPEMFile   = "cluster-server-cert.pem"
	secretClusterCACertPEMFile = "cluster-ca-cert.pem"

	certOrg = "io.argoproj"
)

type jetStreamInstaller struct {
	client   client.Client
	eventBus *v1alpha1.EventBus
	config   *controllers.GlobalConfig
	labels   map[string]string
	logger   *zap.SugaredLogger
}

func NewJetStreamInstaller(client client.Client, eventBus *v1alpha1.EventBus, config *controllers.GlobalConfig, labels map[string]string, logger *zap.SugaredLogger) Installer {
	return &jetStreamInstaller{
		client:   client,
		eventBus: eventBus,
		config:   config,
		labels:   labels,
		logger:   logger.With("eventbus", eventBus.Name),
	}
}

func (r *jetStreamInstaller) Install(ctx context.Context) (*v1alpha1.BusConfig, error) {
	if js := r.eventBus.Spec.JetStream; js == nil {
		return nil, fmt.Errorf("invalid jetstream eventbus spec")
	}
	// merge
	v := viper.New()
	v.SetConfigType("yaml")
	if err := v.ReadConfig(bytes.NewBufferString(r.config.EventBus.JetStream.StreamConfig)); err != nil {
		return nil, fmt.Errorf("invalid jetstream config in global configuration, %w", err)
	}
	if x := r.eventBus.Spec.JetStream.StreamConfig; x != nil {
		if err := v.MergeConfig(bytes.NewBufferString(*x)); err != nil {
			return nil, fmt.Errorf("failed to merge customized stream config, %w", err)
		}
	}
	b, err := yaml.Marshal(v.AllSettings())
	if err != nil {
		return nil, fmt.Errorf("failed to marshal merged buffer config, %w", err)
	}

	if err := r.createSecrets(ctx); err != nil {
		r.logger.Errorw("failed to create jetstream auth secrets", zap.Error(err))
		r.eventBus.Status.MarkDeployFailed("JetStreamAuthSecretsFailed", err.Error())
		return nil, err
	}
	if err := r.createConfigMap(ctx); err != nil {
		r.logger.Errorw("failed to create jetstream ConfigMap", zap.Error(err))
		r.eventBus.Status.MarkDeployFailed("JetStreamConfigMapFailed", err.Error())
		return nil, err
	}
	if err := r.createService(ctx); err != nil {
		r.logger.Errorw("failed to create jetstream Service", zap.Error(err))
		r.eventBus.Status.MarkDeployFailed("JetStreamServiceFailed", err.Error())
		return nil, err
	}
	if err := r.createStatefulSet(ctx); err != nil {
		r.logger.Errorw("failed to create jetstream StatefulSet", zap.Error(err))
		r.eventBus.Status.MarkDeployFailed("JetStreamStatefulSetFailed", err.Error())
		return nil, err
	}
	r.eventBus.Status.MarkDeployed("Succeeded", "JetStream is deployed")
	return &v1alpha1.BusConfig{
		JetStream: &v1alpha1.JetStreamConfig{
			URL: fmt.Sprintf("nats://%s.%s.svc.cluster.local:%s", generateJetStreamServiceName(r.eventBus), r.eventBus.Namespace, strconv.Itoa(int(jsClientPort))),
			AccessSecret: &corev1.SecretKeySelector{
				LocalObjectReference: corev1.LocalObjectReference{
					Name: generateJetStreamClientAuthSecretName(r.eventBus),
				},
				Key: common.JetStreamClientAuthSecretKey,
			},
			StreamConfig: string(b),
		},
	}, nil
}

// buildJetStreamService builds a Service for Jet Stream
func (r *jetStreamInstaller) buildJetStreamServiceSpec() corev1.ServiceSpec {
	return corev1.ServiceSpec{
		Ports: []corev1.ServicePort{
			{Name: "tcp-client", Port: jsClientPort},
			{Name: "cluster", Port: jsClusterPort},
			{Name: "metrics", Port: jsMetricsPort},
			{Name: "monitor", Port: jsMonitorPort},
		},
		Type:                     corev1.ServiceTypeClusterIP,
		ClusterIP:                corev1.ClusterIPNone,
		PublishNotReadyAddresses: true,
		Selector:                 r.labels,
	}
}

func (r *jetStreamInstaller) createService(ctx context.Context) error {
	spec := r.buildJetStreamServiceSpec()
	hash := common.MustHash(spec)
	obj := &corev1.Service{
		ObjectMeta: metav1.ObjectMeta{
			Namespace: r.eventBus.Namespace,
			Name:      generateJetStreamServiceName(r.eventBus),
			Labels:    r.labels,
			Annotations: map[string]string{
				common.AnnotationResourceSpecHash: hash,
			},
			OwnerReferences: []metav1.OwnerReference{
				*metav1.NewControllerRef(r.eventBus.GetObjectMeta(), v1alpha1.SchemaGroupVersionKind),
			},
		},
		Spec: spec,
	}
	old := &corev1.Service{}
	if err := r.client.Get(ctx, client.ObjectKeyFromObject(obj), old); err != nil {
		if apierrors.IsNotFound(err) {
			if err := r.client.Create(ctx, obj); err != nil {
				return fmt.Errorf("failed to create jetstream service, err: %w", err)
			}
			r.logger.Info("created jetstream service successfully")
			return nil
		} else {
			return fmt.Errorf("failed to check if jetstream service is existing, err: %w", err)
		}
	}
	if old.GetAnnotations()[common.AnnotationResourceSpecHash] != hash {
		old.Annotations[common.AnnotationResourceSpecHash] = hash
		old.Spec = spec
		if err := r.client.Update(ctx, old); err != nil {
			return fmt.Errorf("failed to update jetstream service, err: %w", err)
		}
		r.logger.Info("updated jetstream service successfully")
	}
	return nil
}

func (r *jetStreamInstaller) createStatefulSet(ctx context.Context) error {
	jsVersion, err := r.config.GetJetStreamVersion(r.eventBus.Spec.JetStream.Version)
	if err != nil {
		return fmt.Errorf("failed to get jetstream version, err: %w", err)
	}
	spec := r.buildStatefulSetSpec(jsVersion)
	hash := common.MustHash(spec)
	obj := &appv1.StatefulSet{
		ObjectMeta: metav1.ObjectMeta{
			Namespace: r.eventBus.Namespace,
			Name:      generateJetStreamStatefulSetName(r.eventBus),
			Labels:    r.labels,
			Annotations: map[string]string{
				common.AnnotationResourceSpecHash: hash,
			},
			OwnerReferences: []metav1.OwnerReference{
				*metav1.NewControllerRef(r.eventBus.GetObjectMeta(), v1alpha1.SchemaGroupVersionKind),
			},
		},
		Spec: spec,
	}
	old := &appv1.StatefulSet{}
	if err := r.client.Get(ctx, client.ObjectKeyFromObject(obj), old); err != nil {
		if apierrors.IsNotFound(err) {
			if err := r.client.Create(ctx, obj); err != nil {
				return fmt.Errorf("failed to create jetstream statefulset, err: %w", err)
			}
			r.logger.Info("created jetstream statefulset successfully")
			return nil
		} else {
			return fmt.Errorf("failed to check if jetstream statefulset is existing, err: %w", err)
		}
	}
	if old.GetAnnotations()[common.AnnotationResourceSpecHash] != hash {
		old.Annotations[common.AnnotationResourceSpecHash] = hash
		old.Spec = spec
		if err := r.client.Update(ctx, old); err != nil {
			return fmt.Errorf("failed to update jetstream statefulset, err: %w", err)
		}
		r.logger.Info("updated jetstream statefulset successfully")
	}
	return nil
}

func (r *jetStreamInstaller) buildStatefulSetSpec(jsVersion *controllers.JetStreamVersion) appv1.StatefulSetSpec {
	js := r.eventBus.Spec.JetStream
	replicas := int32(js.GetReplicas())
	podTemplateLabels := make(map[string]string)
	if js.Metadata != nil &&
		len(js.Metadata.Labels) > 0 {
		for k, v := range js.Metadata.Labels {
			podTemplateLabels[k] = v
		}
	}
	for k, v := range r.labels {
		podTemplateLabels[k] = v
	}
	var jsContainerPullPolicy, reloaderContainerPullPolicy, metricsContainerPullPolicy corev1.PullPolicy
	var jsContainerSecurityContext, reloaderContainerSecurityContext, metricsContainerSecurityContext *corev1.SecurityContext
	if js.ContainerTemplate != nil {
		jsContainerPullPolicy = js.ContainerTemplate.ImagePullPolicy
		jsContainerSecurityContext = js.ContainerTemplate.SecurityContext
	}
	if js.ReloaderContainerTemplate != nil {
		reloaderContainerPullPolicy = js.ReloaderContainerTemplate.ImagePullPolicy
		reloaderContainerSecurityContext = js.ReloaderContainerTemplate.SecurityContext
	}
	if js.MetricsContainerTemplate != nil {
		metricsContainerPullPolicy = js.MetricsContainerTemplate.ImagePullPolicy
		metricsContainerSecurityContext = js.MetricsContainerTemplate.SecurityContext
	}
	shareProcessNamespace := true
	terminationGracePeriodSeconds := int64(60)
	spec := appv1.StatefulSetSpec{
		PodManagementPolicy: appv1.ParallelPodManagement,
		Replicas:            &replicas,
		ServiceName:         generateJetStreamServiceName(r.eventBus),
		Selector: &metav1.LabelSelector{
			MatchLabels: r.labels,
		},
		Template: corev1.PodTemplateSpec{
			ObjectMeta: metav1.ObjectMeta{
				Labels: podTemplateLabels,
			},
			Spec: corev1.PodSpec{
				NodeSelector:                  js.NodeSelector,
				Tolerations:                   js.Tolerations,
				SecurityContext:               js.SecurityContext,
				ImagePullSecrets:              js.ImagePullSecrets,
				PriorityClassName:             js.PriorityClassName,
				Priority:                      js.Priority,
				ServiceAccountName:            js.ServiceAccountName,
				Affinity:                      js.Affinity,
				ShareProcessNamespace:         &shareProcessNamespace,
				TerminationGracePeriodSeconds: &terminationGracePeriodSeconds,
				Volumes: []corev1.Volume{
					{Name: "pid", VolumeSource: corev1.VolumeSource{EmptyDir: &corev1.EmptyDirVolumeSource{}}},
					{
						Name: "config-volume",
						VolumeSource: corev1.VolumeSource{
							Projected: &corev1.ProjectedVolumeSource{
								Sources: []corev1.VolumeProjection{
									{
										ConfigMap: &corev1.ConfigMapProjection{
											LocalObjectReference: corev1.LocalObjectReference{
												Name: generateJetStreamConfigMapName(r.eventBus),
											},
											Items: []corev1.KeyToPath{
												{
													Key:  common.JetStreamConfigMapKey,
													Path: "nats-js.conf",
												},
											},
										},
									},
									{
										Secret: &corev1.SecretProjection{
											LocalObjectReference: corev1.LocalObjectReference{
												Name: generateJetStreamServerSecretName(r.eventBus),
											},
											Items: []corev1.KeyToPath{
												{
													Key:  common.JetStreamServerSecretAuthKey,
													Path: "auth.conf",
												},
												{
													Key:  common.JetStreamServerPrivateKeyKey,
													Path: secretServerKeyPEMFile,
												},
												{
													Key:  common.JetStreamServerCertKey,
													Path: secretServerCertPEMFile,
												},
												{
													Key:  common.JetStreamServerCACertKey,
													Path: secretCACertPEMFile,
												},
												{
													Key:  common.JetStreamClusterPrivateKeyKey,
													Path: secretClusterKeyPEMFile,
												},
												{
													Key:  common.JetStreamClusterCertKey,
													Path: secretClusterCertPEMFile,
												},
												{
													Key:  common.JetStreamClusterCACertKey,
													Path: secretClusterCACertPEMFile,
												},
											},
										},
									},
								},
							},
						},
					},
				},
				Containers: []corev1.Container{
					{
						Name:            "main",
						Image:           jsVersion.NatsImage,
						ImagePullPolicy: jsContainerPullPolicy,
						Ports: []corev1.ContainerPort{
							{Name: "client", ContainerPort: jsClientPort},
							{Name: "cluster", ContainerPort: jsClusterPort},
							{Name: "monitor", ContainerPort: jsMonitorPort},
						},
						Command: []string{jsVersion.StartCommand, "--config", "/etc/nats-config/nats-js.conf"},
						Args:    js.StartArgs,
						Env: []corev1.EnvVar{
							{Name: "POD_NAME", ValueFrom: &corev1.EnvVarSource{FieldRef: &corev1.ObjectFieldSelector{FieldPath: "metadata.name"}}},
							{Name: "SERVER_NAME", Value: "$(POD_NAME)"},
							{Name: "POD_NAMESPACE", ValueFrom: &corev1.EnvVarSource{FieldRef: &corev1.ObjectFieldSelector{FieldPath: "metadata.namespace"}}},
							{Name: "CLUSTER_ADVERTISE", Value: "$(POD_NAME)." + generateJetStreamServiceName(r.eventBus) + ".$(POD_NAMESPACE).svc.cluster.local"},
							{Name: "JS_KEY", ValueFrom: &corev1.EnvVarSource{SecretKeyRef: &corev1.SecretKeySelector{LocalObjectReference: corev1.LocalObjectReference{Name: generateJetStreamServerSecretName(r.eventBus)}, Key: common.JetStreamServerSecretEncryptionKey}}},
						},
						VolumeMounts: []corev1.VolumeMount{
							{Name: "config-volume", MountPath: "/etc/nats-config"},
							{Name: "pid", MountPath: "/var/run/nats"},
						},
						SecurityContext: jsContainerSecurityContext,
						StartupProbe: &corev1.Probe{
							ProbeHandler: corev1.ProbeHandler{
								HTTPGet: &corev1.HTTPGetAction{
									Path: "/healthz",
									Port: intstr.FromInt(int(jsMonitorPort)),
								},
							},
							FailureThreshold:    30,
							InitialDelaySeconds: 10,
							TimeoutSeconds:      5,
						},
						LivenessProbe: &corev1.Probe{
							ProbeHandler: corev1.ProbeHandler{
								HTTPGet: &corev1.HTTPGetAction{
									Path: "/",
									Port: intstr.FromInt(int(jsMonitorPort)),
								},
							},
							InitialDelaySeconds: 10,
							PeriodSeconds:       30,
							TimeoutSeconds:      5,
						},
						Lifecycle: &corev1.Lifecycle{
							PreStop: &corev1.LifecycleHandler{
								Exec: &corev1.ExecAction{
									Command: []string{jsVersion.StartCommand, "-sl=ldm=/var/run/nats/nats.pid"},
								},
							},
						},
					},
					{
						Name:            "reloader",
						Image:           jsVersion.ConfigReloaderImage,
						ImagePullPolicy: reloaderContainerPullPolicy,
						SecurityContext: reloaderContainerSecurityContext,
						Command:         []string{"nats-server-config-reloader", "-pid", "/var/run/nats/nats.pid", "-config", "/etc/nats-config/nats-js.conf"},
						VolumeMounts: []corev1.VolumeMount{
							{Name: "config-volume", MountPath: "/etc/nats-config"},
							{Name: "pid", MountPath: "/var/run/nats"},
						},
					},
					{
						Name:            "metrics",
						Image:           jsVersion.MetricsExporterImage,
						ImagePullPolicy: metricsContainerPullPolicy,
						Ports: []corev1.ContainerPort{
							{Name: "metrics", ContainerPort: jsMetricsPort},
						},
						Args:            []string{"-connz", "-routez", "-subz", "-varz", "-prefix=nats", "-use_internal_server_id", "-jsz=all", fmt.Sprintf("http://localhost:%s", strconv.Itoa(int(jsMonitorPort)))},
						SecurityContext: metricsContainerSecurityContext,
					},
				},
			},
		},
	}
	if js.Metadata != nil {
		spec.Template.SetAnnotations(js.Metadata.Annotations)
	}
	if js.ContainerTemplate != nil {
		spec.Template.Spec.Containers[0].Resources = js.ContainerTemplate.Resources
	}
	if js.MetricsContainerTemplate != nil {
		spec.Template.Spec.Containers[1].Resources = js.MetricsContainerTemplate.Resources
	}
	if js.Persistence != nil {
		volMode := corev1.PersistentVolumeFilesystem
		// Default volume size
		volSize := apiresource.MustParse("20Gi")
		if js.Persistence.VolumeSize != nil {
			volSize = *js.Persistence.VolumeSize
		}
		// Default to ReadWriteOnce
		accessMode := corev1.ReadWriteOnce
		if js.Persistence.AccessMode != nil {
			accessMode = *js.Persistence.AccessMode
		}
		spec.VolumeClaimTemplates = []corev1.PersistentVolumeClaim{
			{
				ObjectMeta: metav1.ObjectMeta{
					Name: generateJetStreamPVCName(r.eventBus),
				},
				Spec: corev1.PersistentVolumeClaimSpec{
					AccessModes: []corev1.PersistentVolumeAccessMode{
						accessMode,
					},
					VolumeMode:       &volMode,
					StorageClassName: js.Persistence.StorageClassName,
					Resources: corev1.ResourceRequirements{
						Requests: corev1.ResourceList{
							corev1.ResourceStorage: volSize,
						},
					},
				},
			},
		}
		volumeMounts := spec.Template.Spec.Containers[0].VolumeMounts
		volumeMounts = append(volumeMounts, corev1.VolumeMount{Name: generateJetStreamPVCName(r.eventBus), MountPath: "/data/jetstream"})
		spec.Template.Spec.Containers[0].VolumeMounts = volumeMounts
	} else {
		// When the POD is runasnonroot, it can not create the dir /data/jetstream
		// Use an emptyDirVolume
		emptyDirVolName := "js-data"
		volumes := spec.Template.Spec.Volumes
		volumes = append(volumes, corev1.Volume{Name: emptyDirVolName, VolumeSource: corev1.VolumeSource{EmptyDir: &corev1.EmptyDirVolumeSource{}}})
		spec.Template.Spec.Volumes = volumes
		volumeMounts := spec.Template.Spec.Containers[0].VolumeMounts
		volumeMounts = append(volumeMounts, corev1.VolumeMount{Name: emptyDirVolName, MountPath: "/data/jetstream"})
		spec.Template.Spec.Containers[0].VolumeMounts = volumeMounts
	}
	return spec
}

func (r *jetStreamInstaller) createSecrets(ctx context.Context) error {
<<<<<<< HEAD
	// first check to see if the secrets already exist
=======
	encryptionKey := common.RandomString(12)
	jsUser := common.RandomString(8)
	jsPass := common.RandomString(16)
	sysPassword := common.RandomString(24)
	authTpl := template.Must(template.ParseFS(jetStremAssets, "assets/jetstream/server-auth.conf"))
	var authTplOutput bytes.Buffer
	if err := authTpl.Execute(&authTplOutput, struct {
		JetStreamUser     string
		JetStreamPassword string
		SysPassword       string
	}{
		JetStreamUser:     jsUser,
		JetStreamPassword: jsPass,
		SysPassword:       sysPassword,
	}); err != nil {
		return fmt.Errorf("failed to parse nats auth template, error: %w", err)
	}

	serverObj := &corev1.Secret{
		ObjectMeta: metav1.ObjectMeta{
			Namespace: r.eventBus.Namespace,
			Name:      generateJetStreamServerSecretName(r.eventBus),
			Labels:    r.labels,
			OwnerReferences: []metav1.OwnerReference{
				*metav1.NewControllerRef(r.eventBus.GetObjectMeta(), v1alpha1.SchemaGroupVersionKind),
			},
		},
		Type: corev1.SecretTypeOpaque,
		Data: map[string][]byte{
			common.JetStreamServerSecretAuthKey:       authTplOutput.Bytes(),
			common.JetStreamServerSecretEncryptionKey: []byte(encryptionKey),
		},
	}

	clientAuthObj := &corev1.Secret{
		ObjectMeta: metav1.ObjectMeta{
			Namespace: r.eventBus.Namespace,
			Name:      generateJetStreamClientAuthSecretName(r.eventBus),
			Labels:    r.labels,
			OwnerReferences: []metav1.OwnerReference{
				*metav1.NewControllerRef(r.eventBus.GetObjectMeta(), v1alpha1.SchemaGroupVersionKind),
			},
		},
		Type: corev1.SecretTypeOpaque,
		Data: map[string][]byte{
			common.JetStreamClientAuthSecretKey: []byte(fmt.Sprintf("username: %s\npassword: %s", jsUser, jsPass)),
		},
	}

>>>>>>> f869f6b9
	oldServerObjExisting, oldClientObjExisting := true, true

	oldSObj := &corev1.Secret{}
	if err := r.client.Get(ctx, apitypes.NamespacedName{Namespace: r.eventBus.Namespace, Name: generateJetStreamServerSecretName(r.eventBus)}, oldSObj); err != nil {
		if apierrors.IsNotFound(err) {
			oldServerObjExisting = false
		} else {
			return fmt.Errorf("failed to check if nats server auth secret is existing, err: %w", err)
		}
	}

	oldCObj := &corev1.Secret{}
	if err := r.client.Get(ctx, apitypes.NamespacedName{Namespace: r.eventBus.Namespace, Name: generateJetStreamClientAuthSecretName(r.eventBus)}, oldCObj); err != nil {
		if apierrors.IsNotFound(err) {
			oldClientObjExisting = false
		} else {
			return fmt.Errorf("failed to check if nats client auth secret is existing, err: %w", err)
		}
	}

	if !oldClientObjExisting || !oldServerObjExisting {
		// Generate server-auth.conf file
		encryptionKey := common.RandomString(12)
		token := common.RandomString(24)
		sysPassword := common.RandomString(24)
		authTpl := template.Must(template.ParseFS(jetStremAssets, "assets/jetstream/server-auth.conf"))
		var authTplOutput bytes.Buffer
		if err := authTpl.Execute(&authTplOutput, struct {
			Token       string
			SysPassword string
		}{
			Token:       token,
			SysPassword: sysPassword,
		}); err != nil {
			return fmt.Errorf("failed to parse nats auth template, error: %w", err)
		}

		// Generate TLS self signed certificate for Jetstream bus: includes TLS private key, certificate, and CA certificate
		hosts := []string{}
		hosts = append(hosts, fmt.Sprintf("%s.%s.svc.cluster.local", generateJetStreamServiceName(r.eventBus), r.eventBus.Namespace)) // todo: get an error in the log file related to this: do we need it?
		hosts = append(hosts, fmt.Sprintf("%s.%s.svc", generateJetStreamServiceName(r.eventBus), r.eventBus.Namespace))

		serverKeyPEM, serverCertPEM, caCertPEM, err := tls.CreateCerts(certOrg, hosts, time.Now().Add(10*365*24*time.Hour), true, false) // expires in 10 years
		if err != nil {
			return err
		}

		// Generate TLS self signed certificate for Jetstream cluster nodes: includes TLS private key, certificate, and CA certificate
		clusterNodeHosts := []string{}
		for i := 0; i < r.eventBus.Spec.JetStream.GetReplicas(); i++ {
			clusterNodeHosts = append(clusterNodeHosts, fmt.Sprintf("%s-%d.%s.%s.svc.cluster.local", generateJetStreamStatefulSetName(r.eventBus), i, generateJetStreamServiceName(r.eventBus), r.eventBus.Namespace))
		}
		r.logger.Infof("cluster node hosts: %+v", clusterNodeHosts)
		clusterKeyPEM, clusterCertPEM, clusterCACertPEM, err := tls.CreateCerts(certOrg, clusterNodeHosts, time.Now().Add(10*365*24*time.Hour), true, true) // expires in 10 years
		if err != nil {
			return err
		}

		serverObj := &corev1.Secret{
			ObjectMeta: metav1.ObjectMeta{
				Namespace: r.eventBus.Namespace,
				Name:      generateJetStreamServerSecretName(r.eventBus),
				Labels:    r.labels,
				OwnerReferences: []metav1.OwnerReference{
					*metav1.NewControllerRef(r.eventBus.GetObjectMeta(), v1alpha1.SchemaGroupVersionKind),
				},
			},
			Type: corev1.SecretTypeOpaque,
			Data: map[string][]byte{
				common.JetStreamServerSecretAuthKey:       authTplOutput.Bytes(),
				common.JetStreamServerSecretEncryptionKey: []byte(encryptionKey),
				common.JetStreamServerPrivateKeyKey:       serverKeyPEM,
				common.JetStreamServerCertKey:             serverCertPEM,
				common.JetStreamServerCACertKey:           caCertPEM,
				common.JetStreamClusterPrivateKeyKey:      clusterKeyPEM,
				common.JetStreamClusterCertKey:            clusterCertPEM,
				common.JetStreamClusterCACertKey:          clusterCACertPEM,
			},
		}

		clientAuthObj := &corev1.Secret{
			ObjectMeta: metav1.ObjectMeta{
				Namespace: r.eventBus.Namespace,
				Name:      generateJetStreamClientAuthSecretName(r.eventBus),
				Labels:    r.labels,
				OwnerReferences: []metav1.OwnerReference{
					*metav1.NewControllerRef(r.eventBus.GetObjectMeta(), v1alpha1.SchemaGroupVersionKind),
				},
			},
			Type: corev1.SecretTypeOpaque,
			Data: map[string][]byte{
				common.JetStreamClientAuthSecretKey: []byte(fmt.Sprintf("token: \"%s\"", token)),
			},
		}

		if oldServerObjExisting {
			if err := r.client.Delete(ctx, oldSObj); err != nil {
				return fmt.Errorf("failed to delete malformed nats server auth secret, err: %w", err)
			}
			r.logger.Infow("deleted malformed nats server auth secret successfully")
		}

		if oldClientObjExisting {
			if err := r.client.Delete(ctx, oldCObj); err != nil {
				return fmt.Errorf("failed to delete malformed nats client auth secret, err: %w", err)
			}
			r.logger.Infow("deleted malformed nats client auth secret successfully")
		}

		if err := r.client.Create(ctx, serverObj); err != nil {
			return fmt.Errorf("failed to create nats server auth secret, err: %w", err)
		}
		r.logger.Infow("created nats server auth secret successfully")

		if err := r.client.Create(ctx, clientAuthObj); err != nil {
			return fmt.Errorf("failed to create nats client auth secret, err: %w", err)
		}
		r.logger.Infow("created nats client auth secret successfully")
	}

	return nil
}

func (r *jetStreamInstaller) createConfigMap(ctx context.Context) error {
	data := make(map[string]string)
	svcName := generateJetStreamServiceName(r.eventBus)
	ssName := generateJetStreamStatefulSetName(r.eventBus)
	replicas := r.eventBus.Spec.JetStream.GetReplicas()
	if replicas < 3 {
		replicas = 3
	}
	routes := []string{}
	for j := 0; j < replicas; j++ {
		routes = append(routes, fmt.Sprintf("nats://%s-%s.%s.%s.svc.cluster.local:%s", ssName, strconv.Itoa(j), svcName, r.eventBus.Namespace, strconv.Itoa(int(jsClusterPort))))
	}
	settings := r.config.EventBus.JetStream.Settings
	if x := r.eventBus.Spec.JetStream.Settings; x != nil {
		settings = *x
	}

	confTpl := template.Must(template.ParseFS(jetStremAssets, "assets/jetstream/nats.conf"))
	var confTplOutput bytes.Buffer
	if err := confTpl.Execute(&confTplOutput, struct {
		ClusterName string
		MonitorPort string
		ClusterPort string
		ClientPort  string
		Routes      string
		Settings    string
	}{
		ClusterName: r.eventBus.Name,
		MonitorPort: strconv.Itoa(int(jsMonitorPort)),
		ClusterPort: strconv.Itoa(int(jsClusterPort)),
		ClientPort:  strconv.Itoa(int(jsClientPort)),
		Routes:      strings.Join(routes, ","),
		Settings:    settings,
	}); err != nil {
		return fmt.Errorf("failed to parse nats config template, error: %w", err)
	}
	data[common.JetStreamConfigMapKey] = confTplOutput.String()

	hash := common.MustHash(data)
	obj := &corev1.ConfigMap{
		ObjectMeta: metav1.ObjectMeta{
			Namespace: r.eventBus.Namespace,
			Name:      generateJetStreamConfigMapName(r.eventBus),
			Labels:    r.labels,
			Annotations: map[string]string{
				common.AnnotationResourceSpecHash: hash,
			},
			OwnerReferences: []metav1.OwnerReference{
				*metav1.NewControllerRef(r.eventBus.GetObjectMeta(), v1alpha1.SchemaGroupVersionKind),
			},
		},
		Data: data,
	}
	old := &corev1.ConfigMap{}
	if err := r.client.Get(ctx, client.ObjectKeyFromObject(obj), old); err != nil {
		if apierrors.IsNotFound(err) {
			if err := r.client.Create(ctx, obj); err != nil {
				return fmt.Errorf("failed to create jetstream configmap, err: %w", err)
			}
			r.logger.Info("created jetstream configmap successfully")
			return nil
		} else {
			return fmt.Errorf("failed to check if jetstream configmap is existing, err: %w", err)
		}
	}
	if old.GetAnnotations()[common.AnnotationResourceSpecHash] != hash {
		old.Annotations[common.AnnotationResourceSpecHash] = hash
		old.Data = data
		if err := r.client.Update(ctx, old); err != nil {
			return fmt.Errorf("failed to update jetstream configmap, err: %w", err)
		}
		r.logger.Info("updated jetstream configmap successfully")
	}
	return nil
}

func (r *jetStreamInstaller) Uninstall(ctx context.Context) error {
	return r.uninstallPVCs(ctx)
}

func (r *jetStreamInstaller) uninstallPVCs(ctx context.Context) error {
	// StatefulSet doesn't clean up PVC, needs to do it separately
	// https://github.com/kubernetes/kubernetes/issues/55045
	pvcs, err := r.getPVCs(ctx)
	if err != nil {
		r.logger.Errorw("failed to get PVCs created by Nats statefulset when uninstalling", zap.Error(err))
		return err
	}
	for _, pvc := range pvcs {
		err = r.client.Delete(ctx, &pvc)
		if err != nil {
			r.logger.Errorw("failed to delete pvc when uninstalling", zap.Any("pvcName", pvc.Name), zap.Error(err))
			return err
		}
		r.logger.Infow("pvc deleted", "pvcName", pvc.Name)
	}
	return nil
}

// get PVCs created by streaming statefulset
// they have same labels as the statefulset
func (r *jetStreamInstaller) getPVCs(ctx context.Context) ([]corev1.PersistentVolumeClaim, error) {
	pvcl := &corev1.PersistentVolumeClaimList{}
	err := r.client.List(ctx, pvcl, &client.ListOptions{
		Namespace:     r.eventBus.Namespace,
		LabelSelector: labels.SelectorFromSet(r.labels),
	})
	if err != nil {
		return nil, err
	}
	return pvcl.Items, nil
}

func generateJetStreamServerSecretName(eventBus *v1alpha1.EventBus) string {
	return fmt.Sprintf("eventbus-%s-js-server", eventBus.Name)
}

func generateJetStreamClientAuthSecretName(eventBus *v1alpha1.EventBus) string {
	return fmt.Sprintf("eventbus-%s-js-client-auth", eventBus.Name)
}

func generateJetStreamServiceName(eventBus *v1alpha1.EventBus) string {
	return fmt.Sprintf("eventbus-%s-js-svc", eventBus.Name)
}

func generateJetStreamStatefulSetName(eventBus *v1alpha1.EventBus) string {
	return fmt.Sprintf("eventbus-%s-js", eventBus.Name)
}

func generateJetStreamConfigMapName(eventBus *v1alpha1.EventBus) string {
	return fmt.Sprintf("eventbus-%s-js-config", eventBus.Name)
}

func generateJetStreamPVCName(eventBus *v1alpha1.EventBus) string {
	return fmt.Sprintf("eventbus-%s-js-vol", eventBus.Name)
}<|MERGE_RESOLUTION|>--- conflicted
+++ resolved
@@ -476,59 +476,7 @@
 }
 
 func (r *jetStreamInstaller) createSecrets(ctx context.Context) error {
-<<<<<<< HEAD
 	// first check to see if the secrets already exist
-=======
-	encryptionKey := common.RandomString(12)
-	jsUser := common.RandomString(8)
-	jsPass := common.RandomString(16)
-	sysPassword := common.RandomString(24)
-	authTpl := template.Must(template.ParseFS(jetStremAssets, "assets/jetstream/server-auth.conf"))
-	var authTplOutput bytes.Buffer
-	if err := authTpl.Execute(&authTplOutput, struct {
-		JetStreamUser     string
-		JetStreamPassword string
-		SysPassword       string
-	}{
-		JetStreamUser:     jsUser,
-		JetStreamPassword: jsPass,
-		SysPassword:       sysPassword,
-	}); err != nil {
-		return fmt.Errorf("failed to parse nats auth template, error: %w", err)
-	}
-
-	serverObj := &corev1.Secret{
-		ObjectMeta: metav1.ObjectMeta{
-			Namespace: r.eventBus.Namespace,
-			Name:      generateJetStreamServerSecretName(r.eventBus),
-			Labels:    r.labels,
-			OwnerReferences: []metav1.OwnerReference{
-				*metav1.NewControllerRef(r.eventBus.GetObjectMeta(), v1alpha1.SchemaGroupVersionKind),
-			},
-		},
-		Type: corev1.SecretTypeOpaque,
-		Data: map[string][]byte{
-			common.JetStreamServerSecretAuthKey:       authTplOutput.Bytes(),
-			common.JetStreamServerSecretEncryptionKey: []byte(encryptionKey),
-		},
-	}
-
-	clientAuthObj := &corev1.Secret{
-		ObjectMeta: metav1.ObjectMeta{
-			Namespace: r.eventBus.Namespace,
-			Name:      generateJetStreamClientAuthSecretName(r.eventBus),
-			Labels:    r.labels,
-			OwnerReferences: []metav1.OwnerReference{
-				*metav1.NewControllerRef(r.eventBus.GetObjectMeta(), v1alpha1.SchemaGroupVersionKind),
-			},
-		},
-		Type: corev1.SecretTypeOpaque,
-		Data: map[string][]byte{
-			common.JetStreamClientAuthSecretKey: []byte(fmt.Sprintf("username: %s\npassword: %s", jsUser, jsPass)),
-		},
-	}
-
->>>>>>> f869f6b9
 	oldServerObjExisting, oldClientObjExisting := true, true
 
 	oldSObj := &corev1.Secret{}
@@ -552,16 +500,19 @@
 	if !oldClientObjExisting || !oldServerObjExisting {
 		// Generate server-auth.conf file
 		encryptionKey := common.RandomString(12)
-		token := common.RandomString(24)
+		jsUser := common.RandomString(8)
+		jsPass := common.RandomString(16)
 		sysPassword := common.RandomString(24)
 		authTpl := template.Must(template.ParseFS(jetStremAssets, "assets/jetstream/server-auth.conf"))
 		var authTplOutput bytes.Buffer
 		if err := authTpl.Execute(&authTplOutput, struct {
-			Token       string
-			SysPassword string
+			JetStreamUser     string
+			JetStreamPassword string
+			SysPassword       string
 		}{
-			Token:       token,
-			SysPassword: sysPassword,
+			JetStreamUser:     jsUser,
+			JetStreamPassword: jsPass,
+			SysPassword:       sysPassword,
 		}); err != nil {
 			return fmt.Errorf("failed to parse nats auth template, error: %w", err)
 		}
@@ -620,7 +571,7 @@
 			},
 			Type: corev1.SecretTypeOpaque,
 			Data: map[string][]byte{
-				common.JetStreamClientAuthSecretKey: []byte(fmt.Sprintf("token: \"%s\"", token)),
+				common.JetStreamClientAuthSecretKey: []byte(fmt.Sprintf("username: %s\npassword: %s", jsUser, jsPass)),
 			},
 		}
 
