/*
Copyright 2018 BlackRock, Inc.

Licensed under the Apache License, Version 2.0 (the "License");
you may not use this file except in compliance with the License.
You may obtain a copy of the License at

	http://www.apache.org/licenses/LICENSE-2.0

Unless required by applicable law or agreed to in writing, software
distributed under the License is distributed on an "AS IS" BASIS,
WITHOUT WARRANTIES OR CONDITIONS OF ANY KIND, either express or implied.
See the License for the specific language governing permissions and
limitations under the License.
*/

package sensor

import (
	"context"
	"encoding/base64"
	"encoding/json"
	"fmt"
	"os"

	"github.com/imdario/mergo"
	"go.uber.org/zap"
	appv1 "k8s.io/api/apps/v1"
	corev1 "k8s.io/api/core/v1"
	apierrors "k8s.io/apimachinery/pkg/api/errors"
	metav1 "k8s.io/apimachinery/pkg/apis/meta/v1"
	"k8s.io/apimachinery/pkg/labels"
	"k8s.io/apimachinery/pkg/runtime/schema"
	"sigs.k8s.io/controller-runtime/pkg/client"

	"github.com/argoproj/argo-events/codefresh"
	"github.com/argoproj/argo-events/common"
	controllerscommon "github.com/argoproj/argo-events/controllers/common"
	eventbusv1alpha1 "github.com/argoproj/argo-events/pkg/apis/eventbus/v1alpha1"
	"github.com/argoproj/argo-events/pkg/apis/sensor/v1alpha1"
)

// AdaptorArgs are the args needed to create a sensor deployment
type AdaptorArgs struct {
	Image  string
	Sensor *v1alpha1.Sensor
	Labels map[string]string
}

// Reconcile does the real logic
func Reconcile(client client.Client, eventBus *eventbusv1alpha1.EventBus, args *AdaptorArgs, logger *zap.SugaredLogger) error {
	ctx := context.Background()
	sensor := args.Sensor

	if eventBus == nil {
		sensor.Status.MarkDeployFailed("GetEventBusFailed", "Failed to get EventBus.")
		logger.Error("failed to get EventBus")
		return fmt.Errorf("failed to get EventBus")
	}

	eventBusName := common.DefaultEventBusName
	if len(sensor.Spec.EventBusName) > 0 {
		eventBusName = sensor.Spec.EventBusName
	}
	if !eventBus.Status.IsReady() {
		sensor.Status.MarkDeployFailed("EventBusNotReady", "EventBus not ready.")
		logger.Errorw("event bus is not in ready status", "eventBusName", eventBusName)
		return fmt.Errorf("eventbus not ready")
	}

	expectedDeploy, err := buildDeployment(args, eventBus)
	if err != nil {
		sensor.Status.MarkDeployFailed("BuildDeploymentSpecFailed", "Failed to build Deployment spec.")
		logger.Errorw("failed to build deployment spec", "error", err)
		return err
	}
	deploy, err := getDeployment(ctx, client, args)
	if err != nil && !apierrors.IsNotFound(err) {
		sensor.Status.MarkDeployFailed("GetDeploymentFailed", "Get existing deployment failed")
		logger.Errorw("error getting existing deployment", "error", err)
		return err
	}
	if deploy != nil {
		if deploy.Annotations != nil && deploy.Annotations[common.AnnotationResourceSpecHash] != expectedDeploy.Annotations[common.AnnotationResourceSpecHash] {
			deploy.Spec = expectedDeploy.Spec
			deploy.SetLabels(expectedDeploy.Labels)
			deploy.Annotations[common.AnnotationResourceSpecHash] = expectedDeploy.Annotations[common.AnnotationResourceSpecHash]
			err = client.Update(ctx, deploy)
			if err != nil {
				sensor.Status.MarkDeployFailed("UpdateDeploymentFailed", "Failed to update existing deployment")
				logger.Errorw("error updating existing deployment", "error", err)
				return err
			}
			logger.Infow("deployment is updated", "deploymentName", deploy.Name)
		}
	} else {
		err = client.Create(ctx, expectedDeploy)
		if err != nil {
			sensor.Status.MarkDeployFailed("CreateDeploymentFailed", "Failed to create a deployment")
			logger.Errorw("error creating a deployment", "error", err)
			return err
		}
		logger.Infow("deployment is created", "deploymentName", expectedDeploy.Name)
	}
	sensor.Status.MarkDeployed()
	return nil
}

func getDeployment(ctx context.Context, cl client.Client, args *AdaptorArgs) (*appv1.Deployment, error) {
	dl := &appv1.DeploymentList{}
	err := cl.List(ctx, dl, &client.ListOptions{
		Namespace:     args.Sensor.Namespace,
		LabelSelector: labelSelector(args.Labels),
	})
	if err != nil {
		return nil, err
	}
	for _, deploy := range dl.Items {
		if metav1.IsControlledBy(&deploy, args.Sensor) {
			return &deploy, nil
		}
	}
	return nil, apierrors.NewNotFound(schema.GroupResource{}, "")
}

func buildDeployment(args *AdaptorArgs, eventBus *eventbusv1alpha1.EventBus) (*appv1.Deployment, error) {
	deploymentSpec, err := buildDeploymentSpec(args)
	if err != nil {
		return nil, err
	}
	sensor := args.Sensor
	sensorCopy := &v1alpha1.Sensor{
		TypeMeta: metav1.TypeMeta{
			Kind:       sensor.Kind,
			APIVersion: sensor.APIVersion,
		},
		ObjectMeta: metav1.ObjectMeta{
			Namespace: sensor.Namespace,
			Name:      sensor.Name,
			Labels:    common.CopyStringMap(sensor.Labels),
		},
		Spec: sensor.Spec,
	}
	sensorBytes, err := json.Marshal(sensorCopy)
	if err != nil {
		return nil, fmt.Errorf("failed marshal sensor spec")
	}
	busConfigBytes, err := json.Marshal(eventBus.Status.Config)
	if err != nil {
		return nil, fmt.Errorf("failed marshal event bus config: %v", err)
	}

	env := []corev1.EnvVar{
		{
			Name:  common.EnvVarSensorObject,
			Value: base64.StdEncoding.EncodeToString(sensorBytes),
		},
		{
			Name:  codefresh.EnvVarShouldReportToCF,
			Value: os.Getenv(codefresh.EnvVarShouldReportToCF),
		},
		{
			Name:  common.EnvVarEventBusSubject,
			Value: fmt.Sprintf("eventbus-%s", sensor.Namespace),
		},
		{
			Name:      common.EnvVarPodName,
			ValueFrom: &corev1.EnvVarSource{FieldRef: &corev1.ObjectFieldSelector{FieldPath: "metadata.name"}},
		},
		{
			Name:  common.EnvVarLeaderElection,
			Value: args.Sensor.Annotations[common.AnnotationLeaderElection],
		},
		{
			Name:  common.EnvVarEventBusConfig,
			Value: base64.StdEncoding.EncodeToString(busConfigBytes),
		},
	}

<<<<<<< HEAD
	busConfigBytes, err := json.Marshal(eventBus.Status.Config)
	if err != nil {
		return nil, fmt.Errorf("failed marshal event bus config: %v", err)
=======
	volumes := []corev1.Volume{
		{
			Name:         "tmp",
			VolumeSource: corev1.VolumeSource{EmptyDir: &corev1.EmptyDirVolumeSource{}},
		},
	}

	volumeMounts := []corev1.VolumeMount{
		{
			Name:      "tmp",
			MountPath: "/tmp",
		},
>>>>>>> 57376875
	}

	var secretObjs []interface{}
	var accessSecret *corev1.SecretKeySelector
	switch {
	case eventBus.Status.Config.NATS != nil:
		accessSecret = eventBus.Status.Config.NATS.AccessSecret
		secretObjs = []interface{}{sensorCopy}
	case eventBus.Status.Config.JetStream != nil:
		accessSecret = eventBus.Status.Config.JetStream.AccessSecret
		secretObjs = []interface{}{sensorCopy}
	case eventBus.Status.Config.Kafka != nil:
		accessSecret = nil
		secretObjs = []interface{}{sensorCopy, eventBus} // kafka requires secrets for sasl and tls
	default:
		return nil, fmt.Errorf("unsupported event bus")
	}

	if accessSecret != nil {
		// Mount the secret as volume instead of using envFrom to gain the ability
		// for the sensor deployment to auto reload when the secret changes
		volumes = append(volumes, corev1.Volume{
			Name: "auth-volume",
			VolumeSource: corev1.VolumeSource{
				Secret: &corev1.SecretVolumeSource{
					SecretName: accessSecret.Name,
					Items: []corev1.KeyToPath{
						{
							Key:  accessSecret.Key,
							Path: "auth.yaml",
						},
					},
				},
			},
		})
		volumeMounts = append(volumeMounts, corev1.VolumeMount{
			Name:      "auth-volume",
			MountPath: common.EventBusAuthFileMountPath,
		})
	}

	// secrets
	volSecrets, volSecretMounts := common.VolumesFromSecretsOrConfigMaps(common.SecretKeySelectorType, secretObjs...)
	volumes = append(volumes, volSecrets...)
	volumeMounts = append(volumeMounts, volSecretMounts...)

	// config maps
	volConfigMaps, volCofigMapMounts := common.VolumesFromSecretsOrConfigMaps(common.ConfigMapKeySelectorType, sensorCopy)
	volumeMounts = append(volumeMounts, volCofigMapMounts...)
	volumes = append(volumes, volConfigMaps...)

	deploymentSpec.Template.Spec.Containers[0].Env = append(deploymentSpec.Template.Spec.Containers[0].Env, env...)
	deploymentSpec.Template.Spec.Containers[0].VolumeMounts = append(deploymentSpec.Template.Spec.Containers[0].VolumeMounts, volumeMounts...)
	deploymentSpec.Template.Spec.Volumes = append(deploymentSpec.Template.Spec.Volumes, volumes...)

	deployment := &appv1.Deployment{
		ObjectMeta: metav1.ObjectMeta{
			Namespace:    sensor.Namespace,
			GenerateName: fmt.Sprintf("%s-sensor-", sensor.Name),
			Labels:       mergeLabels(sensor.Labels, args.Labels),
		},
		Spec: *deploymentSpec,
	}
	if err := controllerscommon.SetObjectMeta(sensor, deployment, v1alpha1.SchemaGroupVersionKind); err != nil {
		return nil, err
	}

	return deployment, nil
}

func buildDeploymentSpec(args *AdaptorArgs) (*appv1.DeploymentSpec, error) {
	replicas := args.Sensor.Spec.GetReplicas()
	sensorContainer := corev1.Container{
		Image:           args.Image,
		ImagePullPolicy: common.GetImagePullPolicy(),
		Args:            []string{"sensor-service"},
		Ports: []corev1.ContainerPort{
			{Name: "metrics", ContainerPort: common.SensorMetricsPort},
		},
	}
	if args.Sensor.Spec.Template != nil && args.Sensor.Spec.Template.Container != nil {
		if err := mergo.Merge(&sensorContainer, args.Sensor.Spec.Template.Container, mergo.WithOverride); err != nil {
			return nil, err
		}
	}
	sensorContainer.Name = "main"
	podTemplateLabels := make(map[string]string)
	if args.Sensor.Spec.Template != nil && args.Sensor.Spec.Template.Metadata != nil &&
		len(args.Sensor.Spec.Template.Metadata.Labels) > 0 {
		for k, v := range args.Sensor.Spec.Template.Metadata.Labels {
			podTemplateLabels[k] = v
		}
	}
	for k, v := range args.Labels {
		podTemplateLabels[k] = v
	}
	spec := &appv1.DeploymentSpec{
		Selector: &metav1.LabelSelector{
			MatchLabels: args.Labels,
		},
		Replicas:             &replicas,
		RevisionHistoryLimit: args.Sensor.Spec.RevisionHistoryLimit,
		Template: corev1.PodTemplateSpec{
			ObjectMeta: metav1.ObjectMeta{
				Labels: podTemplateLabels,
			},
			Spec: corev1.PodSpec{
				Containers: []corev1.Container{
					sensorContainer,
				},
			},
		},
	}
	if args.Sensor.Spec.Template != nil {
		if args.Sensor.Spec.Template.Metadata != nil {
			spec.Template.SetAnnotations(args.Sensor.Spec.Template.Metadata.Annotations)
		}
		spec.Template.Spec.ServiceAccountName = args.Sensor.Spec.Template.ServiceAccountName
		spec.Template.Spec.Volumes = args.Sensor.Spec.Template.Volumes
		spec.Template.Spec.SecurityContext = args.Sensor.Spec.Template.SecurityContext
		spec.Template.Spec.NodeSelector = args.Sensor.Spec.Template.NodeSelector
		spec.Template.Spec.Tolerations = args.Sensor.Spec.Template.Tolerations
		spec.Template.Spec.Affinity = args.Sensor.Spec.Template.Affinity
		spec.Template.Spec.ImagePullSecrets = args.Sensor.Spec.Template.ImagePullSecrets
		spec.Template.Spec.PriorityClassName = args.Sensor.Spec.Template.PriorityClassName
		spec.Template.Spec.Priority = args.Sensor.Spec.Template.Priority
	}
	return spec, nil
}

func mergeLabels(sensorLabels, given map[string]string) map[string]string {
	result := map[string]string{}
	for k, v := range sensorLabels {
		result[k] = v
	}
	for k, v := range given {
		result[k] = v
	}
	return result
}

func labelSelector(labelMap map[string]string) labels.Selector {
	return labels.SelectorFromSet(labelMap)
}<|MERGE_RESOLUTION|>--- conflicted
+++ resolved
@@ -177,11 +177,6 @@
 		},
 	}
 
-<<<<<<< HEAD
-	busConfigBytes, err := json.Marshal(eventBus.Status.Config)
-	if err != nil {
-		return nil, fmt.Errorf("failed marshal event bus config: %v", err)
-=======
 	volumes := []corev1.Volume{
 		{
 			Name:         "tmp",
@@ -194,7 +189,6 @@
 			Name:      "tmp",
 			MountPath: "/tmp",
 		},
->>>>>>> 57376875
 	}
 
 	var secretObjs []interface{}
