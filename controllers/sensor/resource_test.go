--- conflicted
+++ resolved
@@ -220,7 +220,6 @@
 		assert.NotNil(t, deployment)
 		assert.Equal(t, int32(3), *deployment.Spec.RevisionHistoryLimit)
 	})
-<<<<<<< HEAD
 	t.Run("test liveReload", func(t *testing.T) {
 		sensorWithLiveReload := sensorObj.DeepCopy()
 		sensorWithLiveReload.Spec.LiveReload = true
@@ -281,8 +280,7 @@
 		assert.True(t, hasTestDataVolumeMount)
 		assert.True(t, hasConfigMapVolumeMount)
 		assert.Len(t, deployment.Spec.Template.Spec.Containers[0].VolumeMounts, 4, "Verify unexpected volumes aren't mounted")
-=======
-
+	})
 	t.Run("test kafka eventbus secrets attached", func(t *testing.T) {
 		args := &AdaptorArgs{
 			Image:  testImage,
@@ -330,7 +328,6 @@
 		assert.True(t, hasSASLSecretVolumeMount)
 		assert.True(t, hasTLSSecretVolume)
 		assert.True(t, hasTLSSecretVolumeMount)
->>>>>>> 711c672d
 	})
 }
 
@@ -380,10 +377,7 @@
 			assert.NoError(t, err)
 			assert.Equal(t, 0, len(svcList.Items))
 		})
-<<<<<<< HEAD
-		assert.NoError(t, err)
-		assert.Equal(t, 0, len(svcList.Items))
-	})
+	}
 	t.Run("test resource reconcile with live reload (create/update)", func(t *testing.T) {
 		ctx := context.TODO()
 		cl := fake.NewClientBuilder().Build()
@@ -450,7 +444,4 @@
 		assert.Equal(t, "fake-sensor", sensorFromConfigMap.Name)
 		assert.Equal(t, "updated-dep", sensorFromConfigMap.Spec.Dependencies[0].Name)
 	})
-=======
-	}
->>>>>>> 711c672d
 }