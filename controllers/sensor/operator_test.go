/*
Copyright 2018 BlackRock, Inc.

Licensed under the Apache License, Version 2.0 (the "License");
you may not use this file except in compliance with the License.
You may obtain a copy of the License at

	http://www.apache.org/licenses/LICENSE-2.0

Unless required by applicable law or agreed to in writing, software
distributed under the License is distributed on an "AS IS" BASIS,
WITHOUT WARRANTIES OR CONDITIONS OF ANY KIND, either express or implied.
See the License for the specific language governing permissions and
limitations under the License.
*/

package sensor

import (
	"testing"

	"github.com/argoproj/argo-events/pkg/apis/sensor/v1alpha1"
	"github.com/ghodss/yaml"
	"github.com/smartystreets/goconvey/convey"
	corev1 "k8s.io/api/core/v1"
	metav1 "k8s.io/apimachinery/pkg/apis/meta/v1"
	"k8s.io/client-go/tools/cache"
)

var sensorStr = `
apiVersion: argoproj.io/v1alpha1
kind: Sensor
metadata:
  name: artifact-sensor
  namespace: argo-events
  labels:
    sensors.argoproj.io/sensor-controller-instanceid: argo-events
spec:
  template:
    containers:
      - name: "sensor"
        image: "argoproj/sensor"
        imagePullPolicy: Always
    serviceAccountName: argo-events-sa
  dependencies:
    - name: artifact-gateway:input
  eventProtocol:
    type: "HTTP"
    http:
      port: "9300"
  triggers:
    - name: artifact-workflow-trigger
      resource:
        namespace: argo-events
        group: argoproj.io
        version: v1alpha1
        kind: Workflow
        source:
          inline: |
              apiVersion: argoproj.io/v1alpha1
              kind: Workflow
              metadata:
                generateName: hello-world-
              spec:
                entrypoint: whalesay
                templates:
                  -
                    container:
                      args:
                        - "hello world"
                      command:
                        - cowsay
                      image: "docker/whalesay:latest"
                    name: whalesay
`

var (
	sensorPodName = "artifact-sensor"
	sensorSvcName = "artifact-sensor-svc"
)

func getSensor() (*v1alpha1.Sensor, error) {
	var sensor *v1alpha1.Sensor
	err := yaml.Unmarshal([]byte(sensorStr), &sensor)
	return sensor, err
}

func waitForAllInformers(done chan struct{}, controller *SensorController) {
	cache.WaitForCacheSync(done, controller.informer.HasSynced)
	cache.WaitForCacheSync(done, controller.podInformer.Informer().HasSynced)
	cache.WaitForCacheSync(done, controller.svcInformer.Informer().HasSynced)
}

func getPodAndService(controller *SensorController, namespace string) (*corev1.Pod, *corev1.Service, error) {
	pod, err := controller.kubeClientset.CoreV1().Pods(namespace).Get(sensorPodName, metav1.GetOptions{})
	if err != nil {
		return nil, nil, err
	}
	svc, err := controller.kubeClientset.CoreV1().Services(namespace).Get(sensorSvcName, metav1.GetOptions{})
	if err != nil {
		return nil, nil, err
	}
	return pod, svc, err
}

func deletePodAndService(controller *SensorController, namespace string) error {
	err := controller.kubeClientset.CoreV1().Pods(namespace).Delete(sensorPodName, &metav1.DeleteOptions{})
	if err != nil {
		return err
	}
	err = controller.kubeClientset.CoreV1().Services(namespace).Delete(sensorSvcName, &metav1.DeleteOptions{})
	return err
}

func TestSensorOperations(t *testing.T) {
	done := make(chan struct{})
	convey.Convey("Given a sensor, parse it", t, func() {
		sensor, err := getSensor()
		convey.So(err, convey.ShouldBeNil)
		convey.So(sensor, convey.ShouldNotBeNil)

		controller := getSensorController()
		soc := newSensorOperationCtx(sensor, controller)
		convey.So(soc, convey.ShouldNotBeNil)

		convey.Convey("Create the sensor", func() {
			sensor, err = controller.sensorClientset.ArgoprojV1alpha1().Sensors(sensor.Namespace).Create(sensor)
			convey.So(err, convey.ShouldBeNil)
			convey.So(sensor, convey.ShouldNotBeNil)

			convey.Convey("Operate on a new sensor", func() {
				soc.markSensorPhase(v1alpha1.NodePhaseNew, false, "test")

				waitForAllInformers(done, controller)
				err := soc.operate()
				convey.So(err, convey.ShouldBeNil)
				waitForAllInformers(done, controller)

				convey.Convey("Sensor should be marked as active with it's nodes initialized", func() {
					sensor, err = controller.sensorClientset.ArgoprojV1alpha1().Sensors(soc.s.Namespace).Get(soc.s.Name, metav1.GetOptions{})
					convey.So(err, convey.ShouldBeNil)
					convey.So(sensor, convey.ShouldNotBeNil)
					convey.So(sensor.Status.Phase, convey.ShouldEqual, v1alpha1.NodePhaseActive)

					for _, node := range soc.s.Status.Nodes {
						switch node.Type {
						case v1alpha1.NodeTypeEventDependency:
							convey.So(node.Phase, convey.ShouldEqual, v1alpha1.NodePhaseActive)
						case v1alpha1.NodeTypeDependencyGroup:
							convey.So(node.Phase, convey.ShouldEqual, v1alpha1.NodePhaseActive)
						case v1alpha1.NodeTypeTrigger:
							convey.So(node.Phase, convey.ShouldEqual, v1alpha1.NodePhaseNew)
						}
					}
				})

				convey.Convey("Sensor pod and service should be created", func() {
					sensorPod, sensorSvc, err := getPodAndService(controller, sensor.Namespace)
					convey.So(err, convey.ShouldBeNil)
					convey.So(sensorPod, convey.ShouldNotBeNil)
					convey.So(sensorSvc, convey.ShouldNotBeNil)

					convey.Convey("Go to active state", func() {
						sensor, err := controller.sensorClientset.ArgoprojV1alpha1().Sensors(sensor.Namespace).Get(sensor.Name, metav1.GetOptions{})
						convey.So(err, convey.ShouldBeNil)
						convey.So(sensor.Status.Phase, convey.ShouldEqual, v1alpha1.NodePhaseActive)
					})
				})
			})

			convey.Convey("Operate on sensor in active state", func() {
				err := controller.sensorClientset.ArgoprojV1alpha1().Sensors(sensor.Namespace).Delete(sensor.Name, &metav1.DeleteOptions{})
				convey.So(err, convey.ShouldBeNil)
				sensor, err = controller.sensorClientset.ArgoprojV1alpha1().Sensors(sensor.Namespace).Create(sensor)
				convey.So(err, convey.ShouldBeNil)
				convey.So(sensor, convey.ShouldNotBeNil)

				soc.markSensorPhase(v1alpha1.NodePhaseNew, false, "test")

				// Operate it once to create pod and service
				waitForAllInformers(done, controller)
				err = soc.operate()
				convey.So(err, convey.ShouldBeNil)
				waitForAllInformers(done, controller)

				sensorPod, sensorSvc, err := getPodAndService(controller, sensor.Namespace)
				convey.So(err, convey.ShouldBeNil)
				convey.So(sensorPod, convey.ShouldNotBeNil)
				convey.So(sensorSvc, convey.ShouldNotBeNil)

				convey.Convey("Operation must succeed", func() {
<<<<<<< HEAD
					err := controller.kubeClientset.CoreV1().Pods(sensor.Namespace).Delete("artifact-sensor", &metav1.DeleteOptions{})
					convey.So(err, convey.ShouldBeNil)

					err = soc.operate()
=======
					soc.markSensorPhase(v1alpha1.NodePhaseActive, false, "test")

					waitForAllInformers(done, controller)
					err := soc.operate()
>>>>>>> 5fb8ba13
					convey.So(err, convey.ShouldBeNil)
					waitForAllInformers(done, controller)

					convey.Convey("Untouch pod and service", func() {
						sensorPod, sensorSvc, err := getPodAndService(controller, sensor.Namespace)
						convey.So(err, convey.ShouldBeNil)
						convey.So(sensorPod, convey.ShouldNotBeNil)
						convey.So(sensorSvc, convey.ShouldNotBeNil)

						convey.Convey("Stay in active state", func() {
							sensor, err := controller.sensorClientset.ArgoprojV1alpha1().Sensors(sensor.Namespace).Get(sensor.Name, metav1.GetOptions{})
							convey.So(err, convey.ShouldBeNil)
							convey.So(sensor.Status.Phase, convey.ShouldEqual, v1alpha1.NodePhaseActive)
						})
					})
				})

				convey.Convey("With deleted pod and service", func() {
					err := deletePodAndService(controller, sensor.Namespace)
					convey.So(err, convey.ShouldBeNil)

					convey.Convey("Operation must succeed", func() {
						soc.markSensorPhase(v1alpha1.NodePhaseActive, false, "test")

						waitForAllInformers(done, controller)
						err := soc.operate()
						convey.So(err, convey.ShouldBeNil)
						waitForAllInformers(done, controller)

						convey.Convey("Create pod and service", func() {
							sensorPod, sensorSvc, err := getPodAndService(controller, sensor.Namespace)
							convey.So(err, convey.ShouldBeNil)
							convey.So(sensorPod, convey.ShouldNotBeNil)
							convey.So(sensorSvc, convey.ShouldNotBeNil)

							convey.Convey("Stay in active state", func() {
								sensor, err := controller.sensorClientset.ArgoprojV1alpha1().Sensors(sensor.Namespace).Get(sensor.Name, metav1.GetOptions{})
								convey.So(err, convey.ShouldBeNil)
								convey.So(sensor.Status.Phase, convey.ShouldEqual, v1alpha1.NodePhaseActive)
							})
						})
					})
				})

				convey.Convey("Change pod and service spec", func() {
					soc.srctx.s.Spec.Template.Spec.RestartPolicy = "Never"
					soc.srctx.s.Spec.EventProtocol.Http.Port = "1234"

					sensorPod, sensorSvc, err := getPodAndService(controller, sensor.Namespace)
					convey.So(err, convey.ShouldBeNil)
					convey.So(sensorPod, convey.ShouldNotBeNil)
					convey.So(sensorSvc, convey.ShouldNotBeNil)

					convey.Convey("Operation must succeed", func() {
						soc.markSensorPhase(v1alpha1.NodePhaseActive, false, "test")

						waitForAllInformers(done, controller)
						err := soc.operate()
						convey.So(err, convey.ShouldBeNil)
						waitForAllInformers(done, controller)

						convey.Convey("Recreate pod and service", func() {
							sensorPod, sensorSvc, err := getPodAndService(controller, sensor.Namespace)
							convey.So(err, convey.ShouldBeNil)
							convey.So(sensorPod.Spec.RestartPolicy, convey.ShouldEqual, "Never")
							convey.So(sensorSvc.Spec.Ports[0].TargetPort.IntVal, convey.ShouldEqual, 1234)

							convey.Convey("Stay in active state", func() {
								sensor, err := controller.sensorClientset.ArgoprojV1alpha1().Sensors(sensor.Namespace).Get(sensor.Name, metav1.GetOptions{})
								convey.So(err, convey.ShouldBeNil)
								convey.So(sensor.Status.Phase, convey.ShouldEqual, v1alpha1.NodePhaseActive)
							})
						})
					})
				})
			})

			convey.Convey("Operate on sensor in error state", func() {
				err := controller.sensorClientset.ArgoprojV1alpha1().Sensors(sensor.Namespace).Delete(sensor.Name, &metav1.DeleteOptions{})
				convey.So(err, convey.ShouldBeNil)
				sensor, err = controller.sensorClientset.ArgoprojV1alpha1().Sensors(sensor.Namespace).Create(sensor)
				convey.So(err, convey.ShouldBeNil)
				convey.So(sensor, convey.ShouldNotBeNil)

				soc.markSensorPhase(v1alpha1.NodePhaseNew, false, "test")

				// Operate it once to create pod and service
				waitForAllInformers(done, controller)
				err = soc.operate()
				convey.So(err, convey.ShouldBeNil)
				waitForAllInformers(done, controller)

				convey.Convey("Operation must succeed", func() {
					soc.markSensorPhase(v1alpha1.NodePhaseError, false, "test")

					waitForAllInformers(done, controller)
					err := soc.operate()
					convey.So(err, convey.ShouldBeNil)
					waitForAllInformers(done, controller)

					convey.Convey("Untouch pod and service", func() {
						sensorPod, sensorSvc, err := getPodAndService(controller, sensor.Namespace)
						convey.So(err, convey.ShouldBeNil)
						convey.So(sensorPod, convey.ShouldNotBeNil)
						convey.So(sensorSvc, convey.ShouldNotBeNil)

						convey.Convey("Stay in error state", func() {
							sensor, err := controller.sensorClientset.ArgoprojV1alpha1().Sensors(sensor.Namespace).Get(sensor.Name, metav1.GetOptions{})
							convey.So(err, convey.ShouldBeNil)
							convey.So(sensor.Status.Phase, convey.ShouldEqual, v1alpha1.NodePhaseError)
						})
					})
				})

				convey.Convey("With deleted pod and service", func() {
					err := deletePodAndService(controller, sensor.Namespace)
					convey.So(err, convey.ShouldBeNil)

					convey.Convey("Operation must succeed", func() {
						soc.markSensorPhase(v1alpha1.NodePhaseError, false, "test")

						waitForAllInformers(done, controller)
						err := soc.operate()
						convey.So(err, convey.ShouldBeNil)
						waitForAllInformers(done, controller)

						convey.Convey("Create pod and service", func() {
							sensorPod, sensorSvc, err := getPodAndService(controller, sensor.Namespace)
							convey.So(err, convey.ShouldBeNil)
							convey.So(sensorPod, convey.ShouldNotBeNil)
							convey.So(sensorSvc, convey.ShouldNotBeNil)

							convey.Convey("Go to active state", func() {
								sensor, err := controller.sensorClientset.ArgoprojV1alpha1().Sensors(sensor.Namespace).Get(sensor.Name, metav1.GetOptions{})
								convey.So(err, convey.ShouldBeNil)
								convey.So(sensor.Status.Phase, convey.ShouldEqual, v1alpha1.NodePhaseActive)
							})
						})
					})
				})

				convey.Convey("Change pod and service spec", func() {
					soc.srctx.s.Spec.Template.Spec.RestartPolicy = "Never"
					soc.srctx.s.Spec.EventProtocol.Http.Port = "1234"

					sensorPod, sensorSvc, err := getPodAndService(controller, sensor.Namespace)
					convey.So(err, convey.ShouldBeNil)
					convey.So(sensorPod, convey.ShouldNotBeNil)
					convey.So(sensorSvc, convey.ShouldNotBeNil)

					convey.Convey("Operation must succeed", func() {
						soc.markSensorPhase(v1alpha1.NodePhaseError, false, "test")

						waitForAllInformers(done, controller)
						err := soc.operate()
						convey.So(err, convey.ShouldBeNil)
						waitForAllInformers(done, controller)

						convey.Convey("Recreate pod and service", func() {
							sensorPod, sensorSvc, err := getPodAndService(controller, sensor.Namespace)
							convey.So(err, convey.ShouldBeNil)
							convey.So(sensorPod.Spec.RestartPolicy, convey.ShouldEqual, "Never")
							convey.So(sensorSvc.Spec.Ports[0].TargetPort.IntVal, convey.ShouldEqual, 1234)

							convey.Convey("Go to active state", func() {
								sensor, err := controller.sensorClientset.ArgoprojV1alpha1().Sensors(sensor.Namespace).Get(sensor.Name, metav1.GetOptions{})
								convey.So(err, convey.ShouldBeNil)
								convey.So(sensor.Status.Phase, convey.ShouldEqual, v1alpha1.NodePhaseActive)
							})
						})
					})
				})
			})
		})
	})
}<|MERGE_RESOLUTION|>--- conflicted
+++ resolved
@@ -189,17 +189,10 @@
 				convey.So(sensorSvc, convey.ShouldNotBeNil)
 
 				convey.Convey("Operation must succeed", func() {
-<<<<<<< HEAD
-					err := controller.kubeClientset.CoreV1().Pods(sensor.Namespace).Delete("artifact-sensor", &metav1.DeleteOptions{})
-					convey.So(err, convey.ShouldBeNil)
-
-					err = soc.operate()
-=======
 					soc.markSensorPhase(v1alpha1.NodePhaseActive, false, "test")
 
 					waitForAllInformers(done, controller)
 					err := soc.operate()
->>>>>>> 5fb8ba13
 					convey.So(err, convey.ShouldBeNil)
 					waitForAllInformers(done, controller)
 
