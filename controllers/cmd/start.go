--- conflicted
+++ resolved
@@ -17,11 +17,7 @@
 	"sigs.k8s.io/controller-runtime/pkg/source"
 
 	argoevents "github.com/argoproj/argo-events"
-<<<<<<< HEAD
 	"github.com/argoproj/argo-events/codefresh"
-	"github.com/argoproj/argo-events/common"
-=======
->>>>>>> 57376875
 	"github.com/argoproj/argo-events/common/logging"
 	"github.com/argoproj/argo-events/controllers"
 	"github.com/argoproj/argo-events/controllers/eventbus"
@@ -36,10 +32,6 @@
 	imageEnvVar = "ARGO_EVENTS_IMAGE"
 )
 
-<<<<<<< HEAD
-func Start(namespaced bool, managedNamespace string) {
-	ctx := signals.SetupSignalHandler()
-=======
 type ArgoEventsControllerOpts struct {
 	Namespaced       bool
 	ManagedNamespace string
@@ -49,7 +41,6 @@
 }
 
 func Start(eventsOpts ArgoEventsControllerOpts) {
->>>>>>> 57376875
 	logger := logging.NewArgoEventsLogger().Named(eventbus.ControllerName)
 	config, err := controllers.LoadConfig(func(err error) {
 		logger.Errorw("Failed to reload global configuration file", zap.Error(err))
@@ -106,18 +97,14 @@
 		logger.Fatalw("unable to add Sensor scheme", zap.Error(err))
 	}
 
-	cfClient, err := codefresh.NewClient(logging.WithLogger(ctx, logger), managedNamespace)
+	cfClient, err := codefresh.NewClient(logging.WithLogger(signals.SetupSignalHandler(), logger), managedNamespace)
 	if err != nil {
 		logger.Fatalw("unable to initialise Codefresh Client", zap.Error(err))
 	}
 
 	// EventBus controller
 	eventBusController, err := controller.New(eventbus.ControllerName, mgr, controller.Options{
-<<<<<<< HEAD
-		Reconciler: eventbus.NewReconciler(mgr.GetClient(), mgr.GetScheme(), config, logger, cfClient),
-=======
-		Reconciler: eventbus.NewReconciler(mgr.GetClient(), kubeClient, mgr.GetScheme(), config, logger),
->>>>>>> 57376875
+		Reconciler: eventbus.NewReconciler(mgr.GetClient(), kubeClient, mgr.GetScheme(), config, logger, cfClient),
 	})
 	if err != nil {
 		logger.Fatalw("unable to set up EventBus controller", zap.Error(err))
@@ -197,7 +184,7 @@
 	}
 
 	logger.Infow("starting controller manager", "version", argoevents.GetVersion())
-	if err := mgr.Start(ctx); err != nil {
+	if err := mgr.Start(signals.SetupSignalHandler()); err != nil {
 		logger.Fatalw("unable to run eventbus controller", zap.Error(err))
 	}
 }