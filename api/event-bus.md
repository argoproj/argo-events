--- conflicted
+++ resolved
@@ -329,11 +329,7 @@
 </td>
 <td>
 <p>
-<<<<<<< HEAD
-NATS host url
-=======
 NATS streaming url
->>>>>>> 381b6a88
 </p>
 </td>
 </tr>
@@ -342,14 +338,8 @@
 <code>clusterID</code></br> <em> string </em>
 </td>
 <td>
-<<<<<<< HEAD
-<em>(Optional)</em>
-<p>
-Cluster ID for nats streaming, if it’s missing, treat it as NATS server
-=======
 <p>
 Cluster ID for nats streaming
->>>>>>> 381b6a88
 </p>
 </td>
 </tr>
@@ -518,8 +508,6 @@
 </p>
 </td>
 </tr>
-<<<<<<< HEAD
-=======
 <tr>
 <td>
 <code>maxAge</code></br> <em> string </em>
@@ -531,7 +519,6 @@
 </p>
 </td>
 </tr>
->>>>>>> 381b6a88
 </tbody>
 </table>
 <h3 id="argoproj.io/v1alpha1.PersistenceStrategy">
