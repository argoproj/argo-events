<p>
Packages:
</p>
<ul>
<li>
<a href="#argoproj.io%2fv1alpha1">argoproj.io/v1alpha1</a>
</li>
</ul>
<h2 id="argoproj.io/v1alpha1">
argoproj.io/v1alpha1
</h2>
<p>
<p>
Package v1alpha1 is the v1alpha1 version of the API.
</p>
</p>
Resource Types:
<ul>
</ul>
<h3 id="argoproj.io/v1alpha1.AuthStrategy">
AuthStrategy (<code>string</code> alias)
</p>
</h3>
<p>
(<em>Appears on:</em>
<a href="#argoproj.io/v1alpha1.NATSConfig">NATSConfig</a>,
<a href="#argoproj.io/v1alpha1.NativeStrategy">NativeStrategy</a>)
</p>
<p>
<p>
AuthStrategy is the auth strategy of native nats installaion
</p>
</p>
<h3 id="argoproj.io/v1alpha1.BusConfig">
BusConfig
</h3>
<p>
(<em>Appears on:</em>
<a href="#argoproj.io/v1alpha1.EventBusStatus">EventBusStatus</a>)
</p>
<p>
<p>
BusConfig has the finalized configuration for EventBus
</p>
</p>
<table>
<thead>
<tr>
<th>
Field
</th>
<th>
Description
</th>
</tr>
</thead>
<tbody>
<tr>
<td>
<code>nats</code></br> <em> <a href="#argoproj.io/v1alpha1.NATSConfig">
NATSConfig </a> </em>
</td>
<td>
</td>
</tr>
</tbody>
</table>
<h3 id="argoproj.io/v1alpha1.ContainerTemplate">
ContainerTemplate
</h3>
<p>
(<em>Appears on:</em>
<a href="#argoproj.io/v1alpha1.NativeStrategy">NativeStrategy</a>)
</p>
<p>
<p>
ContainerTemplate defines customized spec for a container
</p>
</p>
<table>
<thead>
<tr>
<th>
Field
</th>
<th>
Description
</th>
</tr>
</thead>
<tbody>
<tr>
<td>
<code>resources</code></br> <em>
<a href="https://kubernetes.io/docs/reference/generated/kubernetes-api/v1.13/#resourcerequirements-v1-core">
Kubernetes core/v1.ResourceRequirements </a> </em>
</td>
<td>
</td>
</tr>
</tbody>
</table>
<h3 id="argoproj.io/v1alpha1.EventBus">
EventBus
</h3>
<p>
<p>
EventBus is the definition of a eventbus resource
</p>
</p>
<table>
<thead>
<tr>
<th>
Field
</th>
<th>
Description
</th>
</tr>
</thead>
<tbody>
<tr>
<td>
<code>metadata</code></br> <em>
<a href="https://kubernetes.io/docs/reference/generated/kubernetes-api/v1.13/#objectmeta-v1-meta">
Kubernetes meta/v1.ObjectMeta </a> </em>
</td>
<td>
Refer to the Kubernetes API documentation for the fields of the
<code>metadata</code> field.
</td>
</tr>
<tr>
<td>
<code>spec</code></br> <em>
<a href="#argoproj.io/v1alpha1.EventBusSpec"> EventBusSpec </a> </em>
</td>
<td>
<br/> <br/>
<table>
<tr>
<td>
<code>nats</code></br> <em> <a href="#argoproj.io/v1alpha1.NATSBus">
NATSBus </a> </em>
</td>
<td>
<p>
NATS eventbus
</p>
</td>
</tr>
</table>
</td>
</tr>
<tr>
<td>
<code>status</code></br> <em>
<a href="#argoproj.io/v1alpha1.EventBusStatus"> EventBusStatus </a>
</em>
</td>
<td>
</td>
</tr>
</tbody>
</table>
<h3 id="argoproj.io/v1alpha1.EventBusSpec">
EventBusSpec
</h3>
<p>
(<em>Appears on:</em>
<a href="#argoproj.io/v1alpha1.EventBus">EventBus</a>)
</p>
<p>
<p>
EventBusSpec refers to specification of eventbus resource
</p>
</p>
<table>
<thead>
<tr>
<th>
Field
</th>
<th>
Description
</th>
</tr>
</thead>
<tbody>
<tr>
<td>
<code>nats</code></br> <em> <a href="#argoproj.io/v1alpha1.NATSBus">
NATSBus </a> </em>
</td>
<td>
<p>
NATS eventbus
</p>
</td>
</tr>
</tbody>
</table>
<h3 id="argoproj.io/v1alpha1.EventBusStatus">
EventBusStatus
</h3>
<p>
(<em>Appears on:</em>
<a href="#argoproj.io/v1alpha1.EventBus">EventBus</a>)
</p>
<p>
<p>
EventBusStatus holds the status of the eventbus resource
</p>
</p>
<table>
<thead>
<tr>
<th>
Field
</th>
<th>
Description
</th>
</tr>
</thead>
<tbody>
<tr>
<td>
<code>Status</code></br> <em>
github.com/argoproj/argo-events/pkg/apis/common.Status </em>
</td>
<td>
<p>
(Members of <code>Status</code> are embedded into this type.)
</p>
</td>
</tr>
<tr>
<td>
<code>config</code></br> <em> <a href="#argoproj.io/v1alpha1.BusConfig">
BusConfig </a> </em>
</td>
<td>
<p>
Config holds the fininalized configuration of EventBus
</p>
</td>
</tr>
</tbody>
</table>
<h3 id="argoproj.io/v1alpha1.NATSBus">
NATSBus
</h3>
<p>
(<em>Appears on:</em>
<a href="#argoproj.io/v1alpha1.EventBusSpec">EventBusSpec</a>)
</p>
<p>
<p>
NATSBus holds the NATS eventbus information
</p>
</p>
<table>
<thead>
<tr>
<th>
Field
</th>
<th>
Description
</th>
</tr>
</thead>
<tbody>
<tr>
<td>
<code>native</code></br> <em>
<a href="#argoproj.io/v1alpha1.NativeStrategy"> NativeStrategy </a>
</em>
</td>
<td>
<p>
Native means to bring up a native NATS service
</p>
</td>
</tr>
<tr>
<td>
<code>exotic</code></br> <em>
<a href="#argoproj.io/v1alpha1.NATSConfig"> NATSConfig </a> </em>
</td>
<td>
<p>
Exotic holds an exotic NATS config
</p>
</td>
</tr>
</tbody>
</table>
<h3 id="argoproj.io/v1alpha1.NATSConfig">
NATSConfig
</h3>
<p>
(<em>Appears on:</em>
<a href="#argoproj.io/v1alpha1.BusConfig">BusConfig</a>,
<a href="#argoproj.io/v1alpha1.NATSBus">NATSBus</a>)
</p>
<p>
<p>
NATSConfig holds the config of NATS
</p>
</p>
<table>
<thead>
<tr>
<th>
Field
</th>
<th>
Description
</th>
</tr>
</thead>
<tbody>
<tr>
<td>
<code>url</code></br> <em> string </em>
</td>
<td>
<p>
NATS host url
</p>
</td>
</tr>
<tr>
<td>
<code>clusterID</code></br> <em> string </em>
</td>
<td>
<em>(Optional)</em>
<p>
Cluster ID for nats streaming, if it’s missing, treat it as NATS server
</p>
</td>
</tr>
<tr>
<td>
<code>auth</code></br> <em>
<a href="#argoproj.io/v1alpha1.AuthStrategy"> AuthStrategy </a> </em>
</td>
<td>
<em>(Optional)</em>
<p>
Auth strategy, default to AuthStrategyNone
</p>
</td>
</tr>
<tr>
<td>
<code>accessSecret</code></br> <em>
<a href="https://kubernetes.io/docs/reference/generated/kubernetes-api/v1.13/#secretkeyselector-v1-core">
Kubernetes core/v1.SecretKeySelector </a> </em>
</td>
<td>
<em>(Optional)</em>
<p>
Secret for auth
</p>
</td>
</tr>
</tbody>
</table>
<h3 id="argoproj.io/v1alpha1.NativeStrategy">
NativeStrategy
</h3>
<p>
(<em>Appears on:</em>
<a href="#argoproj.io/v1alpha1.NATSBus">NATSBus</a>)
</p>
<p>
<p>
NativeStrategy indicates to install a native NATS service
</p>
</p>
<table>
<thead>
<tr>
<th>
Field
</th>
<th>
Description
</th>
</tr>
</thead>
<tbody>
<tr>
<td>
<code>replicas</code></br> <em> int32 </em>
</td>
<td>
<p>
Size is the NATS StatefulSet size
</p>
</td>
</tr>
<tr>
<td>
<code>auth</code></br> <em>
<a href="#argoproj.io/v1alpha1.AuthStrategy"> AuthStrategy </a> </em>
</td>
<td>
</td>
</tr>
<tr>
<td>
<code>antiAffinity</code></br> <em> bool </em>
</td>
<td>
</td>
</tr>
<tr>
<td>
<code>persistence</code></br> <em>
<a href="#argoproj.io/v1alpha1.PersistenceStrategy"> PersistenceStrategy
</a> </em>
</td>
<td>
<em>(Optional)</em>
</td>
</tr>
<tr>
<td>
<code>containerTemplate</code></br> <em>
<a href="#argoproj.io/v1alpha1.ContainerTemplate"> ContainerTemplate
</a> </em>
</td>
<td>
<em>(Optional)</em>
<p>
ContainerTemplate contains customized spec for NATS container
</p>
</td>
</tr>
<tr>
<td>
<code>metricsContainerTemplate</code></br> <em>
<a href="#argoproj.io/v1alpha1.ContainerTemplate"> ContainerTemplate
</a> </em>
</td>
<td>
<em>(Optional)</em>
<p>
MetricsContainerTemplate contains customized spec for metrics container
</p>
</td>
</tr>
<tr>
<td>
<code>nodeSelector</code></br> <em> map\[string\]string </em>
</td>
<td>
<em>(Optional)</em>
<p>
NodeSelector is a selector which must be true for the pod to fit on a
node. Selector which must match a node’s labels for the pod to be
scheduled on that node. More info:
<a href="https://kubernetes.io/docs/concepts/configuration/assign-pod-node/">https://kubernetes.io/docs/concepts/configuration/assign-pod-node/</a>
</p>
</td>
</tr>
<tr>
<td>
<code>tolerations</code></br> <em>
<a href="https://kubernetes.io/docs/reference/generated/kubernetes-api/v1.13/#toleration-v1-core">
\[\]Kubernetes core/v1.Toleration </a> </em>
</td>
<td>
<em>(Optional)</em>
<p>
If specified, the pod’s tolerations.
</p>
</td>
</tr>
<tr>
<td>
<code>metadata</code></br> <em>
github.com/argoproj/argo-events/pkg/apis/common.Metadata </em>
</td>
<td>
<p>
Metadata sets the pods’s metadata, i.e. annotations and labels
</p>
</td>
</tr>
<<<<<<< HEAD
=======

<tr>

<td>

<code>securityContext</code></br> <em>
<a href="https://kubernetes.io/docs/reference/generated/kubernetes-api/v1.13/#podsecuritycontext-v1-core">
Kubernetes core/v1.PodSecurityContext </a> </em>

</td>

<td>

<em>(Optional)</em>

<p>

SecurityContext holds pod-level security attributes and common container
settings. Optional: Defaults to empty. See type description for default
values of each field.

</p>

</td>

</tr>

>>>>>>> 160657f1
</tbody>
</table>
<h3 id="argoproj.io/v1alpha1.PersistenceStrategy">
PersistenceStrategy
</h3>
<p>
(<em>Appears on:</em>
<a href="#argoproj.io/v1alpha1.NativeStrategy">NativeStrategy</a>)
</p>
<p>
<p>
PersistenceStrategy defines the strategy of persistence
</p>
</p>
<table>
<thead>
<tr>
<th>
Field
</th>
<th>
Description
</th>
</tr>
</thead>
<tbody>
<tr>
<td>
<code>storageClassName</code></br> <em> string </em>
</td>
<td>
<em>(Optional)</em>
<p>
Name of the StorageClass required by the claim. More info:
<a href="https://kubernetes.io/docs/concepts/storage/persistent-volumes#class-1">https://kubernetes.io/docs/concepts/storage/persistent-volumes\#class-1</a>
</p>
</td>
</tr>
<tr>
<td>
<code>accessMode</code></br> <em>
<a href="https://kubernetes.io/docs/reference/generated/kubernetes-api/v1.13/#persistentvolumeaccessmode-v1-core">
Kubernetes core/v1.PersistentVolumeAccessMode </a> </em>
</td>
<td>
<em>(Optional)</em>
<p>
Available access modes such as ReadWriteOnce, ReadWriteMany
<a href="https://kubernetes.io/docs/concepts/storage/persistent-volumes/#access-modes">https://kubernetes.io/docs/concepts/storage/persistent-volumes/\#access-modes</a>
</p>
</td>
</tr>
<tr>
<td>
<code>volumeSize</code></br> <em>
k8s.io/apimachinery/pkg/api/resource.Quantity </em>
</td>
<td>
<p>
Volume size, e.g. 10Gi
</p>
</td>
</tr>
</tbody>
</table>
<hr/>
<p>
<em> Generated with <code>gen-crd-api-reference-docs</code>. </em>
</p><|MERGE_RESOLUTION|>--- conflicted
+++ resolved
@@ -494,36 +494,21 @@
 </p>
 </td>
 </tr>
-<<<<<<< HEAD
-=======
-
-<tr>
-
-<td>
-
+<tr>
+<td>
 <code>securityContext</code></br> <em>
 <a href="https://kubernetes.io/docs/reference/generated/kubernetes-api/v1.13/#podsecuritycontext-v1-core">
 Kubernetes core/v1.PodSecurityContext </a> </em>
-
-</td>
-
-<td>
-
-<em>(Optional)</em>
-
-<p>
-
+</td>
+<td>
+<em>(Optional)</em>
+<p>
 SecurityContext holds pod-level security attributes and common container
 settings. Optional: Defaults to empty. See type description for default
 values of each field.
-
-</p>
-
-</td>
-
-</tr>
-
->>>>>>> 160657f1
+</p>
+</td>
+</tr>
 </tbody>
 </table>
 <h3 id="argoproj.io/v1alpha1.PersistenceStrategy">
