--- conflicted
+++ resolved
@@ -1,214 +1,112 @@
 <p>
-
 Packages:
-
-</p>
-
+</p>
 <ul>
-
 <li>
-
 <a href="#argoproj.io%2fv1alpha1">argoproj.io/v1alpha1</a>
-
 </li>
-
 </ul>
-
 <h2 id="argoproj.io/v1alpha1">
-
 argoproj.io/v1alpha1
-
 </h2>
-
-<p>
-
-<p>
-
+<p>
+<p>
 Package v1alpha1 is the v1alpha1 version of the API.
-
-</p>
-
-</p>
-
+</p>
+</p>
 Resource Types:
-
 <ul>
-
 </ul>
-
 <h3 id="argoproj.io/v1alpha1.AuthStrategy">
-
 AuthStrategy (<code>string</code> alias)
-
-</p>
-
-</h3>
-
-<p>
-
+</p>
+</h3>
+<p>
 (<em>Appears on:</em>
 <a href="#argoproj.io/v1alpha1.NATSConfig">NATSConfig</a>,
 <a href="#argoproj.io/v1alpha1.NativeStrategy">NativeStrategy</a>)
-
-</p>
-
-<p>
-
-<p>
-
+</p>
+<p>
+<p>
 AuthStrategy is the auth strategy of native nats installaion
-
-</p>
-
-</p>
-
+</p>
+</p>
 <h3 id="argoproj.io/v1alpha1.BusConfig">
-
 BusConfig
-
-</h3>
-
-<p>
-
+</h3>
+<p>
 (<em>Appears on:</em>
 <a href="#argoproj.io/v1alpha1.EventBusStatus">EventBusStatus</a>)
-
-</p>
-
-<p>
-
-<p>
-
+</p>
+<p>
+<p>
 BusConfig has the finalized configuration for EventBus
-
-</p>
-
-</p>
-
-<table>
-
-<thead>
-
-<tr>
-
-<th>
-
-Field
-
-</th>
-
-<th>
-
-Description
-
-</th>
-
-</tr>
-
-</thead>
-
-<tbody>
-
-<tr>
-
-<td>
-
+</p>
+</p>
+<table>
+<thead>
+<tr>
+<th>
+Field
+</th>
+<th>
+Description
+</th>
+</tr>
+</thead>
+<tbody>
+<tr>
+<td>
 <code>nats</code></br> <em> <a href="#argoproj.io/v1alpha1.NATSConfig">
 NATSConfig </a> </em>
-
-</td>
-
-<td>
-
-</td>
-
-</tr>
-
-</tbody>
-
-</table>
-
+</td>
+<td>
+</td>
+</tr>
+</tbody>
+</table>
 <h3 id="argoproj.io/v1alpha1.ContainerTemplate">
-
 ContainerTemplate
-
-</h3>
-
-<p>
-
+</h3>
+<p>
 (<em>Appears on:</em>
 <a href="#argoproj.io/v1alpha1.NativeStrategy">NativeStrategy</a>)
-
-</p>
-
-<p>
-
-<p>
-
+</p>
+<p>
+<p>
 ContainerTemplate defines customized spec for a container
-
-</p>
-
-</p>
-
-<table>
-
-<thead>
-
-<tr>
-
-<th>
-
-Field
-
-</th>
-
-<th>
-
-Description
-
-</th>
-
-</tr>
-
-</thead>
-
-<tbody>
-
-<tr>
-
-<td>
-
+</p>
+</p>
+<table>
+<thead>
+<tr>
+<th>
+Field
+</th>
+<th>
+Description
+</th>
+</tr>
+</thead>
+<tbody>
+<tr>
+<td>
 <code>resources</code></br> <em>
 <a href="https://v1-18.docs.kubernetes.io/docs/reference/generated/kubernetes-api/v1.18/#resourcerequirements-v1-core">
 Kubernetes core/v1.ResourceRequirements </a> </em>
-
-</td>
-
-<td>
-
-</td>
-
-</tr>
-
-<tr>
-
-<td>
-
+</td>
+<td>
+</td>
+</tr>
+<tr>
+<td>
 <code>imagePullPolicy</code></br> <em>
 <a href="https://v1-18.docs.kubernetes.io/docs/reference/generated/kubernetes-api/v1.18/#pullpolicy-v1-core">
 Kubernetes core/v1.PullPolicy </a> </em>
-
-</td>
-
-<td>
-
-</td>
-
-</tr>
-<<<<<<< HEAD
-
-=======
+</td>
+<td>
+</td>
+</tr>
 <tr>
 <td>
 <code>securityContext</code></br> <em>
@@ -218,863 +116,457 @@
 <td>
 </td>
 </tr>
->>>>>>> 693a3028
-</tbody>
-
-</table>
-
+</tbody>
+</table>
 <h3 id="argoproj.io/v1alpha1.EventBus">
-
 EventBus
-
-</h3>
-
-<p>
-
-<p>
-
+</h3>
+<p>
+<p>
 EventBus is the definition of a eventbus resource
-
-</p>
-
-</p>
-
-<table>
-
-<thead>
-
-<tr>
-
-<th>
-
-Field
-
-</th>
-
-<th>
-
-Description
-
-</th>
-
-</tr>
-
-</thead>
-
-<tbody>
-
-<tr>
-
-<td>
-
+</p>
+</p>
+<table>
+<thead>
+<tr>
+<th>
+Field
+</th>
+<th>
+Description
+</th>
+</tr>
+</thead>
+<tbody>
+<tr>
+<td>
 <code>metadata</code></br> <em>
 <a href="https://v1-18.docs.kubernetes.io/docs/reference/generated/kubernetes-api/v1.18/#objectmeta-v1-meta">
 Kubernetes meta/v1.ObjectMeta </a> </em>
-
-</td>
-
-<td>
-
+</td>
+<td>
 Refer to the Kubernetes API documentation for the fields of the
 <code>metadata</code> field.
-
-</td>
-
-</tr>
-
-<tr>
-
-<td>
-
+</td>
+</tr>
+<tr>
+<td>
 <code>spec</code></br> <em>
 <a href="#argoproj.io/v1alpha1.EventBusSpec"> EventBusSpec </a> </em>
-
-</td>
-
-<td>
-
+</td>
+<td>
 <br/> <br/>
-
-<table>
-
-<tr>
-
-<td>
-
+<table>
+<tr>
+<td>
 <code>nats</code></br> <em> <a href="#argoproj.io/v1alpha1.NATSBus">
 NATSBus </a> </em>
-
-</td>
-
-<td>
-
-<p>
-
+</td>
+<td>
+<p>
 NATS eventbus
-
-</p>
-
-</td>
-
-</tr>
-
-</table>
-
-</td>
-
-</tr>
-
-<tr>
-
-<td>
-
+</p>
+</td>
+</tr>
+</table>
+</td>
+</tr>
+<tr>
+<td>
 <code>status</code></br> <em>
 <a href="#argoproj.io/v1alpha1.EventBusStatus"> EventBusStatus </a>
 </em>
-
-</td>
-
-<td>
-
-<em>(Optional)</em>
-
-</td>
-
-</tr>
-
-</tbody>
-
-</table>
-
+</td>
+<td>
+<em>(Optional)</em>
+</td>
+</tr>
+</tbody>
+</table>
 <h3 id="argoproj.io/v1alpha1.EventBusSpec">
-
 EventBusSpec
-
-</h3>
-
-<p>
-
+</h3>
+<p>
 (<em>Appears on:</em>
 <a href="#argoproj.io/v1alpha1.EventBus">EventBus</a>)
-
-</p>
-
-<p>
-
-<p>
-
+</p>
+<p>
+<p>
 EventBusSpec refers to specification of eventbus resource
-
-</p>
-
-</p>
-
-<table>
-
-<thead>
-
-<tr>
-
-<th>
-
-Field
-
-</th>
-
-<th>
-
-Description
-
-</th>
-
-</tr>
-
-</thead>
-
-<tbody>
-
-<tr>
-
-<td>
-
+</p>
+</p>
+<table>
+<thead>
+<tr>
+<th>
+Field
+</th>
+<th>
+Description
+</th>
+</tr>
+</thead>
+<tbody>
+<tr>
+<td>
 <code>nats</code></br> <em> <a href="#argoproj.io/v1alpha1.NATSBus">
 NATSBus </a> </em>
-
-</td>
-
-<td>
-
-<p>
-
+</td>
+<td>
+<p>
 NATS eventbus
-
-</p>
-
-</td>
-
-</tr>
-
-</tbody>
-
-</table>
-
+</p>
+</td>
+</tr>
+</tbody>
+</table>
 <h3 id="argoproj.io/v1alpha1.EventBusStatus">
-
 EventBusStatus
-
-</h3>
-
-<p>
-
+</h3>
+<p>
 (<em>Appears on:</em>
 <a href="#argoproj.io/v1alpha1.EventBus">EventBus</a>)
-
-</p>
-
-<p>
-
-<p>
-
+</p>
+<p>
+<p>
 EventBusStatus holds the status of the eventbus resource
-
-</p>
-
-</p>
-
-<table>
-
-<thead>
-
-<tr>
-
-<th>
-
-Field
-
-</th>
-
-<th>
-
-Description
-
-</th>
-
-</tr>
-
-</thead>
-
-<tbody>
-
-<tr>
-
-<td>
-
+</p>
+</p>
+<table>
+<thead>
+<tr>
+<th>
+Field
+</th>
+<th>
+Description
+</th>
+</tr>
+</thead>
+<tbody>
+<tr>
+<td>
 <code>Status</code></br> <em>
 github.com/argoproj/argo-events/pkg/apis/common.Status </em>
-
-</td>
-
-<td>
-
-<p>
-
+</td>
+<td>
+<p>
 (Members of <code>Status</code> are embedded into this type.)
-
-</p>
-
-</td>
-
-</tr>
-
-<tr>
-
-<td>
-
+</p>
+</td>
+</tr>
+<tr>
+<td>
 <code>config</code></br> <em> <a href="#argoproj.io/v1alpha1.BusConfig">
 BusConfig </a> </em>
-
-</td>
-
-<td>
-
-<p>
-
+</td>
+<td>
+<p>
 Config holds the fininalized configuration of EventBus
-
-</p>
-
-</td>
-
-</tr>
-
-</tbody>
-
-</table>
-
+</p>
+</td>
+</tr>
+</tbody>
+</table>
 <h3 id="argoproj.io/v1alpha1.NATSBus">
-
 NATSBus
-
-</h3>
-
-<p>
-
+</h3>
+<p>
 (<em>Appears on:</em>
 <a href="#argoproj.io/v1alpha1.EventBusSpec">EventBusSpec</a>)
-
-</p>
-
-<p>
-
-<p>
-
+</p>
+<p>
+<p>
 NATSBus holds the NATS eventbus information
-
-</p>
-
-</p>
-
-<table>
-
-<thead>
-
-<tr>
-
-<th>
-
-Field
-
-</th>
-
-<th>
-
-Description
-
-</th>
-
-</tr>
-
-</thead>
-
-<tbody>
-
-<tr>
-
-<td>
-
+</p>
+</p>
+<table>
+<thead>
+<tr>
+<th>
+Field
+</th>
+<th>
+Description
+</th>
+</tr>
+</thead>
+<tbody>
+<tr>
+<td>
 <code>native</code></br> <em>
 <a href="#argoproj.io/v1alpha1.NativeStrategy"> NativeStrategy </a>
 </em>
-
-</td>
-
-<td>
-
-<p>
-
+</td>
+<td>
+<p>
 Native means to bring up a native NATS service
-
-</p>
-
-</td>
-
-</tr>
-
-<tr>
-
-<td>
-
+</p>
+</td>
+</tr>
+<tr>
+<td>
 <code>exotic</code></br> <em>
 <a href="#argoproj.io/v1alpha1.NATSConfig"> NATSConfig </a> </em>
-
-</td>
-
-<td>
-
-<p>
-
+</td>
+<td>
+<p>
 Exotic holds an exotic NATS config
-
-</p>
-
-</td>
-
-</tr>
-
-</tbody>
-
-</table>
-
+</p>
+</td>
+</tr>
+</tbody>
+</table>
 <h3 id="argoproj.io/v1alpha1.NATSConfig">
-
 NATSConfig
-
-</h3>
-
-<p>
-
+</h3>
+<p>
 (<em>Appears on:</em>
 <a href="#argoproj.io/v1alpha1.BusConfig">BusConfig</a>,
 <a href="#argoproj.io/v1alpha1.NATSBus">NATSBus</a>)
-
-</p>
-
-<p>
-
-<p>
-
+</p>
+<p>
+<p>
 NATSConfig holds the config of NATS
-
-</p>
-
-</p>
-
-<table>
-
-<thead>
-
-<tr>
-
-<th>
-
-Field
-
-</th>
-
-<th>
-
-Description
-
-</th>
-
-</tr>
-
-</thead>
-
-<tbody>
-
-<tr>
-
-<td>
-
+</p>
+</p>
+<table>
+<thead>
+<tr>
+<th>
+Field
+</th>
+<th>
+Description
+</th>
+</tr>
+</thead>
+<tbody>
+<tr>
+<td>
 <code>url</code></br> <em> string </em>
-
-</td>
-
-<td>
-
-<p>
-
+</td>
+<td>
+<p>
 NATS streaming url
-
-</p>
-
-</td>
-
-</tr>
-
-<tr>
-
-<td>
-
+</p>
+</td>
+</tr>
+<tr>
+<td>
 <code>clusterID</code></br> <em> string </em>
-
-</td>
-
-<td>
-
-<p>
-
+</td>
+<td>
+<p>
 Cluster ID for nats streaming
-
-</p>
-
-</td>
-
-</tr>
-
-<tr>
-
-<td>
-
+</p>
+</td>
+</tr>
+<tr>
+<td>
 <code>auth</code></br> <em>
 <a href="#argoproj.io/v1alpha1.AuthStrategy"> AuthStrategy </a> </em>
-
-</td>
-
-<td>
-
-<em>(Optional)</em>
-
-<p>
-
+</td>
+<td>
+<em>(Optional)</em>
+<p>
 Auth strategy, default to AuthStrategyNone
-
-</p>
-
-</td>
-
-</tr>
-
-<tr>
-
-<td>
-
+</p>
+</td>
+</tr>
+<tr>
+<td>
 <code>accessSecret</code></br> <em>
 <a href="https://v1-18.docs.kubernetes.io/docs/reference/generated/kubernetes-api/v1.18/#secretkeyselector-v1-core">
 Kubernetes core/v1.SecretKeySelector </a> </em>
-
-</td>
-
-<td>
-
-<em>(Optional)</em>
-
-<p>
-
+</td>
+<td>
+<em>(Optional)</em>
+<p>
 Secret for auth
-
-</p>
-
-</td>
-
-</tr>
-
-</tbody>
-
-</table>
-
+</p>
+</td>
+</tr>
+</tbody>
+</table>
 <h3 id="argoproj.io/v1alpha1.NativeStrategy">
-
 NativeStrategy
-
-</h3>
-
-<p>
-
+</h3>
+<p>
 (<em>Appears on:</em>
 <a href="#argoproj.io/v1alpha1.NATSBus">NATSBus</a>)
-
-</p>
-
-<p>
-
-<p>
-
+</p>
+<p>
+<p>
 NativeStrategy indicates to install a native NATS service
-
-</p>
-
-</p>
-
-<table>
-
-<thead>
-
-<tr>
-
-<th>
-
-Field
-
-</th>
-
-<th>
-
-Description
-
-</th>
-
-</tr>
-
-</thead>
-
-<tbody>
-
-<tr>
-
-<td>
-
+</p>
+</p>
+<table>
+<thead>
+<tr>
+<th>
+Field
+</th>
+<th>
+Description
+</th>
+</tr>
+</thead>
+<tbody>
+<tr>
+<td>
 <code>replicas</code></br> <em> int32 </em>
-
-</td>
-
-<td>
-
-<p>
-
+</td>
+<td>
+<p>
 Size is the NATS StatefulSet size
-
-</p>
-
-</td>
-
-</tr>
-
-<tr>
-
-<td>
-
+</p>
+</td>
+</tr>
+<tr>
+<td>
 <code>auth</code></br> <em>
 <a href="#argoproj.io/v1alpha1.AuthStrategy"> AuthStrategy </a> </em>
-
-</td>
-
-<td>
-
-</td>
-
-</tr>
-
-<tr>
-
-<td>
-
+</td>
+<td>
+</td>
+</tr>
+<tr>
+<td>
 <code>persistence</code></br> <em>
 <a href="#argoproj.io/v1alpha1.PersistenceStrategy"> PersistenceStrategy
 </a> </em>
-
-</td>
-
-<td>
-
-<em>(Optional)</em>
-
-</td>
-
-</tr>
-
-<tr>
-
-<td>
-
+</td>
+<td>
+<em>(Optional)</em>
+</td>
+</tr>
+<tr>
+<td>
 <code>containerTemplate</code></br> <em>
 <a href="#argoproj.io/v1alpha1.ContainerTemplate"> ContainerTemplate
 </a> </em>
-
-</td>
-
-<td>
-
-<em>(Optional)</em>
-
-<p>
-
+</td>
+<td>
+<em>(Optional)</em>
+<p>
 ContainerTemplate contains customized spec for NATS container
-
-</p>
-
-</td>
-
-</tr>
-
-<tr>
-
-<td>
-
+</p>
+</td>
+</tr>
+<tr>
+<td>
 <code>metricsContainerTemplate</code></br> <em>
 <a href="#argoproj.io/v1alpha1.ContainerTemplate"> ContainerTemplate
 </a> </em>
-
-</td>
-
-<td>
-
-<em>(Optional)</em>
-
-<p>
-
+</td>
+<td>
+<em>(Optional)</em>
+<p>
 MetricsContainerTemplate contains customized spec for metrics container
-
-</p>
-
-</td>
-
-</tr>
-
-<tr>
-
-<td>
-
+</p>
+</td>
+</tr>
+<tr>
+<td>
 <code>nodeSelector</code></br> <em> map\[string\]string </em>
-
-</td>
-
-<td>
-
-<em>(Optional)</em>
-
-<p>
-
+</td>
+<td>
+<em>(Optional)</em>
+<p>
 NodeSelector is a selector which must be true for the pod to fit on a
 node. Selector which must match a node’s labels for the pod to be
 scheduled on that node. More info:
 <a href="https://kubernetes.io/docs/concepts/configuration/assign-pod-node/">https://kubernetes.io/docs/concepts/configuration/assign-pod-node/</a>
-
-</p>
-
-</td>
-
-</tr>
-
-<tr>
-
-<td>
-
+</p>
+</td>
+</tr>
+<tr>
+<td>
 <code>tolerations</code></br> <em>
 <a href="https://v1-18.docs.kubernetes.io/docs/reference/generated/kubernetes-api/v1.18/#toleration-v1-core">
 \[\]Kubernetes core/v1.Toleration </a> </em>
-
-</td>
-
-<td>
-
-<em>(Optional)</em>
-
-<p>
-
+</td>
+<td>
+<em>(Optional)</em>
+<p>
 If specified, the pod’s tolerations.
-
-</p>
-
-</td>
-
-</tr>
-
-<tr>
-
-<td>
-
+</p>
+</td>
+</tr>
+<tr>
+<td>
 <code>metadata</code></br> <em>
 github.com/argoproj/argo-events/pkg/apis/common.Metadata </em>
-
-</td>
-
-<td>
-
-<p>
-
+</td>
+<td>
+<p>
 Metadata sets the pods’s metadata, i.e. annotations and labels
-
-</p>
-
-</td>
-
-</tr>
-
-<tr>
-
-<td>
-
+</p>
+</td>
+</tr>
+<tr>
+<td>
 <code>securityContext</code></br> <em>
 <a href="https://v1-18.docs.kubernetes.io/docs/reference/generated/kubernetes-api/v1.18/#podsecuritycontext-v1-core">
 Kubernetes core/v1.PodSecurityContext </a> </em>
-
-</td>
-
-<td>
-
-<em>(Optional)</em>
-
-<p>
-
+</td>
+<td>
+<em>(Optional)</em>
+<p>
 SecurityContext holds pod-level security attributes and common container
 settings. Optional: Defaults to empty. See type description for default
 values of each field.
-
-</p>
-
-</td>
-
-</tr>
-
-<tr>
-
-<td>
-
+</p>
+</td>
+</tr>
+<tr>
+<td>
 <code>maxAge</code></br> <em> string </em>
-
-</td>
-
-<td>
-
-<em>(Optional)</em>
-
-<p>
-
+</td>
+<td>
+<em>(Optional)</em>
+<p>
 Max Age of existing messages, i.e. “72h”, “4h35m”
-
-</p>
-
-</td>
-
-</tr>
-
-<tr>
-
-<td>
-
+</p>
+</td>
+</tr>
+<tr>
+<td>
 <code>imagePullSecrets</code></br> <em>
 <a href="https://v1-18.docs.kubernetes.io/docs/reference/generated/kubernetes-api/v1.18/#localobjectreference-v1-core">
 \[\]Kubernetes core/v1.LocalObjectReference </a> </em>
-
-</td>
-
-<td>
-
-<em>(Optional)</em>
-
-<p>
-
+</td>
+<td>
+<em>(Optional)</em>
+<p>
 ImagePullSecrets is an optional list of references to secrets in the
 same namespace to use for pulling any of the images used by this
 PodSpec. If specified, these secrets will be passed to individual puller
 implementations for them to use. For example, in the case of docker,
 only DockerConfig type secrets are honored. More info:
-<a href="https://kubernetes.io/docs/concepts/containers/images#specifying-imagepullsecrets-on-a-pod">https://kubernetes.io/docs/concepts/containers/images\#specifying-imagepullsecrets-on-a-pod</a>
-
-</p>
-
-</td>
-
-</tr>
-
-<tr>
-
-<td>
-
+<a href="https://kubernetes.io/docs/concepts/containers/images#specifying-imagepullsecrets-on-a-pod">https://kubernetes.io/docs/concepts/containers/images#specifying-imagepullsecrets-on-a-pod</a>
+</p>
+</td>
+</tr>
+<tr>
+<td>
 <code>serviceAccountName</code></br> <em> string </em>
-
-</td>
-
-<td>
-
-<em>(Optional)</em>
-
-<p>
-
+</td>
+<td>
+<em>(Optional)</em>
+<p>
 ServiceAccountName to apply to NATS StatefulSet
-
-</p>
-
-</td>
-
-</tr>
-
-<tr>
-
-<td>
-
+</p>
+</td>
+</tr>
+<tr>
+<td>
 <code>priorityClassName</code></br> <em> string </em>
-
-</td>
-
-<td>
-
-<em>(Optional)</em>
-
-<p>
-
+</td>
+<td>
+<em>(Optional)</em>
+<p>
 If specified, indicates the EventSource pod’s priority.
 “system-node-critical” and “system-cluster-critical” are two special
 keywords which indicate the highest priorities with the former being the
@@ -1082,362 +574,194 @@
 PriorityClass object with that name. If not specified, the pod priority
 will be default or zero if there is no default. More info:
 <a href="https://kubernetes.io/docs/concepts/configuration/pod-priority-preemption/">https://kubernetes.io/docs/concepts/configuration/pod-priority-preemption/</a>
-
-</p>
-
-</td>
-
-</tr>
-
-<tr>
-
-<td>
-
+</p>
+</td>
+</tr>
+<tr>
+<td>
 <code>priority</code></br> <em> int32 </em>
-
-</td>
-
-<td>
-
-<em>(Optional)</em>
-
-<p>
-
+</td>
+<td>
+<em>(Optional)</em>
+<p>
 The priority value. Various system components use this field to find the
 priority of the EventSource pod. When Priority Admission Controller is
 enabled, it prevents users from setting this field. The admission
 controller populates this field from PriorityClassName. The higher the
 value, the higher the priority. More info:
 <a href="https://kubernetes.io/docs/concepts/configuration/pod-priority-preemption/">https://kubernetes.io/docs/concepts/configuration/pod-priority-preemption/</a>
-
-</p>
-
-</td>
-
-</tr>
-
-<tr>
-
-<td>
-
+</p>
+</td>
+</tr>
+<tr>
+<td>
 <code>affinity</code></br> <em>
 <a href="https://v1-18.docs.kubernetes.io/docs/reference/generated/kubernetes-api/v1.18/#affinity-v1-core">
 Kubernetes core/v1.Affinity </a> </em>
-
-</td>
-
-<td>
-
-<em>(Optional)</em>
-
-<p>
-
+</td>
+<td>
+<em>(Optional)</em>
+<p>
 The pod’s scheduling constraints More info:
 <a href="https://kubernetes.io/docs/concepts/scheduling-eviction/assign-pod-node/">https://kubernetes.io/docs/concepts/scheduling-eviction/assign-pod-node/</a>
-
-</p>
-
-</td>
-
-</tr>
-
-<tr>
-
-<td>
-
+</p>
+</td>
+</tr>
+<tr>
+<td>
 <code>maxMsgs</code></br> <em> uint64 </em>
-
-</td>
-
-<td>
-
-<p>
-
+</td>
+<td>
+<p>
 Maximum number of messages per channel, 0 means unlimited. Defaults to
 1000000
-
-</p>
-
-</td>
-
-</tr>
-
-<tr>
-
-<td>
-
+</p>
+</td>
+</tr>
+<tr>
+<td>
 <code>maxBytes</code></br> <em> string </em>
-
-</td>
-
-<td>
-
-<p>
-
+</td>
+<td>
+<p>
 Total size of messages per channel, 0 means unlimited. Defaults to 1GB
-
-</p>
-
-</td>
-
-</tr>
-
-<tr>
-
-<td>
-
+</p>
+</td>
+</tr>
+<tr>
+<td>
 <code>maxSubs</code></br> <em> uint64 </em>
-
-</td>
-
-<td>
-
-<p>
-
+</td>
+<td>
+<p>
 Maximum number of subscriptions per channel, 0 means unlimited. Defaults
 to 1000
-
-</p>
-
-</td>
-
-</tr>
-
-<tr>
-
-<td>
-
+</p>
+</td>
+</tr>
+<tr>
+<td>
 <code>maxPayload</code></br> <em> string </em>
-
-</td>
-
-<td>
-
-<p>
-
+</td>
+<td>
+<p>
 Maximum number of bytes in a message payload, 0 means unlimited.
 Defaults to 1MB
-
-</p>
-
-</td>
-
-</tr>
-
-<tr>
-
-<td>
-
+</p>
+</td>
+</tr>
+<tr>
+<td>
 <code>raftHeartbeatTimeout</code></br> <em> string </em>
-
-</td>
-
-<td>
-
-<p>
-
+</td>
+<td>
+<p>
 Specifies the time in follower state without a leader before attempting
 an election, i.e. “72h”, “4h35m”. Defaults to 2s
-
-</p>
-
-</td>
-
-</tr>
-
-<tr>
-
-<td>
-
+</p>
+</td>
+</tr>
+<tr>
+<td>
 <code>raftElectionTimeout</code></br> <em> string </em>
-
-</td>
-
-<td>
-
-<p>
-
+</td>
+<td>
+<p>
 Specifies the time in candidate state without a leader before attempting
 an election, i.e. “72h”, “4h35m”. Defaults to 2s
-
-</p>
-
-</td>
-
-</tr>
-
-<tr>
-
-<td>
-
+</p>
+</td>
+</tr>
+<tr>
+<td>
 <code>raftLeaseTimeout</code></br> <em> string </em>
-
-</td>
-
-<td>
-
-<p>
-
+</td>
+<td>
+<p>
 Specifies how long a leader waits without being able to contact a quorum
 of nodes before stepping down as leader, i.e. “72h”, “4h35m”. Defaults
 to 1s
-
-</p>
-
-</td>
-
-</tr>
-
-<tr>
-
-<td>
-
+</p>
+</td>
+</tr>
+<tr>
+<td>
 <code>raftCommitTimeout</code></br> <em> string </em>
-
-</td>
-
-<td>
-
-<p>
-
+</td>
+<td>
+<p>
 Specifies the time without an Apply() operation before sending an
 heartbeat to ensure timely commit, i.e. “72h”, “4h35m”. Defaults to
 100ms
-
-</p>
-
-</td>
-
-</tr>
-
-</tbody>
-
-</table>
-
+</p>
+</td>
+</tr>
+</tbody>
+</table>
 <h3 id="argoproj.io/v1alpha1.PersistenceStrategy">
-
 PersistenceStrategy
-
-</h3>
-
-<p>
-
+</h3>
+<p>
 (<em>Appears on:</em>
 <a href="#argoproj.io/v1alpha1.NativeStrategy">NativeStrategy</a>)
-
-</p>
-
-<p>
-
-<p>
-
+</p>
+<p>
+<p>
 PersistenceStrategy defines the strategy of persistence
-
-</p>
-
-</p>
-
-<table>
-
-<thead>
-
-<tr>
-
-<th>
-
-Field
-
-</th>
-
-<th>
-
-Description
-
-</th>
-
-</tr>
-
-</thead>
-
-<tbody>
-
-<tr>
-
-<td>
-
+</p>
+</p>
+<table>
+<thead>
+<tr>
+<th>
+Field
+</th>
+<th>
+Description
+</th>
+</tr>
+</thead>
+<tbody>
+<tr>
+<td>
 <code>storageClassName</code></br> <em> string </em>
-
-</td>
-
-<td>
-
-<em>(Optional)</em>
-
-<p>
-
+</td>
+<td>
+<em>(Optional)</em>
+<p>
 Name of the StorageClass required by the claim. More info:
-<a href="https://kubernetes.io/docs/concepts/storage/persistent-volumes#class-1">https://kubernetes.io/docs/concepts/storage/persistent-volumes\#class-1</a>
-
-</p>
-
-</td>
-
-</tr>
-
-<tr>
-
-<td>
-
+<a href="https://kubernetes.io/docs/concepts/storage/persistent-volumes#class-1">https://kubernetes.io/docs/concepts/storage/persistent-volumes#class-1</a>
+</p>
+</td>
+</tr>
+<tr>
+<td>
 <code>accessMode</code></br> <em>
 <a href="https://v1-18.docs.kubernetes.io/docs/reference/generated/kubernetes-api/v1.18/#persistentvolumeaccessmode-v1-core">
 Kubernetes core/v1.PersistentVolumeAccessMode </a> </em>
-
-</td>
-
-<td>
-
-<em>(Optional)</em>
-
-<p>
-
+</td>
+<td>
+<em>(Optional)</em>
+<p>
 Available access modes such as ReadWriteOnce, ReadWriteMany
-<a href="https://kubernetes.io/docs/concepts/storage/persistent-volumes/#access-modes">https://kubernetes.io/docs/concepts/storage/persistent-volumes/\#access-modes</a>
-
-</p>
-
-</td>
-
-</tr>
-
-<tr>
-
-<td>
-
+<a href="https://kubernetes.io/docs/concepts/storage/persistent-volumes/#access-modes">https://kubernetes.io/docs/concepts/storage/persistent-volumes/#access-modes</a>
+</p>
+</td>
+</tr>
+<tr>
+<td>
 <code>volumeSize</code></br> <em>
 k8s.io/apimachinery/pkg/api/resource.Quantity </em>
-
-</td>
-
-<td>
-
-<p>
-
+</td>
+<td>
+<p>
 Volume size, e.g. 10Gi
-
-</p>
-
-</td>
-
-</tr>
-
-</tbody>
-
-</table>
-
+</p>
+</td>
+</tr>
+</tbody>
+</table>
 <hr/>
-
-<p>
-
+<p>
 <em> Generated with <code>gen-crd-api-reference-docs</code>. </em>
-
 </p>