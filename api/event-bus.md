<p>
Packages:
</p>
<ul>
<li>
<a href="#argoproj.io%2fv1alpha1">argoproj.io/v1alpha1</a>
</li>
</ul>
<h2 id="argoproj.io/v1alpha1">
argoproj.io/v1alpha1
</h2>
<p>
<p>
Package v1alpha1 is the v1alpha1 version of the API.
</p>
</p>
Resource Types:
<ul>
</ul>
<h3 id="argoproj.io/v1alpha1.AuthStrategy">
AuthStrategy (<code>string</code> alias)
</p>
</h3>
<p>
(<em>Appears on:</em>
<a href="#argoproj.io/v1alpha1.NATSConfig">NATSConfig</a>,
<a href="#argoproj.io/v1alpha1.NativeStrategy">NativeStrategy</a>)
</p>
<p>
<p>
AuthStrategy is the auth strategy of native nats installaion
</p>
</p>
<h3 id="argoproj.io/v1alpha1.BusConfig">
BusConfig
</h3>
<p>
(<em>Appears on:</em>
<a href="#argoproj.io/v1alpha1.EventBusStatus">EventBusStatus</a>)
</p>
<p>
<p>
BusConfig has the finalized configuration for EventBus
</p>
</p>
<table>
<thead>
<tr>
<th>
Field
</th>
<th>
Description
</th>
</tr>
</thead>
<tbody>
<tr>
<td>
<code>nats</code></br> <em> <a href="#argoproj.io/v1alpha1.NATSConfig">
NATSConfig </a> </em>
</td>
<td>
</td>
</tr>
</tbody>
</table>
<h3 id="argoproj.io/v1alpha1.ContainerTemplate">
ContainerTemplate
</h3>
<p>
(<em>Appears on:</em>
<a href="#argoproj.io/v1alpha1.NativeStrategy">NativeStrategy</a>)
</p>
<p>
<p>
ContainerTemplate defines customized spec for a container
</p>
</p>
<table>
<thead>
<tr>
<th>
Field
</th>
<th>
Description
</th>
</tr>
</thead>
<tbody>
<tr>
<td>
<code>resources</code></br> <em>
<a href="https://kubernetes.io/docs/reference/generated/kubernetes-api/v1.13/#resourcerequirements-v1-core">
Kubernetes core/v1.ResourceRequirements </a> </em>
</td>
<td>
</td>
</tr>
</tbody>
</table>
<h3 id="argoproj.io/v1alpha1.EventBus">
EventBus
</h3>
<p>
<p>
EventBus is the definition of a eventbus resource
</p>
</p>
<table>
<thead>
<tr>
<th>
Field
</th>
<th>
Description
</th>
</tr>
</thead>
<tbody>
<tr>
<td>
<code>metadata</code></br> <em>
<a href="https://kubernetes.io/docs/reference/generated/kubernetes-api/v1.13/#objectmeta-v1-meta">
Kubernetes meta/v1.ObjectMeta </a> </em>
</td>
<td>
Refer to the Kubernetes API documentation for the fields of the
<code>metadata</code> field.
</td>
</tr>
<tr>
<td>
<code>spec</code></br> <em>
<a href="#argoproj.io/v1alpha1.EventBusSpec"> EventBusSpec </a> </em>
</td>
<td>
<br/> <br/>
<table>
<tr>
<td>
<code>nats</code></br> <em> <a href="#argoproj.io/v1alpha1.NATSBus">
NATSBus </a> </em>
</td>
<td>
<p>
NATS eventbus
</p>
</td>
</tr>
</table>
</td>
</tr>
<tr>
<td>
<code>status</code></br> <em>
<a href="#argoproj.io/v1alpha1.EventBusStatus"> EventBusStatus </a>
</em>
</td>
<td>
</td>
</tr>
</tbody>
</table>
<h3 id="argoproj.io/v1alpha1.EventBusSpec">
EventBusSpec
</h3>
<p>
(<em>Appears on:</em>
<a href="#argoproj.io/v1alpha1.EventBus">EventBus</a>)
</p>
<p>
<p>
EventBusSpec refers to specification of eventbus resource
</p>
</p>
<table>
<thead>
<tr>
<th>
Field
</th>
<th>
Description
</th>
</tr>
</thead>
<tbody>
<tr>
<td>
<code>nats</code></br> <em> <a href="#argoproj.io/v1alpha1.NATSBus">
NATSBus </a> </em>
</td>
<td>
<p>
NATS eventbus
</p>
</td>
</tr>
</tbody>
</table>
<h3 id="argoproj.io/v1alpha1.EventBusStatus">
EventBusStatus
</h3>
<p>
(<em>Appears on:</em>
<a href="#argoproj.io/v1alpha1.EventBus">EventBus</a>)
</p>
<p>
<p>
EventBusStatus holds the status of the eventbus resource
</p>
</p>
<table>
<thead>
<tr>
<th>
Field
</th>
<th>
Description
</th>
</tr>
</thead>
<tbody>
<tr>
<td>
<code>Status</code></br> <em>
github.com/argoproj/argo-events/pkg/apis/common.Status </em>
</td>
<td>
<p>
(Members of <code>Status</code> are embedded into this type.)
</p>
</td>
</tr>
<tr>
<td>
<code>config</code></br> <em> <a href="#argoproj.io/v1alpha1.BusConfig">
BusConfig </a> </em>
</td>
<td>
<p>
Config holds the fininalized configuration of EventBus
</p>
</td>
</tr>
</tbody>
</table>
<h3 id="argoproj.io/v1alpha1.NATSBus">
NATSBus
</h3>
<p>
(<em>Appears on:</em>
<a href="#argoproj.io/v1alpha1.EventBusSpec">EventBusSpec</a>)
</p>
<p>
<p>
NATSBus holds the NATS eventbus information
</p>
</p>
<table>
<thead>
<tr>
<th>
Field
</th>
<th>
Description
</th>
</tr>
</thead>
<tbody>
<tr>
<td>
<code>native</code></br> <em>
<a href="#argoproj.io/v1alpha1.NativeStrategy"> NativeStrategy </a>
</em>
</td>
<td>
<p>
Native means to bring up a native NATS service
</p>
</td>
</tr>
<tr>
<td>
<code>exotic</code></br> <em>
<a href="#argoproj.io/v1alpha1.NATSConfig"> NATSConfig </a> </em>
</td>
<td>
<p>
Exotic holds an exotic NATS config
</p>
</td>
</tr>
</tbody>
</table>
<h3 id="argoproj.io/v1alpha1.NATSConfig">
NATSConfig
</h3>
<p>
(<em>Appears on:</em>
<a href="#argoproj.io/v1alpha1.BusConfig">BusConfig</a>,
<a href="#argoproj.io/v1alpha1.NATSBus">NATSBus</a>)
</p>
<p>
<p>
NATSConfig holds the config of NATS
</p>
</p>
<table>
<thead>
<tr>
<th>
Field
</th>
<th>
Description
</th>
</tr>
</thead>
<tbody>
<tr>
<td>
<code>url</code></br> <em> string </em>
</td>
<td>
<p>
NATS host url
</p>
</td>
</tr>
<tr>
<td>
<code>clusterID</code></br> <em> string </em>
</td>
<td>
<em>(Optional)</em>
<p>
Cluster ID for nats streaming, if it’s missing, treat it as NATS server
</p>
</td>
</tr>
<tr>
<td>
<code>auth</code></br> <em>
<a href="#argoproj.io/v1alpha1.AuthStrategy"> AuthStrategy </a> </em>
</td>
<td>
<em>(Optional)</em>
<p>
Auth strategy, default to AuthStrategyNone
</p>
</td>
</tr>
<tr>
<td>
<code>accessSecret</code></br> <em>
<a href="https://kubernetes.io/docs/reference/generated/kubernetes-api/v1.13/#secretkeyselector-v1-core">
Kubernetes core/v1.SecretKeySelector </a> </em>
</td>
<td>
<em>(Optional)</em>
<p>
Secret for auth
</p>
</td>
</tr>
</tbody>
</table>
<h3 id="argoproj.io/v1alpha1.NativeStrategy">
NativeStrategy
</h3>
<p>
(<em>Appears on:</em>
<a href="#argoproj.io/v1alpha1.NATSBus">NATSBus</a>)
</p>
<p>
<p>
NativeStrategy indicates to install a native NATS service
</p>
</p>
<table>
<thead>
<tr>
<th>
Field
</th>
<th>
Description
</th>
</tr>
</thead>
<tbody>
<tr>
<td>
<code>replicas</code></br> <em> int32 </em>
</td>
<td>
<p>
Size is the NATS StatefulSet size
</p>
</td>
</tr>
<tr>
<td>
<code>auth</code></br> <em>
<a href="#argoproj.io/v1alpha1.AuthStrategy"> AuthStrategy </a> </em>
</td>
<td>
</td>
</tr>
<tr>
<td>
<code>antiAffinity</code></br> <em> bool </em>
</td>
<td>
</td>
</tr>
<tr>
<td>
<code>persistence</code></br> <em>
<a href="#argoproj.io/v1alpha1.PersistenceStrategy"> PersistenceStrategy
</a> </em>
</td>
<td>
<em>(Optional)</em>
</td>
</tr>
<tr>
<td>
<code>containerTemplate</code></br> <em>
<a href="#argoproj.io/v1alpha1.ContainerTemplate"> ContainerTemplate
</a> </em>
</td>
<td>
<em>(Optional)</em>
<p>
ContainerTemplate contains customized spec for NATS container
</p>
</td>
</tr>
<tr>
<td>
<code>metricsContainerTemplate</code></br> <em>
<a href="#argoproj.io/v1alpha1.ContainerTemplate"> ContainerTemplate
</a> </em>
</td>
<td>
<em>(Optional)</em>
<p>
MetricsContainerTemplate contains customized spec for metrics container
</p>
</td>
</tr>
<tr>
<td>
<code>nodeSelector</code></br> <em> map\[string\]string </em>
</td>
<td>
<em>(Optional)</em>
<p>
NodeSelector is a selector which must be true for the pod to fit on a
node. Selector which must match a node’s labels for the pod to be
scheduled on that node. More info:
<a href="https://kubernetes.io/docs/concepts/configuration/assign-pod-node/">https://kubernetes.io/docs/concepts/configuration/assign-pod-node/</a>
</p>
</td>
</tr>
<tr>
<td>
<code>tolerations</code></br> <em>
<a href="https://kubernetes.io/docs/reference/generated/kubernetes-api/v1.13/#toleration-v1-core">
\[\]Kubernetes core/v1.Toleration </a> </em>
</td>
<td>
<em>(Optional)</em>
<p>
If specified, the pod’s tolerations.
</p>
</td>
</tr>
<tr>
<td>
<code>metadata</code></br> <em>
github.com/argoproj/argo-events/pkg/apis/common.Metadata </em>
</td>
<td>
<p>
<<<<<<< HEAD
Metdata sets the pods’s metadata, i.e. annotations and labels
=======

Metadata sets the pods’s metadata, i.e. annotations and labels

>>>>>>> 73539ce4
</p>
</td>
</tr>
</tbody>
</table>
<h3 id="argoproj.io/v1alpha1.PersistenceStrategy">
PersistenceStrategy
</h3>
<p>
(<em>Appears on:</em>
<a href="#argoproj.io/v1alpha1.NativeStrategy">NativeStrategy</a>)
</p>
<p>
<p>
PersistenceStrategy defines the strategy of persistence
</p>
</p>
<table>
<thead>
<tr>
<th>
Field
</th>
<th>
Description
</th>
</tr>
</thead>
<tbody>
<tr>
<td>
<code>storageClassName</code></br> <em> string </em>
</td>
<td>
<em>(Optional)</em>
<p>
Name of the StorageClass required by the claim. More info:
<a href="https://kubernetes.io/docs/concepts/storage/persistent-volumes#class-1">https://kubernetes.io/docs/concepts/storage/persistent-volumes\#class-1</a>
</p>
</td>
</tr>
<tr>
<td>
<code>accessMode</code></br> <em>
<a href="https://kubernetes.io/docs/reference/generated/kubernetes-api/v1.13/#persistentvolumeaccessmode-v1-core">
Kubernetes core/v1.PersistentVolumeAccessMode </a> </em>
</td>
<td>
<em>(Optional)</em>
<p>
Available access modes such as ReadWriteOnce, ReadWriteMany
<a href="https://kubernetes.io/docs/concepts/storage/persistent-volumes/#access-modes">https://kubernetes.io/docs/concepts/storage/persistent-volumes/\#access-modes</a>
</p>
</td>
</tr>
<tr>
<td>
<code>volumeSize</code></br> <em>
k8s.io/apimachinery/pkg/api/resource.Quantity </em>
</td>
<td>
<p>
Volume size, e.g. 10Gi
</p>
</td>
</tr>
</tbody>
</table>
<hr/>
<p>
<em> Generated with <code>gen-crd-api-reference-docs</code>. </em>
</p><|MERGE_RESOLUTION|>--- conflicted
+++ resolved
@@ -490,13 +490,7 @@
 </td>
 <td>
 <p>
-<<<<<<< HEAD
-Metdata sets the pods’s metadata, i.e. annotations and labels
-=======
-
 Metadata sets the pods’s metadata, i.e. annotations and labels
-
->>>>>>> 73539ce4
 </p>
 </td>
 </tr>
