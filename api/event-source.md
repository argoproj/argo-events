--- conflicted
+++ resolved
@@ -5236,10 +5236,6 @@
 <p>
 
 <em> Generated with <code>gen-crd-api-reference-docs</code> on git
-<<<<<<< HEAD
-commit <code>5d3d4a2</code>. </em>
-=======
-commit <code>8c611e5</code>. </em>
->>>>>>> ce9ae25a
+commit <code>5172d79</code>. </em>
 
 </p>