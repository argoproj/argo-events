<p>

Packages:

</p>

<ul>

<li>

<a href="#argoproj.io%2fv1alpha1">argoproj.io/v1alpha1</a>

</li>

</ul>

<h2 id="argoproj.io/v1alpha1">

argoproj.io/v1alpha1

</h2>

<p>

<p>

Package v1alpha1 is the v1alpha1 version of the API.

</p>

</p>

Resource Types:

<ul>

</ul>

<h3 id="argoproj.io/v1alpha1.AMQPEventSource">

AMQPEventSource

</h3>

<p>

(<em>Appears on:</em>
<a href="#argoproj.io/v1alpha1.EventSourceSpec">EventSourceSpec</a>)

</p>

<p>

<p>

AMQPEventSource refers to an event-source for AMQP stream events

</p>

</p>

<table>

<thead>

<tr>

<th>

Field

</th>

<th>

Description

</th>

</tr>

</thead>

<tbody>

<tr>

<td>

<code>url</code></br> <em> string </em>

</td>

<td>

<p>

URL for rabbitmq service

</p>

</td>

</tr>

<tr>

<td>

<code>exchangeName</code></br> <em> string </em>

</td>

<td>

<p>

ExchangeName is the exchange name For more information, visit
<a href="https://www.rabbitmq.com/tutorials/amqp-concepts.html">https://www.rabbitmq.com/tutorials/amqp-concepts.html</a>

</p>

</td>

</tr>

<tr>

<td>

<code>exchangeType</code></br> <em> string </em>

</td>

<td>

<p>

ExchangeType is rabbitmq exchange type

</p>

</td>

</tr>

<tr>

<td>

<code>routingKey</code></br> <em> string </em>

</td>

<td>

<p>

Routing key for bindings

</p>

</td>

</tr>

<tr>

<td>

<code>connectionBackoff</code></br> <em>
github.com/argoproj/argo-events/common.Backoff </em>

</td>

<td>

<em>(Optional)</em>

<p>

Backoff holds parameters applied to connection.

</p>

</td>

</tr>

<tr>

<td>

<code>jsonBody</code></br> <em> bool </em>

</td>

<td>

<em>(Optional)</em>

<p>

JSONBody specifies that all event body payload coming from this source
will be JSON

</p>

</td>

</tr>

<tr>

<td>

<code>tls</code></br> <em> <a href="#argoproj.io/v1alpha1.TLSConfig">
TLSConfig </a> </em>

</td>

<td>

<em>(Optional)</em>

<p>

TLS configuration for the amqp client.

</p>

</td>

</tr>

</tbody>

</table>

<h3 id="argoproj.io/v1alpha1.AzureEventsHubEventSource">

AzureEventsHubEventSource

</h3>

<p>

(<em>Appears on:</em>
<a href="#argoproj.io/v1alpha1.EventSourceSpec">EventSourceSpec</a>)

</p>

<p>

<p>

AzureEventsHubEventSource describes the event source for azure events
hub More info at
<a href="https://docs.microsoft.com/en-us/azure/event-hubs/">https://docs.microsoft.com/en-us/azure/event-hubs/</a>

</p>

</p>

<table>

<thead>

<tr>

<th>

Field

</th>

<th>

Description

</th>

</tr>

</thead>

<tbody>

<tr>

<td>

<code>fqdn</code></br> <em> string </em>

</td>

<td>

<p>

FQDN of the EventHubs namespace you created More info at
<a href="https://docs.microsoft.com/en-us/azure/event-hubs/event-hubs-get-connection-string">https://docs.microsoft.com/en-us/azure/event-hubs/event-hubs-get-connection-string</a>

</p>

</td>

</tr>

<tr>

<td>

<code>sharedAccessKeyName</code></br> <em>
<a href="https://kubernetes.io/docs/reference/generated/kubernetes-api/v1.13/#secretkeyselector-v1-core">
Kubernetes core/v1.SecretKeySelector </a> </em>

</td>

<td>

<p>

SharedAccessKeyName is the name you chose for your application’s SAS
keys

</p>

</td>

</tr>

<tr>

<td>

<code>sharedAccessKey</code></br> <em>
<a href="https://kubernetes.io/docs/reference/generated/kubernetes-api/v1.13/#secretkeyselector-v1-core">
Kubernetes core/v1.SecretKeySelector </a> </em>

</td>

<td>

<p>

SharedAccessKey is the the generated value of the key

</p>

</td>

</tr>

<tr>

<td>

<code>hubName</code></br> <em> string </em>

</td>

<td>

<p>

Event Hub path/name

</p>

</td>

</tr>

<tr>

<td>

<code>namespace</code></br> <em> string </em>

</td>

<td>

<em>(Optional)</em>

<p>

Namespace refers to Kubernetes namespace which is used to retrieve the
shared access key and name from.

</p>

</td>

</tr>

</tbody>

</table>

<h3 id="argoproj.io/v1alpha1.CalendarEventSource">

CalendarEventSource

</h3>

<p>

(<em>Appears on:</em>
<a href="#argoproj.io/v1alpha1.EventSourceSpec">EventSourceSpec</a>)

</p>

<p>

<p>

CalendarEventSource describes a time based dependency. One of the fields
(schedule, interval, or recurrence) must be passed. Schedule takes
precedence over interval; interval takes precedence over recurrence

</p>

</p>

<table>

<thead>

<tr>

<th>

Field

</th>

<th>

Description

</th>

</tr>

</thead>

<tbody>

<tr>

<td>

<code>schedule</code></br> <em> string </em>

</td>

<td>

<p>

Schedule is a cron-like expression. For reference, see:
<a href="https://en.wikipedia.org/wiki/Cron">https://en.wikipedia.org/wiki/Cron</a>

</p>

</td>

</tr>

<tr>

<td>

<code>interval</code></br> <em> string </em>

</td>

<td>

<p>

Interval is a string that describes an interval duration, e.g. 1s, 30m,
2h…

</p>

</td>

</tr>

<tr>

<td>

<code>exclusionDates</code></br> <em> \[\]string </em>

</td>

<td>

<p>

ExclusionDates defines the list of DATE-TIME exceptions for recurring
events.

</p>

</td>

</tr>

<tr>

<td>

<code>timezone</code></br> <em> string </em>

</td>

<td>

<em>(Optional)</em>

<p>

Timezone in which to run the schedule

</p>

</td>

</tr>

<tr>

<td>

<code>userPayload</code></br> <em> encoding/json.RawMessage </em>

</td>

<td>

<em>(Optional)</em>

<p>

UserPayload will be sent to sensor as extra data once the event is
triggered

</p>

</td>

</tr>

</tbody>

</table>

<h3 id="argoproj.io/v1alpha1.EmitterEventSource">

EmitterEventSource

</h3>

<p>

(<em>Appears on:</em>
<a href="#argoproj.io/v1alpha1.EventSourceSpec">EventSourceSpec</a>)

</p>

<p>

<p>

EmitterEventSource describes the event source for emitter More info at
<a href="https://emitter.io/develop/getting-started/">https://emitter.io/develop/getting-started/</a>

</p>

</p>

<table>

<thead>

<tr>

<th>

Field

</th>

<th>

Description

</th>

</tr>

</thead>

<tbody>

<tr>

<td>

<code>broker</code></br> <em> string </em>

</td>

<td>

<p>

Broker URI to connect to.

</p>

</td>

</tr>

<tr>

<td>

<code>channelKey</code></br> <em> string </em>

</td>

<td>

<p>

ChannelKey refers to the channel key

</p>

</td>

</tr>

<tr>

<td>

<code>channelName</code></br> <em> string </em>

</td>

<td>

<p>

ChannelName refers to the channel name

</p>

</td>

</tr>

<tr>

<td>

<code>namespace</code></br> <em> string </em>

</td>

<td>

<em>(Optional)</em>

<p>

Namespace to use to retrieve the channel key and optional
username/password

</p>

</td>

</tr>

<tr>

<td>

<code>username</code></br> <em>
<a href="https://kubernetes.io/docs/reference/generated/kubernetes-api/v1.13/#secretkeyselector-v1-core">
Kubernetes core/v1.SecretKeySelector </a> </em>

</td>

<td>

<em>(Optional)</em>

<p>

Username to use to connect to broker

</p>

</td>

</tr>

<tr>

<td>

<code>password</code></br> <em>
<a href="https://kubernetes.io/docs/reference/generated/kubernetes-api/v1.13/#secretkeyselector-v1-core">
Kubernetes core/v1.SecretKeySelector </a> </em>

</td>

<td>

<em>(Optional)</em>

<p>

Password to use to connect to broker

</p>

</td>

</tr>

<tr>

<td>

<code>connectionBackoff</code></br> <em>
github.com/argoproj/argo-events/common.Backoff </em>

</td>

<td>

<em>(Optional)</em>

<p>

Backoff holds parameters applied to connection.

</p>

</td>

</tr>

<tr>

<td>

<code>jsonBody</code></br> <em> bool </em>

</td>

<td>

<em>(Optional)</em>

<p>

JSONBody specifies that all event body payload coming from this source
will be JSON

</p>

</td>

</tr>

<tr>

<td>

<code>tls</code></br> <em> <a href="#argoproj.io/v1alpha1.TLSConfig">
TLSConfig </a> </em>

</td>

<td>

<em>(Optional)</em>

<p>

TLS configuration for the emitter client.

</p>

</td>

</tr>

</tbody>

</table>

<h3 id="argoproj.io/v1alpha1.EventSource">

EventSource

</h3>

<p>

<p>

EventSource is the definition of a eventsource resource

</p>

</p>

<table>

<thead>

<tr>

<th>

Field

</th>

<th>

Description

</th>

</tr>

</thead>

<tbody>

<tr>

<td>

<code>metadata</code></br> <em>
<a href="https://kubernetes.io/docs/reference/generated/kubernetes-api/v1.13/#objectmeta-v1-meta">
Kubernetes meta/v1.ObjectMeta </a> </em>

</td>

<td>

Refer to the Kubernetes API documentation for the fields of the
<code>metadata</code> field.

</td>

</tr>

<tr>

<td>

<code>status</code></br> <em>
<a href="#argoproj.io/v1alpha1.EventSourceStatus"> EventSourceStatus
</a> </em>

</td>

<td>

</td>

</tr>

<tr>

<td>

<code>spec</code></br> <em>
<a href="#argoproj.io/v1alpha1.EventSourceSpec"> EventSourceSpec </a>
</em>

</td>

<td>

<br/> <br/>

<table>

</table>

</td>

</tr>

</tbody>

</table>

<h3 id="argoproj.io/v1alpha1.EventSourceSpec">

EventSourceSpec

</h3>

<p>

(<em>Appears on:</em>
<a href="#argoproj.io/v1alpha1.EventSource">EventSource</a>)

</p>

<p>

<p>

EventSourceSpec refers to specification of event-source resource

</p>

</p>

<table>

<thead>

<tr>

<th>

Field

</th>

<th>

Description

</th>

</tr>

</thead>

<tbody>

<tr>

<td>

<code>minio</code></br> <em>
map\[string\]github.com/argoproj/argo-events/pkg/apis/common.S3Artifact
</em>

</td>

<td>

<p>

Minio event sources

</p>

</td>

</tr>

<tr>

<td>

<code>calendar</code></br> <em>
<a href="#argoproj.io/v1alpha1.CalendarEventSource">
map\[string\]github.com/argoproj/argo-events/pkg/apis/eventsources/v1alpha1.CalendarEventSource
</a> </em>

</td>

<td>

<p>

Calendar event sources

</p>

</td>

</tr>

<tr>

<td>

<code>file</code></br> <em>
<a href="#argoproj.io/v1alpha1.FileEventSource">
map\[string\]github.com/argoproj/argo-events/pkg/apis/eventsources/v1alpha1.FileEventSource
</a> </em>

</td>

<td>

<p>

File event sources

</p>

</td>

</tr>

<tr>

<td>

<code>resource</code></br> <em>
<a href="#argoproj.io/v1alpha1.ResourceEventSource">
map\[string\]github.com/argoproj/argo-events/pkg/apis/eventsources/v1alpha1.ResourceEventSource
</a> </em>

</td>

<td>

<p>

Resource event sources

</p>

</td>

</tr>

<tr>

<td>

<code>webhook</code></br> <em>
map\[string\]github.com/argoproj/argo-events/gateways/server/common/webhook.Context
</em>

</td>

<td>

<p>

Webhook event sources

</p>

</td>

</tr>

<tr>

<td>

<code>amqp</code></br> <em>
<a href="#argoproj.io/v1alpha1.AMQPEventSource">
map\[string\]github.com/argoproj/argo-events/pkg/apis/eventsources/v1alpha1.AMQPEventSource
</a> </em>

</td>

<td>

<p>

AMQP event sources

</p>

</td>

</tr>

<tr>

<td>

<code>kafka</code></br> <em>
<a href="#argoproj.io/v1alpha1.KafkaEventSource">
map\[string\]github.com/argoproj/argo-events/pkg/apis/eventsources/v1alpha1.KafkaEventSource
</a> </em>

</td>

<td>

<p>

Kafka event sources

</p>

</td>

</tr>

<tr>

<td>

<code>mqtt</code></br> <em>
<a href="#argoproj.io/v1alpha1.MQTTEventSource">
map\[string\]github.com/argoproj/argo-events/pkg/apis/eventsources/v1alpha1.MQTTEventSource
</a> </em>

</td>

<td>

<p>

MQTT event sources

</p>

</td>

</tr>

<tr>

<td>

<code>nats</code></br> <em>
<a href="#argoproj.io/v1alpha1.NATSEventsSource">
map\[string\]github.com/argoproj/argo-events/pkg/apis/eventsources/v1alpha1.NATSEventsSource
</a> </em>

</td>

<td>

<p>

NATS event sources

</p>

</td>

</tr>

<tr>

<td>

<code>sns</code></br> <em>
<a href="#argoproj.io/v1alpha1.SNSEventSource">
map\[string\]github.com/argoproj/argo-events/pkg/apis/eventsources/v1alpha1.SNSEventSource
</a> </em>

</td>

<td>

<p>

SNS event sources

</p>

</td>

</tr>

<tr>

<td>

<code>sqs</code></br> <em>
<a href="#argoproj.io/v1alpha1.SQSEventSource">
map\[string\]github.com/argoproj/argo-events/pkg/apis/eventsources/v1alpha1.SQSEventSource
</a> </em>

</td>

<td>

<p>

SQS event sources

</p>

</td>

</tr>

<tr>

<td>

<code>pubSub</code></br> <em>
<a href="#argoproj.io/v1alpha1.PubSubEventSource">
map\[string\]github.com/argoproj/argo-events/pkg/apis/eventsources/v1alpha1.PubSubEventSource
</a> </em>

</td>

<td>

<p>

PubSub eevnt sources

</p>

</td>

</tr>

<tr>

<td>

<code>github</code></br> <em>
<a href="#argoproj.io/v1alpha1.GithubEventSource">
map\[string\]github.com/argoproj/argo-events/pkg/apis/eventsources/v1alpha1.GithubEventSource
</a> </em>

</td>

<td>

<p>

Github event sources

</p>

</td>

</tr>

<tr>

<td>

<code>gitlab</code></br> <em>
<a href="#argoproj.io/v1alpha1.GitlabEventSource">
map\[string\]github.com/argoproj/argo-events/pkg/apis/eventsources/v1alpha1.GitlabEventSource
</a> </em>

</td>

<td>

<p>

Gitlab event sources

</p>

</td>

</tr>

<tr>

<td>

<code>hdfs</code></br> <em>
<a href="#argoproj.io/v1alpha1.HDFSEventSource">
map\[string\]github.com/argoproj/argo-events/pkg/apis/eventsources/v1alpha1.HDFSEventSource
</a> </em>

</td>

<td>

<p>

HDFS event sources

</p>

</td>

</tr>

<tr>

<td>

<code>slack</code></br> <em>
<a href="#argoproj.io/v1alpha1.SlackEventSource">
map\[string\]github.com/argoproj/argo-events/pkg/apis/eventsources/v1alpha1.SlackEventSource
</a> </em>

</td>

<td>

<p>

Slack event sources

</p>

</td>

</tr>

<tr>

<td>

<code>storageGrid</code></br> <em>
<a href="#argoproj.io/v1alpha1.StorageGridEventSource">
map\[string\]github.com/argoproj/argo-events/pkg/apis/eventsources/v1alpha1.StorageGridEventSource
</a> </em>

</td>

<td>

<p>

StorageGrid event sources

</p>

</td>

</tr>

<tr>

<td>

<code>azureEventsHub</code></br> <em>
<a href="#argoproj.io/v1alpha1.AzureEventsHubEventSource">
map\[string\]github.com/argoproj/argo-events/pkg/apis/eventsources/v1alpha1.AzureEventsHubEventSource
</a> </em>

</td>

<td>

<p>

AzureEventsHub event sources

</p>

</td>

</tr>

<tr>

<td>

<code>stripe</code></br> <em>
<a href="#argoproj.io/v1alpha1.StripeEventSource">
map\[string\]github.com/argoproj/argo-events/pkg/apis/eventsources/v1alpha1.StripeEventSource
</a> </em>

</td>

<td>

<p>

Stripe event sources

</p>

</td>

</tr>

<tr>

<td>

<code>emitter</code></br> <em>
<a href="#argoproj.io/v1alpha1.EmitterEventSource">
map\[string\]github.com/argoproj/argo-events/pkg/apis/eventsources/v1alpha1.EmitterEventSource
</a> </em>

</td>

<td>

<p>

Emitter event source

</p>

</td>

</tr>

<tr>

<td>

<code>redis</code></br> <em>
<a href="#argoproj.io/v1alpha1.RedisEventSource">
map\[string\]github.com/argoproj/argo-events/pkg/apis/eventsources/v1alpha1.RedisEventSource
</a> </em>

</td>

<td>

<p>

Redis event source

</p>

</td>

</tr>

<tr>

<td>

<code>nsq</code></br> <em>
<a href="#argoproj.io/v1alpha1.NSQEventSource">
map\[string\]github.com/argoproj/argo-events/pkg/apis/eventsources/v1alpha1.NSQEventSource
</a> </em>

</td>

<td>

<p>

NSQ event source

</p>

</td>

</tr>

<tr>

<td>

<code>generic</code></br> <em>
<a href="#argoproj.io/v1alpha1.GenericEventSource">
map\[string\]github.com/argoproj/argo-events/pkg/apis/eventsources/v1alpha1.GenericEventSource
</a> </em>

</td>

<td>

<p>

Generic event source

</p>

</td>

</tr>

<tr>

<td>

<code>type</code></br> <em>
github.com/argoproj/argo-events/pkg/apis/common.EventSourceType </em>

</td>

<td>

<p>

Type of the event source

</p>

</td>

</tr>

</tbody>

</table>

<h3 id="argoproj.io/v1alpha1.EventSourceStatus">

EventSourceStatus

</h3>

<p>

(<em>Appears on:</em>
<a href="#argoproj.io/v1alpha1.EventSource">EventSource</a>)

</p>

<p>

<p>

EventSourceStatus holds the status of the event-source resource

</p>

</p>

<table>

<thead>

<tr>

<th>

Field

</th>

<th>

Description

</th>

</tr>

</thead>

<tbody>

<tr>

<td>

<code>createdAt</code></br> <em>
<a href="https://kubernetes.io/docs/reference/generated/kubernetes-api/v1.13/#time-v1-meta">
Kubernetes meta/v1.Time </a> </em>

</td>

<td>

</td>

</tr>

</tbody>

</table>

<h3 id="argoproj.io/v1alpha1.FileEventSource">

FileEventSource

</h3>

<p>

(<em>Appears on:</em>
<a href="#argoproj.io/v1alpha1.EventSourceSpec">EventSourceSpec</a>)

</p>

<p>

<p>

FileEventSource describes an event-source for file related events.

</p>

</p>

<table>

<thead>

<tr>

<th>

Field

</th>

<th>

Description

</th>

</tr>

</thead>

<tbody>

<tr>

<td>

<code>eventType</code></br> <em> string </em>

</td>

<td>

<p>

Type of file operations to watch Refer
<a href="https://github.com/fsnotify/fsnotify/blob/master/fsnotify.go">https://github.com/fsnotify/fsnotify/blob/master/fsnotify.go</a>
for more information

</p>

</td>

</tr>

<tr>

<td>

<code>watchPathConfig</code></br> <em>
github.com/argoproj/argo-events/gateways/server/common/fsevent.WatchPathConfig
</em>

</td>

<td>

<p>

WatchPathConfig contains configuration about the file path to watch

</p>

</td>

</tr>

</tbody>

</table>

<h3 id="argoproj.io/v1alpha1.GenericEventSource">

GenericEventSource

</h3>

<p>

(<em>Appears on:</em>
<a href="#argoproj.io/v1alpha1.EventSourceSpec">EventSourceSpec</a>)

</p>

<p>

<p>

GenericEventSource refers to a generic event source. It can be used to
implement a custom event source.

</p>

</p>

<table>

<thead>

<tr>

<th>

Field

</th>

<th>

Description

</th>

</tr>

</thead>

<tbody>

<tr>

<td>

<code>value</code></br> <em> string </em>

</td>

<td>

<p>

Value of the event source

</p>

</td>

</tr>

</tbody>

</table>

<h3 id="argoproj.io/v1alpha1.GithubEventSource">

GithubEventSource

</h3>

<p>

(<em>Appears on:</em>
<a href="#argoproj.io/v1alpha1.EventSourceSpec">EventSourceSpec</a>)

</p>

<p>

<p>

GithubEventSource refers to event-source for github related events

</p>

</p>

<table>

<thead>

<tr>

<th>

Field

</th>

<th>

Description

</th>

</tr>

</thead>

<tbody>

<tr>

<td>

<code>id</code></br> <em> int64 </em>

</td>

<td>

<p>

Id is the webhook’s id

</p>

</td>

</tr>

<tr>

<td>

<code>webhook</code></br> <em>
github.com/argoproj/argo-events/gateways/server/common/webhook.Context
</em>

</td>

<td>

<p>

Webhook refers to the configuration required to run a http server

</p>

</td>

</tr>

<tr>

<td>

<code>owner</code></br> <em> string </em>

</td>

<td>

<p>

Owner refers to GitHub owner name i.e. argoproj

</p>

</td>

</tr>

<tr>

<td>

<code>repository</code></br> <em> string </em>

</td>

<td>

<p>

Repository refers to GitHub repo name i.e. argo-events

</p>

</td>

</tr>

<tr>

<td>

<code>events</code></br> <em> \[\]string </em>

</td>

<td>

<p>

Events refer to Github events to subscribe to which the gateway will
subscribe

</p>

</td>

</tr>

<tr>

<td>

<code>apiToken</code></br> <em>
<a href="https://kubernetes.io/docs/reference/generated/kubernetes-api/v1.13/#secretkeyselector-v1-core">
Kubernetes core/v1.SecretKeySelector </a> </em>

</td>

<td>

<p>

APIToken refers to a K8s secret containing github api token

</p>

</td>

</tr>

<tr>

<td>

<code>webhookSecret</code></br> <em>
<a href="https://kubernetes.io/docs/reference/generated/kubernetes-api/v1.13/#secretkeyselector-v1-core">
Kubernetes core/v1.SecretKeySelector </a> </em>

</td>

<td>

<em>(Optional)</em>

<p>

WebhookSecret refers to K8s secret containing GitHub webhook secret
<a href="https://developer.github.com/webhooks/securing/">https://developer.github.com/webhooks/securing/</a>

</p>

</td>

</tr>

<tr>

<td>

<code>insecure</code></br> <em> bool </em>

</td>

<td>

<p>

Insecure tls verification

</p>

</td>

</tr>

<tr>

<td>

<code>active</code></br> <em> bool </em>

</td>

<td>

<em>(Optional)</em>

<p>

Active refers to status of the webhook for event deliveries.
<a href="https://developer.github.com/webhooks/creating/#active">https://developer.github.com/webhooks/creating/\#active</a>

</p>

</td>

</tr>

<tr>

<td>

<code>contentType</code></br> <em> string </em>

</td>

<td>

<p>

ContentType of the event delivery

</p>

</td>

</tr>

<tr>

<td>

<code>githubBaseURL</code></br> <em> string </em>

</td>

<td>

<em>(Optional)</em>

<p>

GitHub base URL (for GitHub Enterprise)

</p>

</td>

</tr>

<tr>

<td>

<code>githubUploadURL</code></br> <em> string </em>

</td>

<td>

<em>(Optional)</em>

<p>

GitHub upload URL (for GitHub Enterprise)

</p>

</td>

</tr>

<tr>

<td>

<code>namespace</code></br> <em> string </em>

</td>

<td>

<em>(Optional)</em>

<p>

Namespace refers to Kubernetes namespace which is used to retrieve
webhook secret and api token from.

</p>

</td>

</tr>

<tr>

<td>

<code>deleteHookOnFinish</code></br> <em> bool </em>

</td>

<td>

<em>(Optional)</em>

<p>

DeleteHookOnFinish determines whether to delete the GitHub hook for the
repository once the event source is stopped.

</p>

</td>

</tr>

</tbody>

</table>

<h3 id="argoproj.io/v1alpha1.GitlabEventSource">

GitlabEventSource

</h3>

<p>

(<em>Appears on:</em>
<a href="#argoproj.io/v1alpha1.EventSourceSpec">EventSourceSpec</a>)

</p>

<p>

<p>

GitlabEventSource refers to event-source related to Gitlab events

</p>

</p>

<table>

<thead>

<tr>

<th>

Field

</th>

<th>

Description

</th>

</tr>

</thead>

<tbody>

<tr>

<td>

<code>webhook</code></br> <em>
github.com/argoproj/argo-events/gateways/server/common/webhook.Context
</em>

</td>

<td>

<p>

Webhook holds configuration to run a http server

</p>

</td>

</tr>

<tr>

<td>

<code>projectId</code></br> <em> string </em>

</td>

<td>

<p>

ProjectId is the id of project for which integration needs to setup

</p>

</td>

</tr>

<tr>

<td>

<code>event</code></br> <em> string </em>

</td>

<td>

<p>

Event is a gitlab event to listen to. Refer
<a href="https://github.com/xanzy/go-gitlab/blob/bf34eca5d13a9f4c3f501d8a97b8ac226d55e4d9/projects.go#L794">https://github.com/xanzy/go-gitlab/blob/bf34eca5d13a9f4c3f501d8a97b8ac226d55e4d9/projects.go\#L794</a>.

</p>

</td>

</tr>

<tr>

<td>

<code>accessToken</code></br> <em>
<a href="https://kubernetes.io/docs/reference/generated/kubernetes-api/v1.13/#secretkeyselector-v1-core">
Kubernetes core/v1.SecretKeySelector </a> </em>

</td>

<td>

<p>

AccessToken is reference to k8 secret which holds the gitlab api access
information

</p>

</td>

</tr>

<tr>

<td>

<code>enableSSLVerification</code></br> <em> bool </em>

</td>

<td>

<em>(Optional)</em>

<p>

EnableSSLVerification to enable ssl verification

</p>

</td>

</tr>

<tr>

<td>

<code>gitlabBaseURL</code></br> <em> string </em>

</td>

<td>

<p>

GitlabBaseURL is the base URL for API requests to a custom endpoint

</p>

</td>

</tr>

<tr>

<td>

<code>namespace</code></br> <em> string </em>

</td>

<td>

<em>(Optional)</em>

<p>

Namespace refers to Kubernetes namespace which is used to retrieve
access token from.

</p>

</td>

</tr>

<tr>

<td>

<code>deleteHookOnFinish</code></br> <em> bool </em>

</td>

<td>

<em>(Optional)</em>

<p>

DeleteHookOnFinish determines whether to delete the GitLab hook for the
project once the event source is stopped.

</p>

</td>

</tr>

<tr>

<td>

<code>allowDuplicate</code></br> <em> bool </em>

</td>

<td>

<p>

AllowDuplicate allows the gateway to register the same webhook
integrations for multiple event source configurations. Defaults to
false.

</p>

</td>

</tr>

</tbody>

</table>

<h3 id="argoproj.io/v1alpha1.HDFSEventSource">

HDFSEventSource

</h3>

<p>

(<em>Appears on:</em>
<a href="#argoproj.io/v1alpha1.EventSourceSpec">EventSourceSpec</a>)

</p>

<p>

<p>

HDFSEventSource refers to event-source for HDFS related events

</p>

</p>

<table>

<thead>

<tr>

<th>

Field

</th>

<th>

Description

</th>

</tr>

</thead>

<tbody>

<tr>

<td>

<code>WatchPathConfig</code></br> <em>
github.com/argoproj/argo-events/gateways/server/common/fsevent.WatchPathConfig
</em>

</td>

<td>

<p>

(Members of <code>WatchPathConfig</code> are embedded into this type.)

</p>

</td>

</tr>

<tr>

<td>

<code>type</code></br> <em> string </em>

</td>

<td>

<p>

Type of file operations to watch

</p>

</td>

</tr>

<tr>

<td>

<code>checkInterval</code></br> <em> string </em>

</td>

<td>

<p>

CheckInterval is a string that describes an interval duration to check
the directory state, e.g. 1s, 30m, 2h… (defaults to 1m)

</p>

</td>

</tr>

<tr>

<td>

<code>addresses</code></br> <em> \[\]string </em>

</td>

<td>

<p>

Addresses is accessible addresses of HDFS name nodes

</p>

</td>

</tr>

<tr>

<td>

<code>hdfsUser</code></br> <em> string </em>

</td>

<td>

<p>

HDFSUser is the user to access HDFS file system. It is ignored if either
ccache or keytab is used.

</p>

</td>

</tr>

<tr>

<td>

<code>krbCCacheSecret</code></br> <em>
<a href="https://kubernetes.io/docs/reference/generated/kubernetes-api/v1.13/#secretkeyselector-v1-core">
Kubernetes core/v1.SecretKeySelector </a> </em>

</td>

<td>

<p>

KrbCCacheSecret is the secret selector for Kerberos ccache Either ccache
or keytab can be set to use Kerberos.

</p>

</td>

</tr>

<tr>

<td>

<code>krbKeytabSecret</code></br> <em>
<a href="https://kubernetes.io/docs/reference/generated/kubernetes-api/v1.13/#secretkeyselector-v1-core">
Kubernetes core/v1.SecretKeySelector </a> </em>

</td>

<td>

<p>

KrbKeytabSecret is the secret selector for Kerberos keytab Either ccache
or keytab can be set to use Kerberos.

</p>

</td>

</tr>

<tr>

<td>

<code>krbUsername</code></br> <em> string </em>

</td>

<td>

<p>

KrbUsername is the Kerberos username used with Kerberos keytab It must
be set if keytab is used.

</p>

</td>

</tr>

<tr>

<td>

<code>krbRealm</code></br> <em> string </em>

</td>

<td>

<p>

KrbRealm is the Kerberos realm used with Kerberos keytab It must be set
if keytab is used.

</p>

</td>

</tr>

<tr>

<td>

<code>krbConfigConfigMap</code></br> <em>
<a href="https://kubernetes.io/docs/reference/generated/kubernetes-api/v1.13/#configmapkeyselector-v1-core">
Kubernetes core/v1.ConfigMapKeySelector </a> </em>

</td>

<td>

<p>

KrbConfig is the configmap selector for Kerberos config as string It
must be set if either ccache or keytab is used.

</p>

</td>

</tr>

<tr>

<td>

<code>krbServicePrincipalName</code></br> <em> string </em>

</td>

<td>

<p>

KrbServicePrincipalName is the principal name of Kerberos service It
must be set if either ccache or keytab is used.

</p>

</td>

</tr>

<tr>

<td>

<code>namespace</code></br> <em> string </em>

</td>

<td>

<em>(Optional)</em>

<p>

Namespace refers to Kubernetes namespace which is used to retrieve cache
secret and ket tab secret from.

</p>

</td>

</tr>

</tbody>

</table>

<h3 id="argoproj.io/v1alpha1.KafkaEventSource">

KafkaEventSource

</h3>

<p>

(<em>Appears on:</em>
<a href="#argoproj.io/v1alpha1.EventSourceSpec">EventSourceSpec</a>)

</p>

<p>

<p>

KafkaEventSource refers to event-source for Kafka related events

</p>

</p>

<table>

<thead>

<tr>

<th>

Field

</th>

<th>

Description

</th>

</tr>

</thead>

<tbody>

<tr>

<td>

<code>url</code></br> <em> string </em>

</td>

<td>

<p>

URL to kafka cluster

</p>

</td>

</tr>

<tr>

<td>

<code>partition</code></br> <em> string </em>

</td>

<td>

<p>

Partition name

</p>

</td>

</tr>

<tr>

<td>

<code>topic</code></br> <em> string </em>

</td>

<td>

<p>

Topic name

</p>

</td>

</tr>

<tr>

<td>

<code>connectionBackoff</code></br> <em>
github.com/argoproj/argo-events/common.Backoff </em>

</td>

<td>

<p>

Backoff holds parameters applied to connection.

</p>

</td>

</tr>

<tr>

<td>

<code>tls</code></br> <em> <a href="#argoproj.io/v1alpha1.TLSConfig">
TLSConfig </a> </em>

</td>

<td>

<em>(Optional)</em>

<p>

TLS configuration for the kafka client.

</p>

</td>

</tr>

</tbody>

</table>

<h3 id="argoproj.io/v1alpha1.MQTTEventSource">

MQTTEventSource

</h3>

<p>

(<em>Appears on:</em>
<a href="#argoproj.io/v1alpha1.EventSourceSpec">EventSourceSpec</a>)

</p>

<p>

<p>

MQTTEventSource refers to event-source for MQTT related events

</p>

</p>

<table>

<thead>

<tr>

<th>

Field

</th>

<th>

Description

</th>

</tr>

</thead>

<tbody>

<tr>

<td>

<code>url</code></br> <em> string </em>

</td>

<td>

<p>

URL to connect to broker

</p>

</td>

</tr>

<tr>

<td>

<code>topic</code></br> <em> string </em>

</td>

<td>

<p>

Topic name

</p>

</td>

</tr>

<tr>

<td>

<code>clientId</code></br> <em> string </em>

</td>

<td>

<p>

ClientID is the id of the client

</p>

</td>

</tr>

<tr>

<td>

<code>connectionBackoff</code></br> <em>
github.com/argoproj/argo-events/common.Backoff </em>

</td>

<td>

<p>

ConnectionBackoff holds backoff applied to connection.

</p>

</td>

</tr>

<tr>

<td>

<code>jsonBody</code></br> <em> bool </em>

</td>

<td>

<em>(Optional)</em>

<p>

JSONBody specifies that all event body payload coming from this source
will be JSON

</p>

</td>

</tr>

<tr>

<td>

<code>tls</code></br> <em> <a href="#argoproj.io/v1alpha1.TLSConfig">
TLSConfig </a> </em>

</td>

<td>

<em>(Optional)</em>

<p>

TLS configuration for the mqtt client.

</p>

</td>

</tr>

</tbody>

</table>

<h3 id="argoproj.io/v1alpha1.NATSEventsSource">

NATSEventsSource

</h3>

<p>

(<em>Appears on:</em>
<a href="#argoproj.io/v1alpha1.EventSourceSpec">EventSourceSpec</a>)

</p>

<p>

<p>

NATSEventSource refers to event-source for NATS related events

</p>

</p>

<table>

<thead>

<tr>

<th>

Field

</th>

<th>

Description

</th>

</tr>

</thead>

<tbody>

<tr>

<td>

<code>url</code></br> <em> string </em>

</td>

<td>

<p>

URL to connect to NATS cluster

</p>

</td>

</tr>

<tr>

<td>

<code>subject</code></br> <em> string </em>

</td>

<td>

<p>

Subject holds the name of the subject onto which messages are published

</p>

</td>

</tr>

<tr>

<td>

<code>connectionBackoff</code></br> <em>
github.com/argoproj/argo-events/common.Backoff </em>

</td>

<td>

<p>

ConnectionBackoff holds backoff applied to connection.

</p>

</td>

</tr>

<tr>

<td>

<code>jsonBody</code></br> <em> bool </em>

</td>

<td>

<em>(Optional)</em>

<p>

JSONBody specifies that all event body payload coming from this source
will be JSON

</p>

</td>

</tr>

<tr>

<td>

<code>tls</code></br> <em> <a href="#argoproj.io/v1alpha1.TLSConfig">
TLSConfig </a> </em>

</td>

<td>

<em>(Optional)</em>

<p>

TLS configuration for the nats client.

</p>

</td>

</tr>

</tbody>

</table>

<h3 id="argoproj.io/v1alpha1.NSQEventSource">

NSQEventSource

</h3>

<p>

(<em>Appears on:</em>
<a href="#argoproj.io/v1alpha1.EventSourceSpec">EventSourceSpec</a>)

</p>

<p>

<p>

NSQEventSource describes the event source for NSQ PubSub More info at
<a href="https://godoc.org/github.com/nsqio/go-nsq">https://godoc.org/github.com/nsqio/go-nsq</a>

</p>

</p>

<table>

<thead>

<tr>

<th>

Field

</th>

<th>

Description

</th>

</tr>

</thead>

<tbody>

<tr>

<td>

<code>hostAddress</code></br> <em> string </em>

</td>

<td>

<p>

HostAddress is the address of the host for NSQ lookup

</p>

</td>

</tr>

<tr>

<td>

<code>topic</code></br> <em> string </em>

</td>

<td>

<p>

Topic to subscribe to.

</p>

</td>

</tr>

<tr>

<td>

<code>channel</code></br> <em> string </em>

</td>

<td>

<p>

Channel used for subscription

</p>

</td>

</tr>

<tr>

<td>

<code>connectionBackoff</code></br> <em>
github.com/argoproj/argo-events/common.Backoff </em>

</td>

<td>

<em>(Optional)</em>

<p>

Backoff holds parameters applied to connection.

</p>

</td>

</tr>

<tr>

<td>

<code>jsonBody</code></br> <em> bool </em>

</td>

<td>

<em>(Optional)</em>

<p>

JSONBody specifies that all event body payload coming from this source
will be JSON

</p>

</td>

</tr>

<tr>

<td>

<code>tls</code></br> <em> <a href="#argoproj.io/v1alpha1.TLSConfig">
TLSConfig </a> </em>

</td>

<td>

<em>(Optional)</em>

<p>

TLS configuration for the nsq client.

</p>

</td>

</tr>

</tbody>

</table>

<h3 id="argoproj.io/v1alpha1.PubSubEventSource">

PubSubEventSource

</h3>

<p>

(<em>Appears on:</em>
<a href="#argoproj.io/v1alpha1.EventSourceSpec">EventSourceSpec</a>)

</p>

<p>

<p>

PubSubEventSource refers to event-source for GCP PubSub related events.

</p>

</p>

<table>

<thead>

<tr>

<th>

Field

</th>

<th>

Description

</th>

</tr>

</thead>

<tbody>

<tr>

<td>

<code>projectID</code></br> <em> string </em>

</td>

<td>

<p>

ProjectID is the unique identifier for your project on GCP

</p>

</td>

</tr>

<tr>

<td>

<code>topicProjectID</code></br> <em> string </em>

</td>

<td>

<p>

TopicProjectID identifies the project where the topic should exist or be
created (assumed to be the same as ProjectID by default)

</p>

</td>

</tr>

<tr>

<td>

<code>topic</code></br> <em> string </em>

</td>

<td>

<p>

Topic on which a subscription will be created

</p>

</td>

</tr>

<tr>

<td>

<code>credentialsFile</code></br> <em> string </em>

</td>

<td>

<p>

CredentialsFile is the file that contains credentials to authenticate
for GCP

</p>

</td>

</tr>

<tr>

<td>

<code>enableWorkflowIdentity</code></br> <em> bool </em>

</td>

<td>

<em>(Optional)</em>

<p>

EnableWorkflowIdentity determines if your project authenticates to GCP
with WorkflowIdentity or CredentialsFile. If true, authentication is
done with WorkflowIdentity. If false or omited, authentication is done
with CredentialsFile.

</p>

</td>

</tr>

<tr>

<td>

<code>deleteSubscriptionOnFinish</code></br> <em> bool </em>

</td>

<td>

<em>(Optional)</em>

<p>

DeleteSubscriptionOnFinish determines whether to delete the GCP PubSub
subscription once the event source is stopped.

</p>

</td>

</tr>

<tr>

<td>

<code>jsonBody</code></br> <em> bool </em>

</td>

<td>

<em>(Optional)</em>

<p>

JSONBody specifies that all event body payload coming from this source
will be JSON

</p>

</td>

</tr>

</tbody>

</table>

<h3 id="argoproj.io/v1alpha1.RedisEventSource">

RedisEventSource

</h3>

<p>

(<em>Appears on:</em>
<a href="#argoproj.io/v1alpha1.EventSourceSpec">EventSourceSpec</a>)

</p>

<p>

<p>

RedisEventSource describes an event source for the Redis PubSub. More
info at
<a href="https://godoc.org/github.com/go-redis/redis#example-PubSub">https://godoc.org/github.com/go-redis/redis\#example-PubSub</a>

</p>

</p>

<table>

<thead>

<tr>

<th>

Field

</th>

<th>

Description

</th>

</tr>

</thead>

<tbody>

<tr>

<td>

<code>hostAddress</code></br> <em> string </em>

</td>

<td>

<p>

HostAddress refers to the address of the Redis host/server

</p>

</td>

</tr>

<tr>

<td>

<code>password</code></br> <em>
<a href="https://kubernetes.io/docs/reference/generated/kubernetes-api/v1.13/#secretkeyselector-v1-core">
Kubernetes core/v1.SecretKeySelector </a> </em>

</td>

<td>

<em>(Optional)</em>

<p>

Password required for authentication if any.

</p>

</td>

</tr>

<tr>

<td>

<code>namespace</code></br> <em> string </em>

</td>

<td>

<em>(Optional)</em>

<p>

Namespace to use to retrieve the password from. It should only be
specified if password is declared

</p>

</td>

</tr>

<tr>

<td>

<code>db</code></br> <em> int </em>

</td>

<td>

<em>(Optional)</em>

<p>

DB to use. If not specified, default DB 0 will be used.

</p>

</td>

</tr>

<tr>

<td>

<code>channels</code></br> <em> \[\]string </em>

</td>

<td>

<p>

Channels to subscribe to listen events.

</p>

</td>

</tr>

<tr>

<td>

<code>tls</code></br> <em> <a href="#argoproj.io/v1alpha1.TLSConfig">
TLSConfig </a> </em>

</td>

<td>

<em>(Optional)</em>

<p>

TLS configuration for the redis client.

</p>

</td>

</tr>

</tbody>

</table>

<h3 id="argoproj.io/v1alpha1.ResourceEventSource">

ResourceEventSource

</h3>

<p>

(<em>Appears on:</em>
<a href="#argoproj.io/v1alpha1.EventSourceSpec">EventSourceSpec</a>)

</p>

<p>

<p>

ResourceEventSource refers to a event-source for K8s resource related
events.

</p>

</p>

<table>

<thead>

<tr>

<th>

Field

</th>

<th>

Description

</th>

</tr>

</thead>

<tbody>

<tr>

<td>

<code>namespace</code></br> <em> string </em>

</td>

<td>

<p>

Namespace where resource is deployed

</p>

</td>

</tr>

<tr>

<td>

<code>filter</code></br> <em>
<a href="#argoproj.io/v1alpha1.ResourceFilter"> ResourceFilter </a>
</em>

</td>

<td>

<em>(Optional)</em>

<p>

Filter is applied on the metadata of the resource If you apply filter,
then the internal event informer will only monitor objects that pass the
filter.

</p>

</td>

</tr>

<tr>

<td>

<code>GroupVersionResource</code></br> <em>
<a href="https://kubernetes.io/docs/reference/generated/kubernetes-api/v1.13/#groupversionresource-v1-meta">
Kubernetes meta/v1.GroupVersionResource </a> </em>

</td>

<td>

<p>

(Members of <code>GroupVersionResource</code> are embedded into this
type.)

</p>

<p>

Group of the resource

</p>

</td>

</tr>

<tr>

<td>

<code>eventTypes</code></br> <em>
<a href="#argoproj.io/v1alpha1.ResourceEventType"> \[\]ResourceEventType
</a> </em>

</td>

<td>

<p>

EventTypes is the list of event type to watch. Possible values are -
ADD, UPDATE and DELETE.

</p>

</td>

</tr>

</tbody>

</table>

<h3 id="argoproj.io/v1alpha1.ResourceEventType">

ResourceEventType (<code>string</code> alias)

</p>

</h3>

<p>

(<em>Appears on:</em>
<a href="#argoproj.io/v1alpha1.ResourceEventSource">ResourceEventSource</a>)

</p>

<p>

<p>

ResourceEventType is the type of event for the K8s resource mutation

</p>

</p>

<h3 id="argoproj.io/v1alpha1.ResourceFilter">

ResourceFilter

</h3>

<p>

(<em>Appears on:</em>
<a href="#argoproj.io/v1alpha1.ResourceEventSource">ResourceEventSource</a>)

</p>

<p>

<p>

ResourceFilter contains K8 ObjectMeta information to further filter
resource event objects

</p>

</p>

<table>

<thead>

<tr>

<th>

Field

</th>

<th>

Description

</th>

</tr>

</thead>

<tbody>

<tr>

<td>

<code>prefix</code></br> <em> string </em>

</td>

<td>

<em>(Optional)</em>

<p>

Prefix filter is applied on the resource name.

</p>

</td>

</tr>

<tr>

<td>

<code>labels</code></br> <em> <a href="#argoproj.io/v1alpha1.Selector">
\[\]Selector </a> </em>

</td>

<td>

<em>(Optional)</em>

<p>

Labels provide listing options to K8s API to watch resource/s. Refer
<a href="https://kubernetes.io/docs/concepts/overview/working-with-objects/label-selectors/">https://kubernetes.io/docs/concepts/overview/working-with-objects/label-selectors/</a>
for more info.

</p>

</td>

</tr>

<tr>

<td>

<code>fields</code></br> <em> <a href="#argoproj.io/v1alpha1.Selector">
\[\]Selector </a> </em>

</td>

<td>

<em>(Optional)</em>

<p>

Fields provide listing options to K8s API to watch resource/s. Refer
<a href="https://kubernetes.io/docs/concepts/overview/working-with-objects/field-selectors/">https://kubernetes.io/docs/concepts/overview/working-with-objects/field-selectors/</a>
for more info.

</p>

</td>

</tr>

<tr>

<td>

<code>createdBy</code></br> <em>
<a href="https://kubernetes.io/docs/reference/generated/kubernetes-api/v1.13/#time-v1-meta">
Kubernetes meta/v1.Time </a> </em>

</td>

<td>

<em>(Optional)</em>

<p>

If resource is created before the specified time then the event is
treated as valid.

</p>

</td>

</tr>

</tbody>

</table>

<h3 id="argoproj.io/v1alpha1.SNSEventSource">

SNSEventSource

</h3>

<p>

(<em>Appears on:</em>
<a href="#argoproj.io/v1alpha1.EventSourceSpec">EventSourceSpec</a>)

</p>

<p>

<p>

SNSEventSource refers to event-source for AWS SNS related events

</p>

</p>

<table>

<thead>

<tr>

<th>

Field

</th>

<th>

Description

</th>

</tr>

</thead>

<tbody>

<tr>

<td>

<code>webhook</code></br> <em>
github.com/argoproj/argo-events/gateways/server/common/webhook.Context
</em>

</td>

<td>

<p>

Webhook configuration for http server

</p>

</td>

</tr>

<tr>

<td>

<code>topicArn</code></br> <em> string </em>

</td>

<td>

<p>

TopicArn

</p>

</td>

</tr>

<tr>

<td>

<code>accessKey</code></br> <em>
<a href="https://kubernetes.io/docs/reference/generated/kubernetes-api/v1.13/#secretkeyselector-v1-core">
Kubernetes core/v1.SecretKeySelector </a> </em>

</td>

<td>

<p>

AccessKey refers K8 secret containing aws access key

</p>

</td>

</tr>

<tr>

<td>

<code>secretKey</code></br> <em>
<a href="https://kubernetes.io/docs/reference/generated/kubernetes-api/v1.13/#secretkeyselector-v1-core">
Kubernetes core/v1.SecretKeySelector </a> </em>

</td>

<td>

<p>

SecretKey refers K8 secret containing aws secret key

</p>

</td>

</tr>

<tr>

<td>

<code>namespace</code></br> <em> string </em>

</td>

<td>

<em>(Optional)</em>

<p>

Namespace refers to Kubernetes namespace to read access related secret
from.

</p>

</td>

</tr>

<tr>

<td>

<code>region</code></br> <em> string </em>

</td>

<td>

<p>

Region is AWS region

</p>

</td>

</tr>

<tr>

<td>

<code>roleARN</code></br> <em> string </em>

</td>

<td>

<em>(Optional)</em>

<p>

RoleARN is the Amazon Resource Name (ARN) of the role to assume.

</p>

</td>

</tr>

</tbody>

</table>

<h3 id="argoproj.io/v1alpha1.SQSEventSource">

SQSEventSource

</h3>

<p>

(<em>Appears on:</em>
<a href="#argoproj.io/v1alpha1.EventSourceSpec">EventSourceSpec</a>)

</p>

<p>

<p>

SQSEventSource refers to event-source for AWS SQS related events

</p>

</p>

<table>

<thead>

<tr>

<th>

Field

</th>

<th>

Description

</th>

</tr>

</thead>

<tbody>

<tr>

<td>

<code>accessKey</code></br> <em>
<a href="https://kubernetes.io/docs/reference/generated/kubernetes-api/v1.13/#secretkeyselector-v1-core">
Kubernetes core/v1.SecretKeySelector </a> </em>

</td>

<td>

<p>

AccessKey refers K8 secret containing aws access key

</p>

</td>

</tr>

<tr>

<td>

<code>secretKey</code></br> <em>
<a href="https://kubernetes.io/docs/reference/generated/kubernetes-api/v1.13/#secretkeyselector-v1-core">
Kubernetes core/v1.SecretKeySelector </a> </em>

</td>

<td>

<p>

SecretKey refers K8 secret containing aws secret key

</p>

</td>

</tr>

<tr>

<td>

<code>region</code></br> <em> string </em>

</td>

<td>

<p>

Region is AWS region

</p>

</td>

</tr>

<tr>

<td>

<code>queue</code></br> <em> string </em>

</td>

<td>

<p>

Queue is AWS SQS queue to listen to for messages

</p>

</td>

</tr>

<tr>

<td>

<code>waitTimeSeconds</code></br> <em> int64 </em>

</td>

<td>

<p>

WaitTimeSeconds is The duration (in seconds) for which the call waits
for a message to arrive in the queue before returning.

</p>

</td>

</tr>

<tr>

<td>

<code>namespace</code></br> <em> string </em>

</td>

<td>

<em>(Optional)</em>

<p>

Namespace refers to Kubernetes namespace to read access related secret
from.

</p>

</td>

</tr>

<tr>

<td>

<code>roleARN</code></br> <em> string </em>

</td>

<td>

<em>(Optional)</em>

<p>

RoleARN is the Amazon Resource Name (ARN) of the role to assume.

</p>

</td>

</tr>

<tr>

<td>

<code>jsonBody</code></br> <em> bool </em>

</td>

<td>

<em>(Optional)</em>

<p>

JSONBody specifies that all event body payload coming from this source
will be JSON

</p>

</td>

</tr>

<tr>

<td>

<code>queueAccountId</code></br> <em> string </em>

</td>

<td>

<em>(Optional)</em>

<p>

QueueAccountId is the ID of the account that created the queue to
monitor

</p>

</td>

</tr>

</tbody>

</table>

<h3 id="argoproj.io/v1alpha1.Selector">

Selector

</h3>

<p>

(<em>Appears on:</em>
<a href="#argoproj.io/v1alpha1.ResourceFilter">ResourceFilter</a>)

</p>

<p>

<p>

Selector represents conditional operation to select K8s objects.

</p>

</p>

<table>

<thead>

<tr>

<th>

Field

</th>

<th>

Description

</th>

</tr>

</thead>

<tbody>

<tr>

<td>

<code>key</code></br> <em> string </em>

</td>

<td>

<p>

Key name

</p>

</td>

</tr>

<tr>

<td>

<code>operation</code></br> <em> string </em>

</td>

<td>

<em>(Optional)</em>

<p>

Supported operations like ==, \!=, \<=, \>= etc. Defaults to ==. Refer
<a href="https://kubernetes.io/docs/concepts/overview/working-with-objects/labels/#label-selectors">https://kubernetes.io/docs/concepts/overview/working-with-objects/labels/\#label-selectors</a>
for more info.

</p>

</td>

</tr>

<tr>

<td>

<code>value</code></br> <em> string </em>

</td>

<td>

<p>

Value

</p>

</td>

</tr>

</tbody>

</table>

<h3 id="argoproj.io/v1alpha1.SlackEventSource">

SlackEventSource

</h3>

<p>

(<em>Appears on:</em>
<a href="#argoproj.io/v1alpha1.EventSourceSpec">EventSourceSpec</a>)

</p>

<p>

<p>

SlackEventSource refers to event-source for Slack related events

</p>

</p>

<table>

<thead>

<tr>

<th>

Field

</th>

<th>

Description

</th>

</tr>

</thead>

<tbody>

<tr>

<td>

<code>signingSecret</code></br> <em>
<a href="https://kubernetes.io/docs/reference/generated/kubernetes-api/v1.13/#secretkeyselector-v1-core">
Kubernetes core/v1.SecretKeySelector </a> </em>

</td>

<td>

<p>

Slack App signing secret

</p>

</td>

</tr>

<tr>

<td>

<code>token</code></br> <em>
<a href="https://kubernetes.io/docs/reference/generated/kubernetes-api/v1.13/#secretkeyselector-v1-core">
Kubernetes core/v1.SecretKeySelector </a> </em>

</td>

<td>

<p>

Token for URL verification handshake

</p>

</td>

</tr>

<tr>

<td>

<code>webhook</code></br> <em>
github.com/argoproj/argo-events/gateways/server/common/webhook.Context
</em>

</td>

<td>

<p>

Webhook holds configuration for a REST endpoint

</p>

</td>

</tr>

<tr>

<td>

<code>namespace</code></br> <em> string </em>

</td>

<td>

<em>(Optional)</em>

<p>

Namespace refers to Kubernetes namespace which is used to retrieve token
and signing secret from.

</p>

</td>

</tr>

</tbody>

</table>

<h3 id="argoproj.io/v1alpha1.StorageGridEventSource">

StorageGridEventSource

</h3>

<p>

(<em>Appears on:</em>
<a href="#argoproj.io/v1alpha1.EventSourceSpec">EventSourceSpec</a>)

</p>

<p>

<p>

StorageGridEventSource refers to event-source for StorageGrid related
events

</p>

</p>

<table>

<thead>

<tr>

<th>

Field

</th>

<th>

Description

</th>

</tr>

</thead>

<tbody>

<tr>

<td>

<code>webhook</code></br> <em>
github.com/argoproj/argo-events/gateways/server/common/webhook.Context
</em>

</td>

<td>

<p>

Webhook holds configuration for a REST endpoint

</p>

</td>

</tr>

<tr>

<td>

<code>events</code></br> <em> \[\]string </em>

</td>

<td>

<p>

Events are s3 bucket notification events. For more information on s3
notifications, follow
<a href="https://docs.aws.amazon.com/AmazonS3/latest/dev/NotificationHowTo.html#notification-how-to-event-types-and-destinations">https://docs.aws.amazon.com/AmazonS3/latest/dev/NotificationHowTo.html\#notification-how-to-event-types-and-destinations</a>
Note that storage grid notifications do not contain <code>s3:</code>

</p>

</td>

</tr>

<tr>

<td>

<code>filter</code></br> <em>
<a href="#argoproj.io/v1alpha1.StorageGridFilter"> StorageGridFilter
</a> </em>

</td>

<td>

<p>

Filter on object key which caused the notification.

</p>

</td>

</tr>

</tbody>

</table>

<h3 id="argoproj.io/v1alpha1.StorageGridFilter">

StorageGridFilter

</h3>

<p>

(<em>Appears on:</em>
<a href="#argoproj.io/v1alpha1.StorageGridEventSource">StorageGridEventSource</a>)

</p>

<p>

<p>

Filter represents filters to apply to bucket notifications for
specifying constraints on objects

</p>

</p>

<table>

<thead>

<tr>

<th>

Field

</th>

<th>

Description

</th>

</tr>

</thead>

<tbody>

<tr>

<td>

<code>prefix</code></br> <em> string </em>

</td>

<td>

</td>

</tr>

<tr>

<td>

<code>suffix</code></br> <em> string </em>

</td>

<td>

</td>

</tr>

</tbody>

</table>

<h3 id="argoproj.io/v1alpha1.StripeEventSource">

StripeEventSource

</h3>

<p>

(<em>Appears on:</em>
<a href="#argoproj.io/v1alpha1.EventSourceSpec">EventSourceSpec</a>)

</p>

<p>

<p>

StripeEventSource describes the event source for stripe webhook
notifications More info at
<a href="https://stripe.com/docs/webhooks">https://stripe.com/docs/webhooks</a>

</p>

</p>

<table>

<thead>

<tr>

<th>

Field

</th>

<th>

Description

</th>

</tr>

</thead>

<tbody>

<tr>

<td>

<code>webhook</code></br> <em>
github.com/argoproj/argo-events/gateways/server/common/webhook.Context
</em>

</td>

<td>

<p>

Webhook holds configuration for a REST endpoint

</p>

</td>

</tr>

<tr>

<td>

<code>createWebhook</code></br> <em> bool </em>

</td>

<td>

<em>(Optional)</em>

<p>

CreateWebhook if specified creates a new webhook programmatically.

</p>

</td>

</tr>

<tr>

<td>

<code>apiKey</code></br> <em>
<a href="https://kubernetes.io/docs/reference/generated/kubernetes-api/v1.13/#secretkeyselector-v1-core">
Kubernetes core/v1.SecretKeySelector </a> </em>

</td>

<td>

<em>(Optional)</em>

<p>

APIKey refers to K8s secret that holds Stripe API key. Used only if
CreateWebhook is enabled.

</p>

</td>

</tr>

<tr>

<td>

<code>namespace</code></br> <em> string </em>

</td>

<td>

<em>(Optional)</em>

<p>

Namespace to retrieve the APIKey secret from. Must be specified in order
to read API key from APIKey K8s secret.

</p>

</td>

</tr>

<tr>

<td>

<code>eventFilter</code></br> <em> \[\]string </em>

</td>

<td>

<em>(Optional)</em>

<p>

EventFilter describes the type of events to listen to. If not specified,
all types of events will be processed. More info at
<a href="https://stripe.com/docs/api/events/list">https://stripe.com/docs/api/events/list</a>

</p>

</td>

</tr>

</tbody>

</table>

<h3 id="argoproj.io/v1alpha1.TLSConfig">

TLSConfig

</h3>

<p>

(<em>Appears on:</em>
<a href="#argoproj.io/v1alpha1.AMQPEventSource">AMQPEventSource</a>,
<a href="#argoproj.io/v1alpha1.EmitterEventSource">EmitterEventSource</a>,
<a href="#argoproj.io/v1alpha1.KafkaEventSource">KafkaEventSource</a>,
<a href="#argoproj.io/v1alpha1.MQTTEventSource">MQTTEventSource</a>,
<a href="#argoproj.io/v1alpha1.NATSEventsSource">NATSEventsSource</a>,
<a href="#argoproj.io/v1alpha1.NSQEventSource">NSQEventSource</a>,
<a href="#argoproj.io/v1alpha1.RedisEventSource">RedisEventSource</a>)

</p>

<p>

<p>

TLSConfig refers to TLS configuration for a client.

</p>

</p>

<table>

<thead>

<tr>

<th>

Field

</th>

<th>

Description

</th>

</tr>

</thead>

<tbody>

<tr>

<td>

<code>caCertPath</code></br> <em> string </em>

</td>

<td>

<p>

CACertPath refers the file path that contains the CA cert.

</p>

</td>

</tr>

<tr>

<td>

<code>clientCertPath</code></br> <em> string </em>

</td>

<td>

<p>

ClientCertPath refers the file path that contains client cert.

</p>

</td>

</tr>

<tr>

<td>

<code>clientKeyPath</code></br> <em> string </em>

</td>

<td>

<p>

ClientKeyPath refers the file path that contains client key.

</p>

</td>

</tr>

</tbody>

</table>

<hr/>

<p>

<em> Generated with <code>gen-crd-api-reference-docs</code> on git
<<<<<<< HEAD
commit <code>4559972</code>. </em>
=======
commit <code>9f73feb</code>. </em>
>>>>>>> 521e7cc7

</p><|MERGE_RESOLUTION|>--- conflicted
+++ resolved
@@ -5236,10 +5236,6 @@
 <p>
 
 <em> Generated with <code>gen-crd-api-reference-docs</code> on git
-<<<<<<< HEAD
-commit <code>4559972</code>. </em>
-=======
 commit <code>9f73feb</code>. </em>
->>>>>>> 521e7cc7
 
 </p>