<p>
Packages:
</p>
<ul>
<li>
<a href="#argoproj.io%2fv1alpha1">argoproj.io/v1alpha1</a>
</li>
</ul>
<h2 id="argoproj.io/v1alpha1">
argoproj.io/v1alpha1
</h2>
<p>
<p>
Package v1alpha1 is the v1alpha1 version of the API.
</p>
</p>
Resource Types:
<ul>
</ul>
<h3 id="argoproj.io/v1alpha1.AMQPEventSource">
AMQPEventSource
</h3>
<p>
(<em>Appears on:</em>
<a href="#argoproj.io/v1alpha1.EventSourceSpec">EventSourceSpec</a>)
</p>
<p>
<p>
AMQPEventSource refers to an event-source for AMQP stream events
</p>
</p>
<table>
<thead>
<tr>
<th>
Field
</th>
<th>
Description
</th>
</tr>
</thead>
<tbody>
<tr>
<td>
<code>url</code></br> <em> string </em>
</td>
<td>
<p>
URL for rabbitmq service
</p>
</td>
</tr>
<tr>
<td>
<code>exchangeName</code></br> <em> string </em>
</td>
<td>
<p>
ExchangeName is the exchange name For more information, visit
<a href="https://www.rabbitmq.com/tutorials/amqp-concepts.html">https://www.rabbitmq.com/tutorials/amqp-concepts.html</a>
</p>
</td>
</tr>
<tr>
<td>
<code>exchangeType</code></br> <em> string </em>
</td>
<td>
<p>
ExchangeType is rabbitmq exchange type
</p>
</td>
</tr>
<tr>
<td>
<code>routingKey</code></br> <em> string </em>
</td>
<td>
<p>
Routing key for bindings
</p>
</td>
</tr>
<tr>
<td>
<code>connectionBackoff</code></br> <em>
github.com/argoproj/argo-events/pkg/apis/common.Backoff </em>
</td>
<td>
<em>(Optional)</em>
<p>
Backoff holds parameters applied to connection.
</p>
</td>
</tr>
<tr>
<td>
<code>jsonBody</code></br> <em> bool </em>
</td>
<td>
<em>(Optional)</em>
<p>
JSONBody specifies that all event body payload coming from this source
will be JSON
</p>
</td>
</tr>
<tr>
<td>
<code>tls</code></br> <em>
github.com/argoproj/argo-events/pkg/apis/common.TLSConfig </em>
</td>
<td>
<em>(Optional)</em>
<p>
TLS configuration for the amqp client.
</p>
</td>
</tr>
<tr>
<td>
<code>metadata</code></br> <em> map\[string\]string </em>
</td>
<td>
<em>(Optional)</em>
<p>
Metadata holds the user defined metadata which will passed along the
event payload.
</p>
</td>
</tr>
</tbody>
</table>
<h3 id="argoproj.io/v1alpha1.AzureEventsHubEventSource">
AzureEventsHubEventSource
</h3>
<p>
(<em>Appears on:</em>
<a href="#argoproj.io/v1alpha1.EventSourceSpec">EventSourceSpec</a>)
</p>
<p>
<p>
AzureEventsHubEventSource describes the event source for azure events
hub More info at
<a href="https://docs.microsoft.com/en-us/azure/event-hubs/">https://docs.microsoft.com/en-us/azure/event-hubs/</a>
</p>
</p>
<table>
<thead>
<tr>
<th>
Field
</th>
<th>
Description
</th>
</tr>
</thead>
<tbody>
<tr>
<td>
<code>fqdn</code></br> <em> string </em>
</td>
<td>
<p>
FQDN of the EventHubs namespace you created More info at
<a href="https://docs.microsoft.com/en-us/azure/event-hubs/event-hubs-get-connection-string">https://docs.microsoft.com/en-us/azure/event-hubs/event-hubs-get-connection-string</a>
</p>
</td>
</tr>
<tr>
<td>
<code>sharedAccessKeyName</code></br> <em>
<a href="https://kubernetes.io/docs/reference/generated/kubernetes-api/v1.13/#secretkeyselector-v1-core">
Kubernetes core/v1.SecretKeySelector </a> </em>
</td>
<td>
<p>
SharedAccessKeyName is the name you chose for your application’s SAS
keys
</p>
</td>
</tr>
<tr>
<td>
<code>sharedAccessKey</code></br> <em>
<a href="https://kubernetes.io/docs/reference/generated/kubernetes-api/v1.13/#secretkeyselector-v1-core">
Kubernetes core/v1.SecretKeySelector </a> </em>
</td>
<td>
<p>
SharedAccessKey is the generated value of the key
</p>
</td>
</tr>
<tr>
<td>
<code>hubName</code></br> <em> string </em>
</td>
<td>
<p>
Event Hub path/name
</p>
</td>
</tr>
<tr>
<td>
<code>metadata</code></br> <em> map\[string\]string </em>
</td>
<td>
<em>(Optional)</em>
<p>
Metadata holds the user defined metadata which will passed along the
event payload.
</p>
</td>
</tr>
</tbody>
</table>
<h3 id="argoproj.io/v1alpha1.CalendarEventSource">
CalendarEventSource
</h3>
<p>
(<em>Appears on:</em>
<a href="#argoproj.io/v1alpha1.EventSourceSpec">EventSourceSpec</a>)
</p>
<p>
<p>
CalendarEventSource describes a time based dependency. One of the fields
(schedule, interval, or recurrence) must be passed. Schedule takes
precedence over interval; interval takes precedence over recurrence
</p>
</p>
<table>
<thead>
<tr>
<th>
Field
</th>
<th>
Description
</th>
</tr>
</thead>
<tbody>
<tr>
<td>
<code>schedule</code></br> <em> string </em>
</td>
<td>
<p>
Schedule is a cron-like expression. For reference, see:
<a href="https://en.wikipedia.org/wiki/Cron">https://en.wikipedia.org/wiki/Cron</a>
</p>
</td>
</tr>
<tr>
<td>
<code>interval</code></br> <em> string </em>
</td>
<td>
<p>
Interval is a string that describes an interval duration, e.g. 1s, 30m,
2h…
</p>
</td>
</tr>
<tr>
<td>
<code>exclusionDates</code></br> <em> \[\]string </em>
</td>
<td>
</td>
</tr>
<tr>
<td>
<code>timezone</code></br> <em> string </em>
</td>
<td>
<em>(Optional)</em>
<p>
Timezone in which to run the schedule
</p>
</td>
</tr>
<tr>
<td>
<code>userPayload</code></br> <em> encoding/json.RawMessage </em>
</td>
<td>
<em>(Optional)</em>
<p>
UserPayload will be sent to sensor as extra data once the event is
triggered Deprecated. Please use Metadata instead.
</p>
</td>
</tr>
<tr>
<td>
<code>metadata</code></br> <em> map\[string\]string </em>
</td>
<td>
<em>(Optional)</em>
<p>
Metadata holds the user defined metadata which will passed along the
event payload.
</p>
</td>
</tr>
<<<<<<< HEAD

<tr>

<td>

<code>persistence</code></br> <em>
<a href="#argoproj.io/v1alpha1.EventPersistence"> EventPersistence </a>
</em>

</td>

<td>

<p>

Persistence hold the configuration for event persistence

</p>

</td>

</tr>

</tbody>

</table>

<h3 id="argoproj.io/v1alpha1.CatchupConfiguration">

CatchupConfiguration

</h3>

<p>

(<em>Appears on:</em>
<a href="#argoproj.io/v1alpha1.EventPersistence">EventPersistence</a>)

</p>

<p>

</p>

<table>

<thead>

<tr>

<th>

Field

</th>

<th>

Description

</th>

</tr>

</thead>

<tbody>

<tr>

<td>

<code>enabled</code></br> <em> bool </em>

</td>

<td>

<p>

Enabled enables to triggered the missed schedule when eventsource
restarts

</p>

</td>

</tr>

<tr>

<td>

<code>maxDuration</code></br> <em> string </em>

</td>

<td>

<p>

MaxDuration holds max catchup duration

</p>

</td>

</tr>

</tbody>

</table>

<h3 id="argoproj.io/v1alpha1.ConfigMapPersistence">

ConfigMapPersistence

</h3>

<p>

(<em>Appears on:</em>
<a href="#argoproj.io/v1alpha1.EventPersistence">EventPersistence</a>)

</p>

<p>

</p>

<table>

<thead>

<tr>

<th>

Field

</th>

<th>

Description

</th>

</tr>

</thead>

<tbody>

<tr>

<td>

<code>name</code></br> <em> string </em>

</td>

<td>

<p>

Name of the configmap

</p>

</td>

</tr>

<tr>

<td>

<code>createIfNotExist</code></br> <em> bool </em>

</td>

<td>

<p>

CreateIfNotExist will create configmap if it doesn’t exists

</p>

</td>

</tr>

=======
>>>>>>> c1a7453c
</tbody>
</table>
<h3 id="argoproj.io/v1alpha1.EmitterEventSource">
EmitterEventSource
</h3>
<p>
(<em>Appears on:</em>
<a href="#argoproj.io/v1alpha1.EventSourceSpec">EventSourceSpec</a>)
</p>
<p>
<p>
EmitterEventSource describes the event source for emitter More info at
<a href="https://emitter.io/develop/getting-started/">https://emitter.io/develop/getting-started/</a>
</p>
</p>
<table>
<thead>
<tr>
<th>
Field
</th>
<th>
Description
</th>
</tr>
</thead>
<tbody>
<tr>
<td>
<code>broker</code></br> <em> string </em>
</td>
<td>
<p>
Broker URI to connect to.
</p>
</td>
</tr>
<tr>
<td>
<code>channelKey</code></br> <em> string </em>
</td>
<td>
<p>
ChannelKey refers to the channel key
</p>
</td>
</tr>
<tr>
<td>
<code>channelName</code></br> <em> string </em>
</td>
<td>
<p>
ChannelName refers to the channel name
</p>
</td>
</tr>
<tr>
<td>
<code>username</code></br> <em>
<a href="https://kubernetes.io/docs/reference/generated/kubernetes-api/v1.13/#secretkeyselector-v1-core">
Kubernetes core/v1.SecretKeySelector </a> </em>
</td>
<td>
<em>(Optional)</em>
<p>
Username to use to connect to broker
</p>
</td>
</tr>
<tr>
<td>
<code>password</code></br> <em>
<a href="https://kubernetes.io/docs/reference/generated/kubernetes-api/v1.13/#secretkeyselector-v1-core">
Kubernetes core/v1.SecretKeySelector </a> </em>
</td>
<td>
<em>(Optional)</em>
<p>
Password to use to connect to broker
</p>
</td>
</tr>
<tr>
<td>
<code>connectionBackoff</code></br> <em>
github.com/argoproj/argo-events/pkg/apis/common.Backoff </em>
</td>
<td>
<em>(Optional)</em>
<p>
Backoff holds parameters applied to connection.
</p>
</td>
</tr>
<tr>
<td>
<code>jsonBody</code></br> <em> bool </em>
</td>
<td>
<em>(Optional)</em>
<p>
JSONBody specifies that all event body payload coming from this source
will be JSON
</p>
</td>
</tr>
<tr>
<td>
<code>tls</code></br> <em>
github.com/argoproj/argo-events/pkg/apis/common.TLSConfig </em>
</td>
<td>
<em>(Optional)</em>
<p>
TLS configuration for the emitter client.
</p>
</td>
</tr>
<tr>
<td>
<code>metadata</code></br> <em> map\[string\]string </em>
</td>
<td>
<em>(Optional)</em>
<p>
Metadata holds the user defined metadata which will passed along the
event payload.
</p>
</td>
</tr>
</tbody>
</table>
<<<<<<< HEAD

<h3 id="argoproj.io/v1alpha1.EventPersistence">

EventPersistence

</h3>

<p>

(<em>Appears on:</em>
<a href="#argoproj.io/v1alpha1.CalendarEventSource">CalendarEventSource</a>)

</p>

<p>

</p>

<table>

<thead>

<tr>

<th>

Field

</th>

<th>

Description

</th>

</tr>

</thead>

<tbody>

<tr>

<td>

<code>catchup</code></br> <em>
<a href="#argoproj.io/v1alpha1.CatchupConfiguration">
CatchupConfiguration </a> </em>

</td>

<td>

<p>

Catchup enables to triggered the missed schedule when eventsource
restarts

</p>

</td>

</tr>

<tr>

<td>

<code>configMap</code></br> <em>
<a href="#argoproj.io/v1alpha1.ConfigMapPersistence">
ConfigMapPersistence </a> </em>

</td>

<td>

<p>

ConfigMap holds configmap details for persistence

</p>

</td>

</tr>

</tbody>

</table>

=======
>>>>>>> c1a7453c
<h3 id="argoproj.io/v1alpha1.EventSource">
EventSource
</h3>
<p>
<p>
EventSource is the definition of a eventsource resource
</p>
</p>
<table>
<thead>
<tr>
<th>
Field
</th>
<th>
Description
</th>
</tr>
</thead>
<tbody>
<tr>
<td>
<code>metadata</code></br> <em>
<a href="https://kubernetes.io/docs/reference/generated/kubernetes-api/v1.13/#objectmeta-v1-meta">
Kubernetes meta/v1.ObjectMeta </a> </em>
</td>
<td>
Refer to the Kubernetes API documentation for the fields of the
<code>metadata</code> field.
</td>
</tr>
<tr>
<td>
<code>spec</code></br> <em>
<a href="#argoproj.io/v1alpha1.EventSourceSpec"> EventSourceSpec </a>
</em>
</td>
<td>
<br/> <br/>
<table>
<tr>
<td>
<code>eventBusName</code></br> <em> string </em>
</td>
<td>
<p>
EventBusName references to a EventBus name. By default the value is
“default”
</p>
</td>
</tr>
<tr>
<td>
<code>template</code></br> <em>
<a href="#argoproj.io/v1alpha1.Template"> Template </a> </em>
</td>
<td>
<em>(Optional)</em>
<p>
Template is the pod specification for the event source
</p>
</td>
</tr>
<tr>
<td>
<code>service</code></br> <em> <a href="#argoproj.io/v1alpha1.Service">
Service </a> </em>
</td>
<td>
<em>(Optional)</em>
<p>
Service is the specifications of the service to expose the event source
</p>
</td>
</tr>
<tr>
<td>
<code>replica</code></br> <em> int32 </em>
</td>
<td>
<p>
Replica is the event source deployment replicas
</p>
</td>
</tr>
<tr>
<td>
<code>minio</code></br> <em>
map\[string\]github.com/argoproj/argo-events/pkg/apis/common.S3Artifact
</em>
</td>
<td>
<p>
Minio event sources
</p>
</td>
</tr>
<tr>
<td>
<code>calendar</code></br> <em>
<a href="#argoproj.io/v1alpha1.CalendarEventSource">
map\[string\]github.com/argoproj/argo-events/pkg/apis/eventsource/v1alpha1.CalendarEventSource
</a> </em>
</td>
<td>
<p>
Calendar event sources
</p>
</td>
</tr>
<tr>
<td>
<code>file</code></br> <em>
<a href="#argoproj.io/v1alpha1.FileEventSource">
map\[string\]github.com/argoproj/argo-events/pkg/apis/eventsource/v1alpha1.FileEventSource
</a> </em>
</td>
<td>
<p>
File event sources
</p>
</td>
</tr>
<tr>
<td>
<code>resource</code></br> <em>
<a href="#argoproj.io/v1alpha1.ResourceEventSource">
map\[string\]github.com/argoproj/argo-events/pkg/apis/eventsource/v1alpha1.ResourceEventSource
</a> </em>
</td>
<td>
<p>
Resource event sources
</p>
</td>
</tr>
<tr>
<td>
<code>webhook</code></br> <em>
<a href="#argoproj.io/v1alpha1.WebhookContext">
map\[string\]github.com/argoproj/argo-events/pkg/apis/eventsource/v1alpha1.WebhookContext
</a> </em>
</td>
<td>
<p>
Webhook event sources
</p>
</td>
</tr>
<tr>
<td>
<code>amqp</code></br> <em>
<a href="#argoproj.io/v1alpha1.AMQPEventSource">
map\[string\]github.com/argoproj/argo-events/pkg/apis/eventsource/v1alpha1.AMQPEventSource
</a> </em>
</td>
<td>
<p>
AMQP event sources
</p>
</td>
</tr>
<tr>
<td>
<code>kafka</code></br> <em>
<a href="#argoproj.io/v1alpha1.KafkaEventSource">
map\[string\]github.com/argoproj/argo-events/pkg/apis/eventsource/v1alpha1.KafkaEventSource
</a> </em>
</td>
<td>
<p>
Kafka event sources
</p>
</td>
</tr>
<tr>
<td>
<code>mqtt</code></br> <em>
<a href="#argoproj.io/v1alpha1.MQTTEventSource">
map\[string\]github.com/argoproj/argo-events/pkg/apis/eventsource/v1alpha1.MQTTEventSource
</a> </em>
</td>
<td>
<p>
MQTT event sources
</p>
</td>
</tr>
<tr>
<td>
<code>nats</code></br> <em>
<a href="#argoproj.io/v1alpha1.NATSEventsSource">
map\[string\]github.com/argoproj/argo-events/pkg/apis/eventsource/v1alpha1.NATSEventsSource
</a> </em>
</td>
<td>
<p>
NATS event sources
</p>
</td>
</tr>
<tr>
<td>
<code>sns</code></br> <em>
<a href="#argoproj.io/v1alpha1.SNSEventSource">
map\[string\]github.com/argoproj/argo-events/pkg/apis/eventsource/v1alpha1.SNSEventSource
</a> </em>
</td>
<td>
<p>
SNS event sources
</p>
</td>
</tr>
<tr>
<td>
<code>sqs</code></br> <em>
<a href="#argoproj.io/v1alpha1.SQSEventSource">
map\[string\]github.com/argoproj/argo-events/pkg/apis/eventsource/v1alpha1.SQSEventSource
</a> </em>
</td>
<td>
<p>
SQS event sources
</p>
</td>
</tr>
<tr>
<td>
<code>pubSub</code></br> <em>
<a href="#argoproj.io/v1alpha1.PubSubEventSource">
map\[string\]github.com/argoproj/argo-events/pkg/apis/eventsource/v1alpha1.PubSubEventSource
</a> </em>
</td>
<td>
<p>
PubSub event sources
</p>
</td>
</tr>
<tr>
<td>
<code>github</code></br> <em>
<a href="#argoproj.io/v1alpha1.GithubEventSource">
map\[string\]github.com/argoproj/argo-events/pkg/apis/eventsource/v1alpha1.GithubEventSource
</a> </em>
</td>
<td>
<p>
Github event sources
</p>
</td>
</tr>
<tr>
<td>
<code>gitlab</code></br> <em>
<a href="#argoproj.io/v1alpha1.GitlabEventSource">
map\[string\]github.com/argoproj/argo-events/pkg/apis/eventsource/v1alpha1.GitlabEventSource
</a> </em>
</td>
<td>
<p>
Gitlab event sources
</p>
</td>
</tr>
<tr>
<td>
<code>hdfs</code></br> <em>
<a href="#argoproj.io/v1alpha1.HDFSEventSource">
map\[string\]github.com/argoproj/argo-events/pkg/apis/eventsource/v1alpha1.HDFSEventSource
</a> </em>
</td>
<td>
<p>
HDFS event sources
</p>
</td>
</tr>
<tr>
<td>
<code>slack</code></br> <em>
<a href="#argoproj.io/v1alpha1.SlackEventSource">
map\[string\]github.com/argoproj/argo-events/pkg/apis/eventsource/v1alpha1.SlackEventSource
</a> </em>
</td>
<td>
<p>
Slack event sources
</p>
</td>
</tr>
<tr>
<td>
<code>storageGrid</code></br> <em>
<a href="#argoproj.io/v1alpha1.StorageGridEventSource">
map\[string\]github.com/argoproj/argo-events/pkg/apis/eventsource/v1alpha1.StorageGridEventSource
</a> </em>
</td>
<td>
<p>
StorageGrid event sources
</p>
</td>
</tr>
<tr>
<td>
<code>azureEventsHub</code></br> <em>
<a href="#argoproj.io/v1alpha1.AzureEventsHubEventSource">
map\[string\]github.com/argoproj/argo-events/pkg/apis/eventsource/v1alpha1.AzureEventsHubEventSource
</a> </em>
</td>
<td>
<p>
AzureEventsHub event sources
</p>
</td>
</tr>
<tr>
<td>
<code>stripe</code></br> <em>
<a href="#argoproj.io/v1alpha1.StripeEventSource">
map\[string\]github.com/argoproj/argo-events/pkg/apis/eventsource/v1alpha1.StripeEventSource
</a> </em>
</td>
<td>
<p>
Stripe event sources
</p>
</td>
</tr>
<tr>
<td>
<code>emitter</code></br> <em>
<a href="#argoproj.io/v1alpha1.EmitterEventSource">
map\[string\]github.com/argoproj/argo-events/pkg/apis/eventsource/v1alpha1.EmitterEventSource
</a> </em>
</td>
<td>
<p>
Emitter event source
</p>
</td>
</tr>
<tr>
<td>
<code>redis</code></br> <em>
<a href="#argoproj.io/v1alpha1.RedisEventSource">
map\[string\]github.com/argoproj/argo-events/pkg/apis/eventsource/v1alpha1.RedisEventSource
</a> </em>
</td>
<td>
<p>
Redis event source
</p>
</td>
</tr>
<tr>
<td>
<code>nsq</code></br> <em>
<a href="#argoproj.io/v1alpha1.NSQEventSource">
map\[string\]github.com/argoproj/argo-events/pkg/apis/eventsource/v1alpha1.NSQEventSource
</a> </em>
</td>
<td>
<p>
NSQ event source
</p>
</td>
</tr>
<tr>
<td>
<code>pulsar</code></br> <em>
<a href="#argoproj.io/v1alpha1.PulsarEventSource">
map\[string\]github.com/argoproj/argo-events/pkg/apis/eventsource/v1alpha1.PulsarEventSource
</a> </em>
</td>
<td>
<p>
Pulsar event source
</p>
</td>
</tr>
<tr>
<td>
<code>generic</code></br> <em>
<a href="#argoproj.io/v1alpha1.GenericEventSource">
map\[string\]github.com/argoproj/argo-events/pkg/apis/eventsource/v1alpha1.GenericEventSource
</a> </em>
</td>
<td>
<p>
Generic event source
</p>
</td>
</tr>
</table>
</td>
</tr>
<tr>
<td>
<code>status</code></br> <em>
<a href="#argoproj.io/v1alpha1.EventSourceStatus"> EventSourceStatus
</a> </em>
</td>
<td>
</td>
</tr>
</tbody>
</table>
<h3 id="argoproj.io/v1alpha1.EventSourceSpec">
EventSourceSpec
</h3>
<p>
(<em>Appears on:</em>
<a href="#argoproj.io/v1alpha1.EventSource">EventSource</a>)
</p>
<p>
<p>
EventSourceSpec refers to specification of event-source resource
</p>
</p>
<table>
<thead>
<tr>
<th>
Field
</th>
<th>
Description
</th>
</tr>
</thead>
<tbody>
<tr>
<td>
<code>eventBusName</code></br> <em> string </em>
</td>
<td>
<p>
EventBusName references to a EventBus name. By default the value is
“default”
</p>
</td>
</tr>
<tr>
<td>
<code>template</code></br> <em>
<a href="#argoproj.io/v1alpha1.Template"> Template </a> </em>
</td>
<td>
<em>(Optional)</em>
<p>
Template is the pod specification for the event source
</p>
</td>
</tr>
<tr>
<td>
<code>service</code></br> <em> <a href="#argoproj.io/v1alpha1.Service">
Service </a> </em>
</td>
<td>
<em>(Optional)</em>
<p>
Service is the specifications of the service to expose the event source
</p>
</td>
</tr>
<tr>
<td>
<code>replica</code></br> <em> int32 </em>
</td>
<td>
<p>
Replica is the event source deployment replicas
</p>
</td>
</tr>
<tr>
<td>
<code>minio</code></br> <em>
map\[string\]github.com/argoproj/argo-events/pkg/apis/common.S3Artifact
</em>
</td>
<td>
<p>
Minio event sources
</p>
</td>
</tr>
<tr>
<td>
<code>calendar</code></br> <em>
<a href="#argoproj.io/v1alpha1.CalendarEventSource">
map\[string\]github.com/argoproj/argo-events/pkg/apis/eventsource/v1alpha1.CalendarEventSource
</a> </em>
</td>
<td>
<p>
Calendar event sources
</p>
</td>
</tr>
<tr>
<td>
<code>file</code></br> <em>
<a href="#argoproj.io/v1alpha1.FileEventSource">
map\[string\]github.com/argoproj/argo-events/pkg/apis/eventsource/v1alpha1.FileEventSource
</a> </em>
</td>
<td>
<p>
File event sources
</p>
</td>
</tr>
<tr>
<td>
<code>resource</code></br> <em>
<a href="#argoproj.io/v1alpha1.ResourceEventSource">
map\[string\]github.com/argoproj/argo-events/pkg/apis/eventsource/v1alpha1.ResourceEventSource
</a> </em>
</td>
<td>
<p>
Resource event sources
</p>
</td>
</tr>
<tr>
<td>
<code>webhook</code></br> <em>
<a href="#argoproj.io/v1alpha1.WebhookContext">
map\[string\]github.com/argoproj/argo-events/pkg/apis/eventsource/v1alpha1.WebhookContext
</a> </em>
</td>
<td>
<p>
Webhook event sources
</p>
</td>
</tr>
<tr>
<td>
<code>amqp</code></br> <em>
<a href="#argoproj.io/v1alpha1.AMQPEventSource">
map\[string\]github.com/argoproj/argo-events/pkg/apis/eventsource/v1alpha1.AMQPEventSource
</a> </em>
</td>
<td>
<p>
AMQP event sources
</p>
</td>
</tr>
<tr>
<td>
<code>kafka</code></br> <em>
<a href="#argoproj.io/v1alpha1.KafkaEventSource">
map\[string\]github.com/argoproj/argo-events/pkg/apis/eventsource/v1alpha1.KafkaEventSource
</a> </em>
</td>
<td>
<p>
Kafka event sources
</p>
</td>
</tr>
<tr>
<td>
<code>mqtt</code></br> <em>
<a href="#argoproj.io/v1alpha1.MQTTEventSource">
map\[string\]github.com/argoproj/argo-events/pkg/apis/eventsource/v1alpha1.MQTTEventSource
</a> </em>
</td>
<td>
<p>
MQTT event sources
</p>
</td>
</tr>
<tr>
<td>
<code>nats</code></br> <em>
<a href="#argoproj.io/v1alpha1.NATSEventsSource">
map\[string\]github.com/argoproj/argo-events/pkg/apis/eventsource/v1alpha1.NATSEventsSource
</a> </em>
</td>
<td>
<p>
NATS event sources
</p>
</td>
</tr>
<tr>
<td>
<code>sns</code></br> <em>
<a href="#argoproj.io/v1alpha1.SNSEventSource">
map\[string\]github.com/argoproj/argo-events/pkg/apis/eventsource/v1alpha1.SNSEventSource
</a> </em>
</td>
<td>
<p>
SNS event sources
</p>
</td>
</tr>
<tr>
<td>
<code>sqs</code></br> <em>
<a href="#argoproj.io/v1alpha1.SQSEventSource">
map\[string\]github.com/argoproj/argo-events/pkg/apis/eventsource/v1alpha1.SQSEventSource
</a> </em>
</td>
<td>
<p>
SQS event sources
</p>
</td>
</tr>
<tr>
<td>
<code>pubSub</code></br> <em>
<a href="#argoproj.io/v1alpha1.PubSubEventSource">
map\[string\]github.com/argoproj/argo-events/pkg/apis/eventsource/v1alpha1.PubSubEventSource
</a> </em>
</td>
<td>
<p>
PubSub event sources
</p>
</td>
</tr>
<tr>
<td>
<code>github</code></br> <em>
<a href="#argoproj.io/v1alpha1.GithubEventSource">
map\[string\]github.com/argoproj/argo-events/pkg/apis/eventsource/v1alpha1.GithubEventSource
</a> </em>
</td>
<td>
<p>
Github event sources
</p>
</td>
</tr>
<tr>
<td>
<code>gitlab</code></br> <em>
<a href="#argoproj.io/v1alpha1.GitlabEventSource">
map\[string\]github.com/argoproj/argo-events/pkg/apis/eventsource/v1alpha1.GitlabEventSource
</a> </em>
</td>
<td>
<p>
Gitlab event sources
</p>
</td>
</tr>
<tr>
<td>
<code>hdfs</code></br> <em>
<a href="#argoproj.io/v1alpha1.HDFSEventSource">
map\[string\]github.com/argoproj/argo-events/pkg/apis/eventsource/v1alpha1.HDFSEventSource
</a> </em>
</td>
<td>
<p>
HDFS event sources
</p>
</td>
</tr>
<tr>
<td>
<code>slack</code></br> <em>
<a href="#argoproj.io/v1alpha1.SlackEventSource">
map\[string\]github.com/argoproj/argo-events/pkg/apis/eventsource/v1alpha1.SlackEventSource
</a> </em>
</td>
<td>
<p>
Slack event sources
</p>
</td>
</tr>
<tr>
<td>
<code>storageGrid</code></br> <em>
<a href="#argoproj.io/v1alpha1.StorageGridEventSource">
map\[string\]github.com/argoproj/argo-events/pkg/apis/eventsource/v1alpha1.StorageGridEventSource
</a> </em>
</td>
<td>
<p>
StorageGrid event sources
</p>
</td>
</tr>
<tr>
<td>
<code>azureEventsHub</code></br> <em>
<a href="#argoproj.io/v1alpha1.AzureEventsHubEventSource">
map\[string\]github.com/argoproj/argo-events/pkg/apis/eventsource/v1alpha1.AzureEventsHubEventSource
</a> </em>
</td>
<td>
<p>
AzureEventsHub event sources
</p>
</td>
</tr>
<tr>
<td>
<code>stripe</code></br> <em>
<a href="#argoproj.io/v1alpha1.StripeEventSource">
map\[string\]github.com/argoproj/argo-events/pkg/apis/eventsource/v1alpha1.StripeEventSource
</a> </em>
</td>
<td>
<p>
Stripe event sources
</p>
</td>
</tr>
<tr>
<td>
<code>emitter</code></br> <em>
<a href="#argoproj.io/v1alpha1.EmitterEventSource">
map\[string\]github.com/argoproj/argo-events/pkg/apis/eventsource/v1alpha1.EmitterEventSource
</a> </em>
</td>
<td>
<p>
Emitter event source
</p>
</td>
</tr>
<tr>
<td>
<code>redis</code></br> <em>
<a href="#argoproj.io/v1alpha1.RedisEventSource">
map\[string\]github.com/argoproj/argo-events/pkg/apis/eventsource/v1alpha1.RedisEventSource
</a> </em>
</td>
<td>
<p>
Redis event source
</p>
</td>
</tr>
<tr>
<td>
<code>nsq</code></br> <em>
<a href="#argoproj.io/v1alpha1.NSQEventSource">
map\[string\]github.com/argoproj/argo-events/pkg/apis/eventsource/v1alpha1.NSQEventSource
</a> </em>
</td>
<td>
<p>
NSQ event source
</p>
</td>
</tr>
<tr>
<td>
<code>pulsar</code></br> <em>
<a href="#argoproj.io/v1alpha1.PulsarEventSource">
map\[string\]github.com/argoproj/argo-events/pkg/apis/eventsource/v1alpha1.PulsarEventSource
</a> </em>
</td>
<td>
<p>
Pulsar event source
</p>
</td>
</tr>
<tr>
<td>
<code>generic</code></br> <em>
<a href="#argoproj.io/v1alpha1.GenericEventSource">
map\[string\]github.com/argoproj/argo-events/pkg/apis/eventsource/v1alpha1.GenericEventSource
</a> </em>
</td>
<td>
<p>
Generic event source
</p>
</td>
</tr>
</tbody>
</table>
<h3 id="argoproj.io/v1alpha1.EventSourceStatus">
EventSourceStatus
</h3>
<p>
(<em>Appears on:</em>
<a href="#argoproj.io/v1alpha1.EventSource">EventSource</a>)
</p>
<p>
<p>
EventSourceStatus holds the status of the event-source resource
</p>
</p>
<table>
<thead>
<tr>
<th>
Field
</th>
<th>
Description
</th>
</tr>
</thead>
<tbody>
<tr>
<td>
<code>Status</code></br> <em>
github.com/argoproj/argo-events/pkg/apis/common.Status </em>
</td>
<td>
<p>
(Members of <code>Status</code> are embedded into this type.)
</p>
</td>
</tr>
</tbody>
</table>
<h3 id="argoproj.io/v1alpha1.FileEventSource">
FileEventSource
</h3>
<p>
(<em>Appears on:</em>
<a href="#argoproj.io/v1alpha1.EventSourceSpec">EventSourceSpec</a>)
</p>
<p>
<p>
FileEventSource describes an event-source for file related events.
</p>
</p>
<table>
<thead>
<tr>
<th>
Field
</th>
<th>
Description
</th>
</tr>
</thead>
<tbody>
<tr>
<td>
<code>eventType</code></br> <em> string </em>
</td>
<td>
<p>
Type of file operations to watch Refer
<a href="https://github.com/fsnotify/fsnotify/blob/master/fsnotify.go">https://github.com/fsnotify/fsnotify/blob/master/fsnotify.go</a>
for more information
</p>
</td>
</tr>
<tr>
<td>
<code>watchPathConfig</code></br> <em>
<a href="#argoproj.io/v1alpha1.WatchPathConfig"> WatchPathConfig </a>
</em>
</td>
<td>
<p>
WatchPathConfig contains configuration about the file path to watch
</p>
</td>
</tr>
<tr>
<td>
<code>polling</code></br> <em> bool </em>
</td>
<td>
<p>
Use polling instead of inotify
</p>
</td>
</tr>
<tr>
<td>
<code>metadata</code></br> <em> map\[string\]string </em>
</td>
<td>
<em>(Optional)</em>
<p>
Metadata holds the user defined metadata which will passed along the
event payload.
</p>
</td>
</tr>
</tbody>
</table>
<h3 id="argoproj.io/v1alpha1.GenericEventSource">
GenericEventSource
</h3>
<p>
(<em>Appears on:</em>
<a href="#argoproj.io/v1alpha1.EventSourceSpec">EventSourceSpec</a>)
</p>
<p>
<p>
GenericEventSource refers to a generic event source. It can be used to
implement a custom event source.
</p>
</p>
<table>
<thead>
<tr>
<th>
Field
</th>
<th>
Description
</th>
</tr>
</thead>
<tbody>
<tr>
<td>
<code>url</code></br> <em> string </em>
</td>
<td>
<p>
URL of the gRPC server that implements the event source.
</p>
</td>
</tr>
<tr>
<td>
<code>config</code></br> <em> string </em>
</td>
<td>
<p>
Config is the event source configuration
</p>
</td>
</tr>
<tr>
<td>
<code>insecure</code></br> <em> bool </em>
</td>
<td>
<p>
Insecure determines the type of connection.
</p>
</td>
</tr>
<tr>
<td>
<code>jsonBody</code></br> <em> bool </em>
</td>
<td>
<em>(Optional)</em>
<p>
JSONBody specifies that all event body payload coming from this source
will be JSON
</p>
</td>
</tr>
<tr>
<td>
<code>metadata</code></br> <em> map\[string\]string </em>
</td>
<td>
<em>(Optional)</em>
<p>
Metadata holds the user defined metadata which will passed along the
event payload.
</p>
</td>
</tr>
</tbody>
</table>
<h3 id="argoproj.io/v1alpha1.GithubEventSource">
GithubEventSource
</h3>
<p>
(<em>Appears on:</em>
<a href="#argoproj.io/v1alpha1.EventSourceSpec">EventSourceSpec</a>)
</p>
<p>
<p>
GithubEventSource refers to event-source for github related events
</p>
</p>
<table>
<thead>
<tr>
<th>
Field
</th>
<th>
Description
</th>
</tr>
</thead>
<tbody>
<tr>
<td>
<code>id</code></br> <em> int64 </em>
</td>
<td>
<p>
Id is the webhook’s id
</p>
</td>
</tr>
<tr>
<td>
<code>webhook</code></br> <em>
<a href="#argoproj.io/v1alpha1.WebhookContext"> WebhookContext </a>
</em>
</td>
<td>
<p>
Webhook refers to the configuration required to run a http server
</p>
</td>
</tr>
<tr>
<td>
<code>owner</code></br> <em> string </em>
</td>
<td>
<p>
Owner refers to GitHub owner name i.e. argoproj
</p>
</td>
</tr>
<tr>
<td>
<code>repository</code></br> <em> string </em>
</td>
<td>
<p>
Repository refers to GitHub repo name i.e. argo-events
</p>
</td>
</tr>
<tr>
<td>
<code>events</code></br> <em> \[\]string </em>
</td>
<td>
</td>
</tr>
<tr>
<td>
<code>apiToken</code></br> <em>
<a href="https://kubernetes.io/docs/reference/generated/kubernetes-api/v1.13/#secretkeyselector-v1-core">
Kubernetes core/v1.SecretKeySelector </a> </em>
</td>
<td>
<p>
APIToken refers to a K8s secret containing github api token
</p>
</td>
</tr>
<tr>
<td>
<code>webhookSecret</code></br> <em>
<a href="https://kubernetes.io/docs/reference/generated/kubernetes-api/v1.13/#secretkeyselector-v1-core">
Kubernetes core/v1.SecretKeySelector </a> </em>
</td>
<td>
<em>(Optional)</em>
<p>
WebhookSecret refers to K8s secret containing GitHub webhook secret
<a href="https://developer.github.com/webhooks/securing/">https://developer.github.com/webhooks/securing/</a>
</p>
</td>
</tr>
<tr>
<td>
<code>insecure</code></br> <em> bool </em>
</td>
<td>
<p>
Insecure tls verification
</p>
</td>
</tr>
<tr>
<td>
<code>active</code></br> <em> bool </em>
</td>
<td>
<em>(Optional)</em>
<p>
Active refers to status of the webhook for event deliveries.
<a href="https://developer.github.com/webhooks/creating/#active">https://developer.github.com/webhooks/creating/\#active</a>
</p>
</td>
</tr>
<tr>
<td>
<code>contentType</code></br> <em> string </em>
</td>
<td>
<p>
ContentType of the event delivery
</p>
</td>
</tr>
<tr>
<td>
<code>githubBaseURL</code></br> <em> string </em>
</td>
<td>
<em>(Optional)</em>
<p>
GitHub base URL (for GitHub Enterprise)
</p>
</td>
</tr>
<tr>
<td>
<code>githubUploadURL</code></br> <em> string </em>
</td>
<td>
<em>(Optional)</em>
<p>
GitHub upload URL (for GitHub Enterprise)
</p>
</td>
</tr>
<tr>
<td>
<code>deleteHookOnFinish</code></br> <em> bool </em>
</td>
<td>
<em>(Optional)</em>
<p>
DeleteHookOnFinish determines whether to delete the GitHub hook for the
repository once the event source is stopped.
</p>
</td>
</tr>
<tr>
<td>
<code>metadata</code></br> <em> map\[string\]string </em>
</td>
<td>
<em>(Optional)</em>
<p>
Metadata holds the user defined metadata which will passed along the
event payload.
</p>
</td>
</tr>
</tbody>
</table>
<h3 id="argoproj.io/v1alpha1.GitlabEventSource">
GitlabEventSource
</h3>
<p>
(<em>Appears on:</em>
<a href="#argoproj.io/v1alpha1.EventSourceSpec">EventSourceSpec</a>)
</p>
<p>
<p>
GitlabEventSource refers to event-source related to Gitlab events
</p>
</p>
<table>
<thead>
<tr>
<th>
Field
</th>
<th>
Description
</th>
</tr>
</thead>
<tbody>
<tr>
<td>
<code>webhook</code></br> <em>
<a href="#argoproj.io/v1alpha1.WebhookContext"> WebhookContext </a>
</em>
</td>
<td>
<p>
Webhook holds configuration to run a http server
</p>
</td>
</tr>
<tr>
<td>
<code>projectID</code></br> <em> string </em>
</td>
<td>
<p>
ProjectID is the id of project for which integration needs to setup
</p>
</td>
</tr>
<tr>
<td>
<code>events</code></br> <em> \[\]string </em>
</td>
<td>
<p>
Events are gitlab event to listen to. Refer
<a href="https://github.com/xanzy/go-gitlab/blob/bf34eca5d13a9f4c3f501d8a97b8ac226d55e4d9/projects.go#L794">https://github.com/xanzy/go-gitlab/blob/bf34eca5d13a9f4c3f501d8a97b8ac226d55e4d9/projects.go\#L794</a>.
</p>
</td>
</tr>
<tr>
<td>
<code>accessToken</code></br> <em>
<a href="https://kubernetes.io/docs/reference/generated/kubernetes-api/v1.13/#secretkeyselector-v1-core">
Kubernetes core/v1.SecretKeySelector </a> </em>
</td>
<td>
<p>
AccessToken is reference to k8 secret which holds the gitlab api access
information
</p>
</td>
</tr>
<tr>
<td>
<code>enableSSLVerification</code></br> <em> bool </em>
</td>
<td>
<em>(Optional)</em>
<p>
EnableSSLVerification to enable ssl verification
</p>
</td>
</tr>
<tr>
<td>
<code>gitlabBaseURL</code></br> <em> string </em>
</td>
<td>
<p>
GitlabBaseURL is the base URL for API requests to a custom endpoint
</p>
</td>
</tr>
<tr>
<td>
<code>deleteHookOnFinish</code></br> <em> bool </em>
</td>
<td>
<em>(Optional)</em>
<p>
DeleteHookOnFinish determines whether to delete the GitLab hook for the
project once the event source is stopped.
</p>
</td>
</tr>
<tr>
<td>
<code>metadata</code></br> <em> map\[string\]string </em>
</td>
<td>
<em>(Optional)</em>
<p>
Metadata holds the user defined metadata which will passed along the
event payload.
</p>
</td>
</tr>
</tbody>
</table>
<h3 id="argoproj.io/v1alpha1.HDFSEventSource">
HDFSEventSource
</h3>
<p>
(<em>Appears on:</em>
<a href="#argoproj.io/v1alpha1.EventSourceSpec">EventSourceSpec</a>)
</p>
<p>
<p>
HDFSEventSource refers to event-source for HDFS related events
</p>
</p>
<table>
<thead>
<tr>
<th>
Field
</th>
<th>
Description
</th>
</tr>
</thead>
<tbody>
<tr>
<td>
<code>WatchPathConfig</code></br> <em>
<a href="#argoproj.io/v1alpha1.WatchPathConfig"> WatchPathConfig </a>
</em>
</td>
<td>
<p>
(Members of <code>WatchPathConfig</code> are embedded into this type.)
</p>
</td>
</tr>
<tr>
<td>
<code>type</code></br> <em> string </em>
</td>
<td>
<p>
Type of file operations to watch
</p>
</td>
</tr>
<tr>
<td>
<code>checkInterval</code></br> <em> string </em>
</td>
<td>
<p>
CheckInterval is a string that describes an interval duration to check
the directory state, e.g. 1s, 30m, 2h… (defaults to 1m)
</p>
</td>
</tr>
<tr>
<td>
<code>addresses</code></br> <em> \[\]string </em>
</td>
<td>
</td>
</tr>
<tr>
<td>
<code>hdfsUser</code></br> <em> string </em>
</td>
<td>
<p>
HDFSUser is the user to access HDFS file system. It is ignored if either
ccache or keytab is used.
</p>
</td>
</tr>
<tr>
<td>
<code>krbCCacheSecret</code></br> <em>
<a href="https://kubernetes.io/docs/reference/generated/kubernetes-api/v1.13/#secretkeyselector-v1-core">
Kubernetes core/v1.SecretKeySelector </a> </em>
</td>
<td>
<p>
KrbCCacheSecret is the secret selector for Kerberos ccache Either ccache
or keytab can be set to use Kerberos.
</p>
</td>
</tr>
<tr>
<td>
<code>krbKeytabSecret</code></br> <em>
<a href="https://kubernetes.io/docs/reference/generated/kubernetes-api/v1.13/#secretkeyselector-v1-core">
Kubernetes core/v1.SecretKeySelector </a> </em>
</td>
<td>
<p>
KrbKeytabSecret is the secret selector for Kerberos keytab Either ccache
or keytab can be set to use Kerberos.
</p>
</td>
</tr>
<tr>
<td>
<code>krbUsername</code></br> <em> string </em>
</td>
<td>
<p>
KrbUsername is the Kerberos username used with Kerberos keytab It must
be set if keytab is used.
</p>
</td>
</tr>
<tr>
<td>
<code>krbRealm</code></br> <em> string </em>
</td>
<td>
<p>
KrbRealm is the Kerberos realm used with Kerberos keytab It must be set
if keytab is used.
</p>
</td>
</tr>
<tr>
<td>
<code>krbConfigConfigMap</code></br> <em>
<a href="https://kubernetes.io/docs/reference/generated/kubernetes-api/v1.13/#configmapkeyselector-v1-core">
Kubernetes core/v1.ConfigMapKeySelector </a> </em>
</td>
<td>
<p>
KrbConfig is the configmap selector for Kerberos config as string It
must be set if either ccache or keytab is used.
</p>
</td>
</tr>
<tr>
<td>
<code>krbServicePrincipalName</code></br> <em> string </em>
</td>
<td>
<p>
KrbServicePrincipalName is the principal name of Kerberos service It
must be set if either ccache or keytab is used.
</p>
</td>
</tr>
<tr>
<td>
<code>metadata</code></br> <em> map\[string\]string </em>
</td>
<td>
<em>(Optional)</em>
<p>
Metadata holds the user defined metadata which will passed along the
event payload.
</p>
</td>
</tr>
</tbody>
</table>
<h3 id="argoproj.io/v1alpha1.KafkaConsumerGroup">
KafkaConsumerGroup
</h3>
<p>
(<em>Appears on:</em>
<a href="#argoproj.io/v1alpha1.KafkaEventSource">KafkaEventSource</a>)
</p>
<p>
</p>
<table>
<thead>
<tr>
<th>
Field
</th>
<th>
Description
</th>
</tr>
</thead>
<tbody>
<tr>
<td>
<code>groupName</code></br> <em> string </em>
</td>
<td>
<p>
The name for the consumer group to use
</p>
</td>
</tr>
<tr>
<td>
<code>oldest</code></br> <em> bool </em>
</td>
<td>
<em>(Optional)</em>
<p>
When starting up a new group do we want to start from the oldest event
(true) or the newest event (false), defaults to false
</p>
</td>
</tr>
<tr>
<td>
<code>rebalanceStrategy</code></br> <em> string </em>
</td>
<td>
<em>(Optional)</em>
<p>
Rebalance strategy can be one of: sticky, roundrobin, range. Range is
the default.
</p>
</td>
</tr>
</tbody>
</table>
<h3 id="argoproj.io/v1alpha1.KafkaEventSource">
KafkaEventSource
</h3>
<p>
(<em>Appears on:</em>
<a href="#argoproj.io/v1alpha1.EventSourceSpec">EventSourceSpec</a>)
</p>
<p>
<p>
KafkaEventSource refers to event-source for Kafka related events
</p>
</p>
<table>
<thead>
<tr>
<th>
Field
</th>
<th>
Description
</th>
</tr>
</thead>
<tbody>
<tr>
<td>
<code>url</code></br> <em> string </em>
</td>
<td>
<p>
URL to kafka cluster, multiple URLs separated by comma
</p>
</td>
</tr>
<tr>
<td>
<code>partition</code></br> <em> string </em>
</td>
<td>
<p>
Partition name
</p>
</td>
</tr>
<tr>
<td>
<code>topic</code></br> <em> string </em>
</td>
<td>
<p>
Topic name
</p>
</td>
</tr>
<tr>
<td>
<code>connectionBackoff</code></br> <em>
github.com/argoproj/argo-events/pkg/apis/common.Backoff </em>
</td>
<td>
<p>
Backoff holds parameters applied to connection.
</p>
</td>
</tr>
<tr>
<td>
<code>tls</code></br> <em>
github.com/argoproj/argo-events/pkg/apis/common.TLSConfig </em>
</td>
<td>
<em>(Optional)</em>
<p>
TLS configuration for the kafka client.
</p>
</td>
</tr>
<tr>
<td>
<code>jsonBody</code></br> <em> bool </em>
</td>
<td>
<em>(Optional)</em>
<p>
JSONBody specifies that all event body payload coming from this source
will be JSON
</p>
</td>
</tr>
<tr>
<td>
<code>metadata</code></br> <em> map\[string\]string </em>
</td>
<td>
<em>(Optional)</em>
<p>
Metadata holds the user defined metadata which will passed along the
event payload.
</p>
</td>
</tr>
<tr>
<td>
<code>consumerGroup</code></br> <em>
<a href="#argoproj.io/v1alpha1.KafkaConsumerGroup"> KafkaConsumerGroup
</a> </em>
</td>
<td>
<em>(Optional)</em>
<p>
Consumer group for kafka client
</p>
</td>
</tr>
<tr>
<td>
<code>limitEventsPerSecond</code></br> <em> int64 </em>
</td>
<td>
<em>(Optional)</em>
<p>
Sets a limit on how many events get read from kafka per second.
</p>
</td>
</tr>
<tr>
<td>
<code>version</code></br> <em> string </em>
</td>
<td>
<em>(Optional)</em>
<p>
Specify what kafka version is being connected to enables certain
features in sarama, defaults to 1.0.0
</p>
</td>
</tr>
</tbody>
</table>
<h3 id="argoproj.io/v1alpha1.MQTTEventSource">
MQTTEventSource
</h3>
<p>
(<em>Appears on:</em>
<a href="#argoproj.io/v1alpha1.EventSourceSpec">EventSourceSpec</a>)
</p>
<p>
<p>
MQTTEventSource refers to event-source for MQTT related events
</p>
</p>
<table>
<thead>
<tr>
<th>
Field
</th>
<th>
Description
</th>
</tr>
</thead>
<tbody>
<tr>
<td>
<code>url</code></br> <em> string </em>
</td>
<td>
<p>
URL to connect to broker
</p>
</td>
</tr>
<tr>
<td>
<code>topic</code></br> <em> string </em>
</td>
<td>
<p>
Topic name
</p>
</td>
</tr>
<tr>
<td>
<code>clientId</code></br> <em> string </em>
</td>
<td>
<p>
ClientID is the id of the client
</p>
</td>
</tr>
<tr>
<td>
<code>connectionBackoff</code></br> <em>
github.com/argoproj/argo-events/pkg/apis/common.Backoff </em>
</td>
<td>
<p>
ConnectionBackoff holds backoff applied to connection.
</p>
</td>
</tr>
<tr>
<td>
<code>jsonBody</code></br> <em> bool </em>
</td>
<td>
<em>(Optional)</em>
<p>
JSONBody specifies that all event body payload coming from this source
will be JSON
</p>
</td>
</tr>
<tr>
<td>
<code>tls</code></br> <em>
github.com/argoproj/argo-events/pkg/apis/common.TLSConfig </em>
</td>
<td>
<em>(Optional)</em>
<p>
TLS configuration for the mqtt client.
</p>
</td>
</tr>
<tr>
<td>
<code>metadata</code></br> <em> map\[string\]string </em>
</td>
<td>
<em>(Optional)</em>
<p>
Metadata holds the user defined metadata which will passed along the
event payload.
</p>
</td>
</tr>
</tbody>
</table>
<h3 id="argoproj.io/v1alpha1.NATSEventsSource">
NATSEventsSource
</h3>
<p>
(<em>Appears on:</em>
<a href="#argoproj.io/v1alpha1.EventSourceSpec">EventSourceSpec</a>)
</p>
<p>
<p>
NATSEventsSource refers to event-source for NATS related events
</p>
</p>
<table>
<thead>
<tr>
<th>
Field
</th>
<th>
Description
</th>
</tr>
</thead>
<tbody>
<tr>
<td>
<code>url</code></br> <em> string </em>
</td>
<td>
<p>
URL to connect to NATS cluster
</p>
</td>
</tr>
<tr>
<td>
<code>subject</code></br> <em> string </em>
</td>
<td>
<p>
Subject holds the name of the subject onto which messages are published
</p>
</td>
</tr>
<tr>
<td>
<code>connectionBackoff</code></br> <em>
github.com/argoproj/argo-events/pkg/apis/common.Backoff </em>
</td>
<td>
<p>
ConnectionBackoff holds backoff applied to connection.
</p>
</td>
</tr>
<tr>
<td>
<code>jsonBody</code></br> <em> bool </em>
</td>
<td>
<em>(Optional)</em>
<p>
JSONBody specifies that all event body payload coming from this source
will be JSON
</p>
</td>
</tr>
<tr>
<td>
<code>tls</code></br> <em>
github.com/argoproj/argo-events/pkg/apis/common.TLSConfig </em>
</td>
<td>
<em>(Optional)</em>
<p>
TLS configuration for the nats client.
</p>
</td>
</tr>
<tr>
<td>
<code>metadata</code></br> <em> map\[string\]string </em>
</td>
<td>
<em>(Optional)</em>
<p>
Metadata holds the user defined metadata which will passed along the
event payload.
</p>
</td>
</tr>
</tbody>
</table>
<h3 id="argoproj.io/v1alpha1.NSQEventSource">
NSQEventSource
</h3>
<p>
(<em>Appears on:</em>
<a href="#argoproj.io/v1alpha1.EventSourceSpec">EventSourceSpec</a>)
</p>
<p>
<p>
NSQEventSource describes the event source for NSQ PubSub More info at
<a href="https://godoc.org/github.com/nsqio/go-nsq">https://godoc.org/github.com/nsqio/go-nsq</a>
</p>
</p>
<table>
<thead>
<tr>
<th>
Field
</th>
<th>
Description
</th>
</tr>
</thead>
<tbody>
<tr>
<td>
<code>hostAddress</code></br> <em> string </em>
</td>
<td>
<p>
HostAddress is the address of the host for NSQ lookup
</p>
</td>
</tr>
<tr>
<td>
<code>topic</code></br> <em> string </em>
</td>
<td>
<p>
Topic to subscribe to.
</p>
</td>
</tr>
<tr>
<td>
<code>channel</code></br> <em> string </em>
</td>
<td>
<p>
Channel used for subscription
</p>
</td>
</tr>
<tr>
<td>
<code>connectionBackoff</code></br> <em>
github.com/argoproj/argo-events/pkg/apis/common.Backoff </em>
</td>
<td>
<em>(Optional)</em>
<p>
Backoff holds parameters applied to connection.
</p>
</td>
</tr>
<tr>
<td>
<code>jsonBody</code></br> <em> bool </em>
</td>
<td>
<em>(Optional)</em>
<p>
JSONBody specifies that all event body payload coming from this source
will be JSON
</p>
</td>
</tr>
<tr>
<td>
<code>tls</code></br> <em>
github.com/argoproj/argo-events/pkg/apis/common.TLSConfig </em>
</td>
<td>
<em>(Optional)</em>
<p>
TLS configuration for the nsq client.
</p>
</td>
</tr>
<tr>
<td>
<code>metadata</code></br> <em> map\[string\]string </em>
</td>
<td>
<em>(Optional)</em>
<p>
Metadata holds the user defined metadata which will passed along the
event payload.
</p>
</td>
</tr>
</tbody>
</table>
<h3 id="argoproj.io/v1alpha1.PubSubEventSource">
PubSubEventSource
</h3>
<p>
(<em>Appears on:</em>
<a href="#argoproj.io/v1alpha1.EventSourceSpec">EventSourceSpec</a>)
</p>
<p>
<p>
PubSubEventSource refers to event-source for GCP PubSub related events.
</p>
</p>
<table>
<thead>
<tr>
<th>
Field
</th>
<th>
Description
</th>
</tr>
</thead>
<tbody>
<tr>
<td>
<code>projectID</code></br> <em> string </em>
</td>
<td>
<em>(Optional)</em>
<p>
ProjectID is GCP project ID for the subscription. Required if you run
Argo Events outside of GKE/GCE. (otherwise, the default value is its
project)
</p>
</td>
</tr>
<tr>
<td>
<code>topicProjectID</code></br> <em> string </em>
</td>
<td>
<em>(Optional)</em>
<p>
<<<<<<< HEAD

TopicProjectID is GCP project ID for the topic. By default, it is same
as ProjectID.

=======
TopicProjectID is GCP project ID for the topic. By default, it is same
as ProjectID.
>>>>>>> c1a7453c
</p>
</td>
</tr>
<tr>
<td>
<code>topic</code></br> <em> string </em>
</td>
<td>
<em>(Optional)</em>
<p>
Topic to which the subscription should belongs. Required if you want the
eventsource to create a new subscription. If you specify this field
along with an existing subscription, it will be verified whether it
actually belongs to the specified topic.
</p>
</td>
</tr>
<tr>
<td>
<code>subscriptionID</code></br> <em> string </em>
</td>
<td>
<em>(Optional)</em>
<p>
SubscriptionID is ID of subscription. Required if you use existing
subscription. The default value will be auto generated hash based on
this eventsource setting, so the subscription might be recreated every
time you update the setting, which has a possibility of event loss.
</p>
</td>
</tr>
<tr>
<td>
<code>credentialSecret</code></br> <em>
<a href="https://kubernetes.io/docs/reference/generated/kubernetes-api/v1.13/#secretkeyselector-v1-core">
Kubernetes core/v1.SecretKeySelector </a> </em>
</td>
<td>
<em>(Optional)</em>
<p>
CredentialSecret references to the secret that contains JSON credentials
to access GCP. If it is missing, it implicitly uses Workload Identity to
access.
<a href="https://cloud.google.com/kubernetes-engine/docs/how-to/workload-identity">https://cloud.google.com/kubernetes-engine/docs/how-to/workload-identity</a>
</p>
</td>
</tr>
<tr>
<td>
<code>deleteSubscriptionOnFinish</code></br> <em> bool </em>
</td>
<td>
<em>(Optional)</em>
<p>
DeleteSubscriptionOnFinish determines whether to delete the GCP PubSub
subscription once the event source is stopped.
</p>
</td>
</tr>
<tr>
<td>
<code>jsonBody</code></br> <em> bool </em>
</td>
<td>
<em>(Optional)</em>
<p>
JSONBody specifies that all event body payload coming from this source
will be JSON
</p>
</td>
</tr>
<tr>
<td>
<code>credentialsFile</code></br> <em> string </em>
</td>
<td>
<p>
CredentialsFile is the file that contains credentials to authenticate
for GCP Deprecated, use CredentialSecret instead
</p>
</td>
</tr>
<tr>
<td>
<code>metadata</code></br> <em> map\[string\]string </em>
</td>
<td>
<em>(Optional)</em>
<p>
Metadata holds the user defined metadata which will passed along the
event payload.
</p>
</td>
</tr>
</tbody>
</table>
<h3 id="argoproj.io/v1alpha1.PulsarEventSource">
PulsarEventSource
</h3>
<p>
(<em>Appears on:</em>
<a href="#argoproj.io/v1alpha1.EventSourceSpec">EventSourceSpec</a>)
</p>
<p>
<p>
PulsarEventSource describes the event source for Apache Pulsar
</p>
</p>
<table>
<thead>
<tr>
<th>
Field
</th>
<th>
Description
</th>
</tr>
</thead>
<tbody>
<tr>
<td>
<code>topics</code></br> <em> \[\]string </em>
</td>
<td>
<p>
Name of the topics to subscribe to.
</p>
</td>
</tr>
<tr>
<td>
<code>type</code></br> <em> string </em>
</td>
<td>
<em>(Optional)</em>
<p>
Type of the subscription. Only “exclusive” and “shared” is supported.
Defaults to exclusive.
</p>
</td>
</tr>
<tr>
<td>
<code>url</code></br> <em> string </em>
</td>
<td>
<p>
Configure the service URL for the Pulsar service.
</p>
</td>
</tr>
<tr>
<td>
<code>tlsTrustCertsSecret</code></br> <em>
<a href="https://kubernetes.io/docs/reference/generated/kubernetes-api/v1.13/#secretkeyselector-v1-core">
Kubernetes core/v1.SecretKeySelector </a> </em>
</td>
<td>
<em>(Optional)</em>
<p>
Trusted TLS certificate secret.
</p>
</td>
</tr>
<tr>
<td>
<code>tlsAllowInsecureConnection</code></br> <em> bool </em>
</td>
<td>
<em>(Optional)</em>
<p>
Whether the Pulsar client accept untrusted TLS certificate from broker.
</p>
</td>
</tr>
<tr>
<td>
<code>tlsValidateHostname</code></br> <em> bool </em>
</td>
<td>
<em>(Optional)</em>
<p>
Whether the Pulsar client verify the validity of the host name from
broker.
</p>
</td>
</tr>
<tr>
<td>
<code>tls</code></br> <em>
github.com/argoproj/argo-events/pkg/apis/common.TLSConfig </em>
</td>
<td>
<em>(Optional)</em>
<p>
TLS configuration for the pulsar client.
</p>
</td>
</tr>
<tr>
<td>
<code>connectionBackoff</code></br> <em>
github.com/argoproj/argo-events/pkg/apis/common.Backoff </em>
</td>
<td>
<em>(Optional)</em>
<p>
Backoff holds parameters applied to connection.
</p>
</td>
</tr>
<tr>
<td>
<code>jsonBody</code></br> <em> bool </em>
</td>
<td>
<em>(Optional)</em>
<p>
JSONBody specifies that all event body payload coming from this source
will be JSON
</p>
</td>
</tr>
<tr>
<td>
<code>metadata</code></br> <em> map\[string\]string </em>
</td>
<td>
<em>(Optional)</em>
<p>
Metadata holds the user defined metadata which will passed along the
event payload.
</p>
</td>
</tr>
</tbody>
</table>
<h3 id="argoproj.io/v1alpha1.RedisEventSource">
RedisEventSource
</h3>
<p>
(<em>Appears on:</em>
<a href="#argoproj.io/v1alpha1.EventSourceSpec">EventSourceSpec</a>)
</p>
<p>
<p>
RedisEventSource describes an event source for the Redis PubSub. More
info at
<a href="https://godoc.org/github.com/go-redis/redis#example-PubSub">https://godoc.org/github.com/go-redis/redis\#example-PubSub</a>
</p>
</p>
<table>
<thead>
<tr>
<th>
Field
</th>
<th>
Description
</th>
</tr>
</thead>
<tbody>
<tr>
<td>
<code>hostAddress</code></br> <em> string </em>
</td>
<td>
<p>
HostAddress refers to the address of the Redis host/server
</p>
</td>
</tr>
<tr>
<td>
<code>password</code></br> <em>
<a href="https://kubernetes.io/docs/reference/generated/kubernetes-api/v1.13/#secretkeyselector-v1-core">
Kubernetes core/v1.SecretKeySelector </a> </em>
</td>
<td>
<em>(Optional)</em>
<p>
Password required for authentication if any.
</p>
</td>
</tr>
<tr>
<td>
<code>namespace</code></br> <em> string </em>
</td>
<td>
<em>(Optional)</em>
<p>
Namespace to use to retrieve the password from. It should only be
specified if password is declared
</p>
</td>
</tr>
<tr>
<td>
<code>db</code></br> <em> int32 </em>
</td>
<td>
<em>(Optional)</em>
<p>
DB to use. If not specified, default DB 0 will be used.
</p>
</td>
</tr>
<tr>
<td>
<code>channels</code></br> <em> \[\]string </em>
</td>
<td>
</td>
</tr>
<tr>
<td>
<code>tls</code></br> <em>
github.com/argoproj/argo-events/pkg/apis/common.TLSConfig </em>
</td>
<td>
<em>(Optional)</em>
<p>
TLS configuration for the redis client.
</p>
</td>
</tr>
<tr>
<td>
<code>metadata</code></br> <em> map\[string\]string </em>
</td>
<td>
<em>(Optional)</em>
<p>
Metadata holds the user defined metadata which will passed along the
event payload.
</p>
</td>
</tr>
</tbody>
</table>
<h3 id="argoproj.io/v1alpha1.ResourceEventSource">
ResourceEventSource
</h3>
<p>
(<em>Appears on:</em>
<a href="#argoproj.io/v1alpha1.EventSourceSpec">EventSourceSpec</a>)
</p>
<p>
<p>
ResourceEventSource refers to a event-source for K8s resource related
events.
</p>
</p>
<table>
<thead>
<tr>
<th>
Field
</th>
<th>
Description
</th>
</tr>
</thead>
<tbody>
<tr>
<td>
<code>namespace</code></br> <em> string </em>
</td>
<td>
<p>
Namespace where resource is deployed
</p>
</td>
</tr>
<tr>
<td>
<code>filter</code></br> <em>
<a href="#argoproj.io/v1alpha1.ResourceFilter"> ResourceFilter </a>
</em>
</td>
<td>
<em>(Optional)</em>
<p>
Filter is applied on the metadata of the resource If you apply filter,
then the internal event informer will only monitor objects that pass the
filter.
</p>
</td>
</tr>
<tr>
<td>
<code>GroupVersionResource</code></br> <em>
<a href="https://kubernetes.io/docs/reference/generated/kubernetes-api/v1.13/#groupversionresource-v1-meta">
Kubernetes meta/v1.GroupVersionResource </a> </em>
</td>
<td>
<p>
(Members of <code>GroupVersionResource</code> are embedded into this
type.)
</p>
<p>
Group of the resource
</p>
</td>
</tr>
<tr>
<td>
<code>eventTypes</code></br> <em>
<a href="#argoproj.io/v1alpha1.ResourceEventType"> \[\]ResourceEventType
</a> </em>
</td>
<td>
<p>
EventTypes is the list of event type to watch. Possible values are -
ADD, UPDATE and DELETE.
</p>
</td>
</tr>
<tr>
<td>
<code>metadata</code></br> <em> map\[string\]string </em>
</td>
<td>
<em>(Optional)</em>
<p>
Metadata holds the user defined metadata which will passed along the
event payload.
</p>
</td>
</tr>
</tbody>
</table>
<h3 id="argoproj.io/v1alpha1.ResourceEventType">
ResourceEventType (<code>string</code> alias)
</p>
</h3>
<p>
(<em>Appears on:</em>
<a href="#argoproj.io/v1alpha1.ResourceEventSource">ResourceEventSource</a>)
</p>
<p>
<p>
ResourceEventType is the type of event for the K8s resource mutation
</p>
</p>
<h3 id="argoproj.io/v1alpha1.ResourceFilter">
ResourceFilter
</h3>
<p>
(<em>Appears on:</em>
<a href="#argoproj.io/v1alpha1.ResourceEventSource">ResourceEventSource</a>)
</p>
<p>
<p>
ResourceFilter contains K8 ObjectMeta information to further filter
resource event objects
</p>
</p>
<table>
<thead>
<tr>
<th>
Field
</th>
<th>
Description
</th>
</tr>
</thead>
<tbody>
<tr>
<td>
<code>prefix</code></br> <em> string </em>
</td>
<td>
<em>(Optional)</em>
<p>
Prefix filter is applied on the resource name.
</p>
</td>
</tr>
<tr>
<td>
<code>labels</code></br> <em> <a href="#argoproj.io/v1alpha1.Selector">
\[\]Selector </a> </em>
</td>
<td>
<em>(Optional)</em>
<p>
Labels provide listing options to K8s API to watch resource/s. Refer
<a href="https://kubernetes.io/docs/concepts/overview/working-with-objects/label-selectors/">https://kubernetes.io/docs/concepts/overview/working-with-objects/label-selectors/</a>
for more info.
</p>
</td>
</tr>
<tr>
<td>
<code>fields</code></br> <em> <a href="#argoproj.io/v1alpha1.Selector">
\[\]Selector </a> </em>
</td>
<td>
<em>(Optional)</em>
<p>
Fields provide field filters similar to K8s field selector (see
<a href="https://kubernetes.io/docs/concepts/overview/working-with-objects/field-selectors/">https://kubernetes.io/docs/concepts/overview/working-with-objects/field-selectors/</a>).
Unlike K8s field selector, it supports arbitrary fileds like
“spec.serviceAccountName”, and the value could be a string or a regex.
Same as K8s field selector, operator “=”, “==” and “!=” are supported.
</p>
</td>
</tr>
<tr>
<td>
<code>createdBy</code></br> <em>
<a href="https://kubernetes.io/docs/reference/generated/kubernetes-api/v1.13/#time-v1-meta">
Kubernetes meta/v1.Time </a> </em>
</td>
<td>
<em>(Optional)</em>
<p>
If resource is created before the specified time then the event is
treated as valid.
</p>
</td>
</tr>
<tr>
<td>
<code>afterStart</code></br> <em> bool </em>
</td>
<td>
<em>(Optional)</em>
<p>
If the resource is created after the start time then the event is
treated as valid.
</p>
</td>
</tr>
</tbody>
</table>
<h3 id="argoproj.io/v1alpha1.SNSEventSource">
SNSEventSource
</h3>
<p>
(<em>Appears on:</em>
<a href="#argoproj.io/v1alpha1.EventSourceSpec">EventSourceSpec</a>)
</p>
<p>
<p>
SNSEventSource refers to event-source for AWS SNS related events
</p>
</p>
<table>
<thead>
<tr>
<th>
Field
</th>
<th>
Description
</th>
</tr>
</thead>
<tbody>
<tr>
<td>
<code>webhook</code></br> <em>
<a href="#argoproj.io/v1alpha1.WebhookContext"> WebhookContext </a>
</em>
</td>
<td>
<p>
Webhook configuration for http server
</p>
</td>
</tr>
<tr>
<td>
<code>topicArn</code></br> <em> string </em>
</td>
<td>
<p>
TopicArn
</p>
</td>
</tr>
<tr>
<td>
<code>accessKey</code></br> <em>
<a href="https://kubernetes.io/docs/reference/generated/kubernetes-api/v1.13/#secretkeyselector-v1-core">
Kubernetes core/v1.SecretKeySelector </a> </em>
</td>
<td>
<p>
AccessKey refers K8 secret containing aws access key
</p>
</td>
</tr>
<tr>
<td>
<code>secretKey</code></br> <em>
<a href="https://kubernetes.io/docs/reference/generated/kubernetes-api/v1.13/#secretkeyselector-v1-core">
Kubernetes core/v1.SecretKeySelector </a> </em>
</td>
<td>
<p>
SecretKey refers K8 secret containing aws secret key
</p>
</td>
</tr>
<tr>
<td>
<code>region</code></br> <em> string </em>
</td>
<td>
<p>
Region is AWS region
</p>
</td>
</tr>
<tr>
<td>
<code>roleARN</code></br> <em> string </em>
</td>
<td>
<em>(Optional)</em>
<p>
RoleARN is the Amazon Resource Name (ARN) of the role to assume.
</p>
</td>
</tr>
<tr>
<td>
<code>metadata</code></br> <em> map\[string\]string </em>
</td>
<td>
<em>(Optional)</em>
<p>
Metadata holds the user defined metadata which will passed along the
event payload.
</p>
</td>
</tr>
</tbody>
</table>
<h3 id="argoproj.io/v1alpha1.SQSEventSource">
SQSEventSource
</h3>
<p>
(<em>Appears on:</em>
<a href="#argoproj.io/v1alpha1.EventSourceSpec">EventSourceSpec</a>)
</p>
<p>
<p>
SQSEventSource refers to event-source for AWS SQS related events
</p>
</p>
<table>
<thead>
<tr>
<th>
Field
</th>
<th>
Description
</th>
</tr>
</thead>
<tbody>
<tr>
<td>
<code>accessKey</code></br> <em>
<a href="https://kubernetes.io/docs/reference/generated/kubernetes-api/v1.13/#secretkeyselector-v1-core">
Kubernetes core/v1.SecretKeySelector </a> </em>
</td>
<td>
<p>
AccessKey refers K8 secret containing aws access key
</p>
</td>
</tr>
<tr>
<td>
<code>secretKey</code></br> <em>
<a href="https://kubernetes.io/docs/reference/generated/kubernetes-api/v1.13/#secretkeyselector-v1-core">
Kubernetes core/v1.SecretKeySelector </a> </em>
</td>
<td>
<p>
SecretKey refers K8 secret containing aws secret key
</p>
</td>
</tr>
<tr>
<td>
<code>region</code></br> <em> string </em>
</td>
<td>
<p>
Region is AWS region
</p>
</td>
</tr>
<tr>
<td>
<code>queue</code></br> <em> string </em>
</td>
<td>
<p>
Queue is AWS SQS queue to listen to for messages
</p>
</td>
</tr>
<tr>
<td>
<code>waitTimeSeconds</code></br> <em> int64 </em>
</td>
<td>
<p>
WaitTimeSeconds is The duration (in seconds) for which the call waits
for a message to arrive in the queue before returning.
</p>
</td>
</tr>
<tr>
<td>
<code>roleARN</code></br> <em> string </em>
</td>
<td>
<em>(Optional)</em>
<p>
RoleARN is the Amazon Resource Name (ARN) of the role to assume.
</p>
</td>
</tr>
<tr>
<td>
<code>jsonBody</code></br> <em> bool </em>
</td>
<td>
<em>(Optional)</em>
<p>
JSONBody specifies that all event body payload coming from this source
will be JSON
</p>
</td>
</tr>
<tr>
<td>
<code>queueAccountId</code></br> <em> string </em>
</td>
<td>
<em>(Optional)</em>
<p>
QueueAccountID is the ID of the account that created the queue to
monitor
</p>
</td>
</tr>
<tr>
<td>
<code>metadata</code></br> <em> map\[string\]string </em>
</td>
<td>
<em>(Optional)</em>
<p>
Metadata holds the user defined metadata which will passed along the
event payload.
</p>
</td>
</tr>
</tbody>
</table>
<h3 id="argoproj.io/v1alpha1.Selector">
Selector
</h3>
<p>
(<em>Appears on:</em>
<a href="#argoproj.io/v1alpha1.ResourceFilter">ResourceFilter</a>)
</p>
<p>
<p>
Selector represents conditional operation to select K8s objects.
</p>
</p>
<table>
<thead>
<tr>
<th>
Field
</th>
<th>
Description
</th>
</tr>
</thead>
<tbody>
<tr>
<td>
<code>key</code></br> <em> string </em>
</td>
<td>
<p>
Key name
</p>
</td>
</tr>
<tr>
<td>
<code>operation</code></br> <em> string </em>
</td>
<td>
<em>(Optional)</em>
<p>
Supported operations like ==, !=, &lt;=, &gt;= etc. Defaults to ==.
Refer
<a href="https://kubernetes.io/docs/concepts/overview/working-with-objects/labels/#label-selectors">https://kubernetes.io/docs/concepts/overview/working-with-objects/labels/\#label-selectors</a>
for more info.
</p>
</td>
</tr>
<tr>
<td>
<code>value</code></br> <em> string </em>
</td>
<td>
<p>
Value
</p>
</td>
</tr>
</tbody>
</table>
<h3 id="argoproj.io/v1alpha1.Service">
Service
</h3>
<p>
(<em>Appears on:</em>
<a href="#argoproj.io/v1alpha1.EventSourceSpec">EventSourceSpec</a>)
</p>
<p>
<p>
Service holds the service information eventsource exposes
</p>
</p>
<table>
<thead>
<tr>
<th>
Field
</th>
<th>
Description
</th>
</tr>
</thead>
<tbody>
<tr>
<td>
<code>ports</code></br> <em>
<a href="https://kubernetes.io/docs/reference/generated/kubernetes-api/v1.13/#serviceport-v1-core">
\[\]Kubernetes core/v1.ServicePort </a> </em>
</td>
<td>
<p>
The list of ports that are exposed by this ClusterIP service.
</p>
</td>
</tr>
<tr>
<td>
<code>clusterIP</code></br> <em> string </em>
</td>
<td>
<em>(Optional)</em>
<p>
clusterIP is the IP address of the service and is usually assigned
randomly by the master. If an address is specified manually and is not
in use by others, it will be allocated to the service; otherwise,
creation of the service will fail. This field can not be changed through
updates. Valid values are “None”, empty string (“”), or a valid IP
address. “None” can be specified for headless services when proxying is
not required. More info:
<a href="https://kubernetes.io/docs/concepts/services-networking/service/#virtual-ips-and-service-proxies">https://kubernetes.io/docs/concepts/services-networking/service/\#virtual-ips-and-service-proxies</a>
</p>
</td>
</tr>
</tbody>
</table>
<h3 id="argoproj.io/v1alpha1.SlackEventSource">
SlackEventSource
</h3>
<p>
(<em>Appears on:</em>
<a href="#argoproj.io/v1alpha1.EventSourceSpec">EventSourceSpec</a>)
</p>
<p>
<p>
SlackEventSource refers to event-source for Slack related events
</p>
</p>
<table>
<thead>
<tr>
<th>
Field
</th>
<th>
Description
</th>
</tr>
</thead>
<tbody>
<tr>
<td>
<code>signingSecret</code></br> <em>
<a href="https://kubernetes.io/docs/reference/generated/kubernetes-api/v1.13/#secretkeyselector-v1-core">
Kubernetes core/v1.SecretKeySelector </a> </em>
</td>
<td>
<p>
Slack App signing secret
</p>
</td>
</tr>
<tr>
<td>
<code>token</code></br> <em>
<a href="https://kubernetes.io/docs/reference/generated/kubernetes-api/v1.13/#secretkeyselector-v1-core">
Kubernetes core/v1.SecretKeySelector </a> </em>
</td>
<td>
<p>
Token for URL verification handshake
</p>
</td>
</tr>
<tr>
<td>
<code>webhook</code></br> <em>
<a href="#argoproj.io/v1alpha1.WebhookContext"> WebhookContext </a>
</em>
</td>
<td>
<p>
Webhook holds configuration for a REST endpoint
</p>
</td>
</tr>
<tr>
<td>
<code>metadata</code></br> <em> map\[string\]string </em>
</td>
<td>
<em>(Optional)</em>
<p>
Metadata holds the user defined metadata which will passed along the
event payload.
</p>
</td>
</tr>
</tbody>
</table>
<h3 id="argoproj.io/v1alpha1.StorageGridEventSource">
StorageGridEventSource
</h3>
<p>
(<em>Appears on:</em>
<a href="#argoproj.io/v1alpha1.EventSourceSpec">EventSourceSpec</a>)
</p>
<p>
<p>
StorageGridEventSource refers to event-source for StorageGrid related
events
</p>
</p>
<table>
<thead>
<tr>
<th>
Field
</th>
<th>
Description
</th>
</tr>
</thead>
<tbody>
<tr>
<td>
<code>webhook</code></br> <em>
<a href="#argoproj.io/v1alpha1.WebhookContext"> WebhookContext </a>
</em>
</td>
<td>
<p>
Webhook holds configuration for a REST endpoint
</p>
</td>
</tr>
<tr>
<td>
<code>events</code></br> <em> \[\]string </em>
</td>
<td>
</td>
</tr>
<tr>
<td>
<code>filter</code></br> <em>
<a href="#argoproj.io/v1alpha1.StorageGridFilter"> StorageGridFilter
</a> </em>
</td>
<td>
<p>
Filter on object key which caused the notification.
</p>
</td>
</tr>
<tr>
<td>
<code>topicArn</code></br> <em> string </em>
</td>
<td>
<p>
TopicArn
</p>
</td>
</tr>
<tr>
<td>
<code>bucket</code></br> <em> string </em>
</td>
<td>
<p>
Name of the bucket to register notifications for.
</p>
</td>
</tr>
<tr>
<td>
<code>region</code></br> <em> string </em>
</td>
<td>
<em>(Optional)</em>
<p>
S3 region. Defaults to us-east-1
</p>
</td>
</tr>
<tr>
<td>
<code>authToken</code></br> <em>
<a href="https://kubernetes.io/docs/reference/generated/kubernetes-api/v1.13/#secretkeyselector-v1-core">
Kubernetes core/v1.SecretKeySelector </a> </em>
</td>
<td>
<p>
Auth token for storagegrid api
</p>
</td>
</tr>
<tr>
<td>
<code>apiURL</code></br> <em> string </em>
</td>
<td>
<p>
APIURL is the url of the storagegrid api.
</p>
</td>
</tr>
<tr>
<td>
<code>metadata</code></br> <em> map\[string\]string </em>
</td>
<td>
<em>(Optional)</em>
<p>
Metadata holds the user defined metadata which will passed along the
event payload.
</p>
</td>
</tr>
</tbody>
</table>
<h3 id="argoproj.io/v1alpha1.StorageGridFilter">
StorageGridFilter
</h3>
<p>
(<em>Appears on:</em>
<a href="#argoproj.io/v1alpha1.StorageGridEventSource">StorageGridEventSource</a>)
</p>
<p>
<p>
StorageGridFilter represents filters to apply to bucket notifications
for specifying constraints on objects
</p>
</p>
<table>
<thead>
<tr>
<th>
Field
</th>
<th>
Description
</th>
</tr>
</thead>
<tbody>
<tr>
<td>
<code>prefix</code></br> <em> string </em>
</td>
<td>
</td>
</tr>
<tr>
<td>
<code>suffix</code></br> <em> string </em>
</td>
<td>
</td>
</tr>
</tbody>
</table>
<h3 id="argoproj.io/v1alpha1.StripeEventSource">
StripeEventSource
</h3>
<p>
(<em>Appears on:</em>
<a href="#argoproj.io/v1alpha1.EventSourceSpec">EventSourceSpec</a>)
</p>
<p>
<p>
StripeEventSource describes the event source for stripe webhook
notifications More info at
<a href="https://stripe.com/docs/webhooks">https://stripe.com/docs/webhooks</a>
</p>
</p>
<table>
<thead>
<tr>
<th>
Field
</th>
<th>
Description
</th>
</tr>
</thead>
<tbody>
<tr>
<td>
<code>webhook</code></br> <em>
<a href="#argoproj.io/v1alpha1.WebhookContext"> WebhookContext </a>
</em>
</td>
<td>
<p>
Webhook holds configuration for a REST endpoint
</p>
</td>
</tr>
<tr>
<td>
<code>createWebhook</code></br> <em> bool </em>
</td>
<td>
<em>(Optional)</em>
<p>
CreateWebhook if specified creates a new webhook programmatically.
</p>
</td>
</tr>
<tr>
<td>
<code>apiKey</code></br> <em>
<a href="https://kubernetes.io/docs/reference/generated/kubernetes-api/v1.13/#secretkeyselector-v1-core">
Kubernetes core/v1.SecretKeySelector </a> </em>
</td>
<td>
<em>(Optional)</em>
<p>
APIKey refers to K8s secret that holds Stripe API key. Used only if
CreateWebhook is enabled.
</p>
</td>
</tr>
<tr>
<td>
<code>eventFilter</code></br> <em> \[\]string </em>
</td>
<td>
<em>(Optional)</em>
<p>
EventFilter describes the type of events to listen to. If not specified,
all types of events will be processed. More info at
<a href="https://stripe.com/docs/api/events/list">https://stripe.com/docs/api/events/list</a>
</p>
</td>
</tr>
<tr>
<td>
<code>metadata</code></br> <em> map\[string\]string </em>
</td>
<td>
<em>(Optional)</em>
<p>
Metadata holds the user defined metadata which will passed along the
event payload.
</p>
</td>
</tr>
</tbody>
</table>
<h3 id="argoproj.io/v1alpha1.Template">
Template
</h3>
<p>
(<em>Appears on:</em>
<a href="#argoproj.io/v1alpha1.EventSourceSpec">EventSourceSpec</a>)
</p>
<p>
<p>
Template holds the information of an EventSource deployment template
</p>
</p>
<table>
<thead>
<tr>
<th>
Field
</th>
<th>
Description
</th>
</tr>
</thead>
<tbody>
<tr>
<td>
<code>metadata</code></br> <em>
github.com/argoproj/argo-events/pkg/apis/common.Metadata </em>
</td>
<td>
<p>
Metadata sets the pods’s metadata, i.e. annotations and labels
</p>
</td>
</tr>
<tr>
<td>
<code>serviceAccountName</code></br> <em> string </em>
</td>
<td>
<em>(Optional)</em>
<p>
ServiceAccountName is the name of the ServiceAccount to use to run event
source pod. More info:
<a href="https://kubernetes.io/docs/tasks/configure-pod-container/configure-service-account/">https://kubernetes.io/docs/tasks/configure-pod-container/configure-service-account/</a>
</p>
</td>
</tr>
<tr>
<td>
<code>container</code></br> <em>
<a href="https://kubernetes.io/docs/reference/generated/kubernetes-api/v1.13/#container-v1-core">
Kubernetes core/v1.Container </a> </em>
</td>
<td>
<em>(Optional)</em>
<p>
Container is the main container image to run in the event source pod
</p>
</td>
</tr>
<tr>
<td>
<code>volumes</code></br> <em>
<a href="https://kubernetes.io/docs/reference/generated/kubernetes-api/v1.13/#volume-v1-core">
\[\]Kubernetes core/v1.Volume </a> </em>
</td>
<td>
<em>(Optional)</em>
<p>
Volumes is a list of volumes that can be mounted by containers in an
eventsource.
</p>
</td>
</tr>
<tr>
<td>
<code>securityContext</code></br> <em>
<a href="https://kubernetes.io/docs/reference/generated/kubernetes-api/v1.13/#podsecuritycontext-v1-core">
Kubernetes core/v1.PodSecurityContext </a> </em>
</td>
<td>
<em>(Optional)</em>
<p>
SecurityContext holds pod-level security attributes and common container
settings. Optional: Defaults to empty. See type description for default
values of each field.
</p>
</td>
</tr>
<tr>
<td>
<code>affinity</code></br> <em>
<a href="https://kubernetes.io/docs/reference/generated/kubernetes-api/v1.13/#affinity-v1-core">
Kubernetes core/v1.Affinity </a> </em>
</td>
<td>
<em>(Optional)</em>
<p>
If specified, the pod’s scheduling constraints
</p>
</td>
</tr>
<tr>
<td>
<code>tolerations</code></br> <em>
<a href="https://kubernetes.io/docs/reference/generated/kubernetes-api/v1.13/#toleration-v1-core">
\[\]Kubernetes core/v1.Toleration </a> </em>
</td>
<td>
<em>(Optional)</em>
<p>
If specified, the pod’s tolerations.
</p>
</td>
</tr>
<tr>
<td>
<code>nodeSelector</code></br> <em> map\[string\]string </em>
</td>
<td>
<em>(Optional)</em>
<p>
NodeSelector is a selector which must be true for the pod to fit on a
node. Selector which must match a node’s labels for the pod to be
scheduled on that node. More info:
<a href="https://kubernetes.io/docs/concepts/configuration/assign-pod-node/">https://kubernetes.io/docs/concepts/configuration/assign-pod-node/</a>
</p>
</td>
</tr>
</tbody>
</table>
<h3 id="argoproj.io/v1alpha1.WatchPathConfig">
WatchPathConfig
</h3>
<p>
(<em>Appears on:</em>
<a href="#argoproj.io/v1alpha1.FileEventSource">FileEventSource</a>,
<a href="#argoproj.io/v1alpha1.HDFSEventSource">HDFSEventSource</a>)
</p>
<p>
</p>
<table>
<thead>
<tr>
<th>
Field
</th>
<th>
Description
</th>
</tr>
</thead>
<tbody>
<tr>
<td>
<code>directory</code></br> <em> string </em>
</td>
<td>
<p>
Directory to watch for events
</p>
</td>
</tr>
<tr>
<td>
<code>path</code></br> <em> string </em>
</td>
<td>
<p>
Path is relative path of object to watch with respect to the directory
</p>
</td>
</tr>
<tr>
<td>
<code>pathRegexp</code></br> <em> string </em>
</td>
<td>
<p>
PathRegexp is regexp of relative path of object to watch with respect to
the directory
</p>
</td>
</tr>
</tbody>
</table>
<h3 id="argoproj.io/v1alpha1.WebhookContext">
WebhookContext
</h3>
<p>
(<em>Appears on:</em>
<a href="#argoproj.io/v1alpha1.EventSourceSpec">EventSourceSpec</a>,
<a href="#argoproj.io/v1alpha1.GithubEventSource">GithubEventSource</a>,
<a href="#argoproj.io/v1alpha1.GitlabEventSource">GitlabEventSource</a>,
<a href="#argoproj.io/v1alpha1.SNSEventSource">SNSEventSource</a>,
<a href="#argoproj.io/v1alpha1.SlackEventSource">SlackEventSource</a>,
<a href="#argoproj.io/v1alpha1.StorageGridEventSource">StorageGridEventSource</a>,
<a href="#argoproj.io/v1alpha1.StripeEventSource">StripeEventSource</a>)
</p>
<p>
<p>
WebhookContext holds a general purpose REST API context
</p>
</p>
<table>
<thead>
<tr>
<th>
Field
</th>
<th>
Description
</th>
</tr>
</thead>
<tbody>
<tr>
<td>
<code>endpoint</code></br> <em> string </em>
</td>
<td>
<p>
REST API endpoint
</p>
</td>
</tr>
<tr>
<td>
<code>method</code></br> <em> string </em>
</td>
<td>
<p>
Method is HTTP request method that indicates the desired action to be
performed for a given resource. See RFC7231 Hypertext Transfer Protocol
(HTTP/1.1): Semantics and Content
</p>
</td>
</tr>
<tr>
<td>
<code>port</code></br> <em> string </em>
</td>
<td>
<p>
Port on which HTTP server is listening for incoming events.
</p>
</td>
</tr>
<tr>
<td>
<code>url</code></br> <em> string </em>
</td>
<td>
<p>
URL is the url of the server.
</p>
</td>
</tr>
<tr>
<td>
<code>serverCertSecret</code></br> <em>
<a href="https://kubernetes.io/docs/reference/generated/kubernetes-api/v1.13/#secretkeyselector-v1-core">
Kubernetes core/v1.SecretKeySelector </a> </em>
</td>
<td>
<p>
ServerCertPath refers the file that contains the cert.
</p>
</td>
</tr>
<tr>
<td>
<code>serverKeySecret</code></br> <em>
<a href="https://kubernetes.io/docs/reference/generated/kubernetes-api/v1.13/#secretkeyselector-v1-core">
Kubernetes core/v1.SecretKeySelector </a> </em>
</td>
<td>
<p>
ServerKeyPath refers the file that contains private key
</p>
</td>
</tr>
<tr>
<td>
<code>metadata</code></br> <em> map\[string\]string </em>
</td>
<td>
<em>(Optional)</em>
<p>
Metadata holds the user defined metadata which will passed along the
event payload.
</p>
</td>
</tr>
<tr>
<td>
<code>authSecret</code></br> <em>
<a href="https://kubernetes.io/docs/reference/generated/kubernetes-api/v1.13/#secretkeyselector-v1-core">
Kubernetes core/v1.SecretKeySelector </a> </em>
</td>
<td>
<em>(Optional)</em>
<p>
AuthSecret holds a secret selector that contains a bearer token for
authentication
</p>
</td>
</tr>
<tr>
<td>
<code>serverCertPath</code></br> <em> string </em>
</td>
<td>
<p>
DeprecatedServerCertPath refers the file that contains the cert.
</p>
</td>
</tr>
<tr>
<td>
<code>serverKeyPath</code></br> <em> string </em>
</td>
<td>
<p>
DeprecatedServerKeyPath refers the file that contains private key
</p>
</td>
</tr>
</tbody>
</table>
<hr/>
<p>
<em> Generated with <code>gen-crd-api-reference-docs</code>. </em>
</p><|MERGE_RESOLUTION|>--- conflicted
+++ resolved
@@ -1,314 +1,599 @@
 <p>
+
 Packages:
-</p>
+
+</p>
+
 <ul>
+
 <li>
+
 <a href="#argoproj.io%2fv1alpha1">argoproj.io/v1alpha1</a>
+
 </li>
+
 </ul>
+
 <h2 id="argoproj.io/v1alpha1">
+
 argoproj.io/v1alpha1
+
 </h2>
-<p>
-<p>
+
+<p>
+
+<p>
+
 Package v1alpha1 is the v1alpha1 version of the API.
-</p>
-</p>
+
+</p>
+
+</p>
+
 Resource Types:
+
 <ul>
+
 </ul>
+
 <h3 id="argoproj.io/v1alpha1.AMQPEventSource">
+
 AMQPEventSource
+
 </h3>
-<p>
+
+<p>
+
 (<em>Appears on:</em>
 <a href="#argoproj.io/v1alpha1.EventSourceSpec">EventSourceSpec</a>)
-</p>
-<p>
-<p>
+
+</p>
+
+<p>
+
+<p>
+
 AMQPEventSource refers to an event-source for AMQP stream events
-</p>
-</p>
+
+</p>
+
+</p>
+
 <table>
+
 <thead>
-<tr>
+
+<tr>
+
 <th>
+
 Field
+
 </th>
+
 <th>
+
 Description
+
 </th>
-</tr>
+
+</tr>
+
 </thead>
+
 <tbody>
-<tr>
-<td>
+
+<tr>
+
+<td>
+
 <code>url</code></br> <em> string </em>
-</td>
-<td>
-<p>
+
+</td>
+
+<td>
+
+<p>
+
 URL for rabbitmq service
-</p>
-</td>
-</tr>
-<tr>
-<td>
+
+</p>
+
+</td>
+
+</tr>
+
+<tr>
+
+<td>
+
 <code>exchangeName</code></br> <em> string </em>
-</td>
-<td>
-<p>
+
+</td>
+
+<td>
+
+<p>
+
 ExchangeName is the exchange name For more information, visit
 <a href="https://www.rabbitmq.com/tutorials/amqp-concepts.html">https://www.rabbitmq.com/tutorials/amqp-concepts.html</a>
-</p>
-</td>
-</tr>
-<tr>
-<td>
+
+</p>
+
+</td>
+
+</tr>
+
+<tr>
+
+<td>
+
 <code>exchangeType</code></br> <em> string </em>
-</td>
-<td>
-<p>
+
+</td>
+
+<td>
+
+<p>
+
 ExchangeType is rabbitmq exchange type
-</p>
-</td>
-</tr>
-<tr>
-<td>
+
+</p>
+
+</td>
+
+</tr>
+
+<tr>
+
+<td>
+
 <code>routingKey</code></br> <em> string </em>
-</td>
-<td>
-<p>
+
+</td>
+
+<td>
+
+<p>
+
 Routing key for bindings
-</p>
-</td>
-</tr>
-<tr>
-<td>
+
+</p>
+
+</td>
+
+</tr>
+
+<tr>
+
+<td>
+
 <code>connectionBackoff</code></br> <em>
 github.com/argoproj/argo-events/pkg/apis/common.Backoff </em>
-</td>
-<td>
-<em>(Optional)</em>
-<p>
+
+</td>
+
+<td>
+
+<em>(Optional)</em>
+
+<p>
+
 Backoff holds parameters applied to connection.
-</p>
-</td>
-</tr>
-<tr>
-<td>
+
+</p>
+
+</td>
+
+</tr>
+
+<tr>
+
+<td>
+
 <code>jsonBody</code></br> <em> bool </em>
-</td>
-<td>
-<em>(Optional)</em>
-<p>
+
+</td>
+
+<td>
+
+<em>(Optional)</em>
+
+<p>
+
 JSONBody specifies that all event body payload coming from this source
 will be JSON
-</p>
-</td>
-</tr>
-<tr>
-<td>
+
+</p>
+
+</td>
+
+</tr>
+
+<tr>
+
+<td>
+
 <code>tls</code></br> <em>
 github.com/argoproj/argo-events/pkg/apis/common.TLSConfig </em>
-</td>
-<td>
-<em>(Optional)</em>
-<p>
+
+</td>
+
+<td>
+
+<em>(Optional)</em>
+
+<p>
+
 TLS configuration for the amqp client.
-</p>
-</td>
-</tr>
-<tr>
-<td>
+
+</p>
+
+</td>
+
+</tr>
+
+<tr>
+
+<td>
+
 <code>metadata</code></br> <em> map\[string\]string </em>
-</td>
-<td>
-<em>(Optional)</em>
-<p>
+
+</td>
+
+<td>
+
+<em>(Optional)</em>
+
+<p>
+
 Metadata holds the user defined metadata which will passed along the
 event payload.
-</p>
-</td>
-</tr>
+
+</p>
+
+</td>
+
+</tr>
+
 </tbody>
+
 </table>
+
 <h3 id="argoproj.io/v1alpha1.AzureEventsHubEventSource">
+
 AzureEventsHubEventSource
+
 </h3>
-<p>
+
+<p>
+
 (<em>Appears on:</em>
 <a href="#argoproj.io/v1alpha1.EventSourceSpec">EventSourceSpec</a>)
-</p>
-<p>
-<p>
+
+</p>
+
+<p>
+
+<p>
+
 AzureEventsHubEventSource describes the event source for azure events
 hub More info at
 <a href="https://docs.microsoft.com/en-us/azure/event-hubs/">https://docs.microsoft.com/en-us/azure/event-hubs/</a>
-</p>
-</p>
+
+</p>
+
+</p>
+
 <table>
+
 <thead>
-<tr>
+
+<tr>
+
 <th>
+
 Field
+
 </th>
+
 <th>
+
 Description
+
 </th>
-</tr>
+
+</tr>
+
 </thead>
+
 <tbody>
-<tr>
-<td>
+
+<tr>
+
+<td>
+
 <code>fqdn</code></br> <em> string </em>
-</td>
-<td>
-<p>
+
+</td>
+
+<td>
+
+<p>
+
 FQDN of the EventHubs namespace you created More info at
 <a href="https://docs.microsoft.com/en-us/azure/event-hubs/event-hubs-get-connection-string">https://docs.microsoft.com/en-us/azure/event-hubs/event-hubs-get-connection-string</a>
-</p>
-</td>
-</tr>
-<tr>
-<td>
+
+</p>
+
+</td>
+
+</tr>
+
+<tr>
+
+<td>
+
 <code>sharedAccessKeyName</code></br> <em>
 <a href="https://kubernetes.io/docs/reference/generated/kubernetes-api/v1.13/#secretkeyselector-v1-core">
 Kubernetes core/v1.SecretKeySelector </a> </em>
-</td>
-<td>
-<p>
+
+</td>
+
+<td>
+
+<p>
+
 SharedAccessKeyName is the name you chose for your application’s SAS
 keys
-</p>
-</td>
-</tr>
-<tr>
-<td>
+
+</p>
+
+</td>
+
+</tr>
+
+<tr>
+
+<td>
+
 <code>sharedAccessKey</code></br> <em>
 <a href="https://kubernetes.io/docs/reference/generated/kubernetes-api/v1.13/#secretkeyselector-v1-core">
 Kubernetes core/v1.SecretKeySelector </a> </em>
-</td>
-<td>
-<p>
+
+</td>
+
+<td>
+
+<p>
+
 SharedAccessKey is the generated value of the key
-</p>
-</td>
-</tr>
-<tr>
-<td>
+
+</p>
+
+</td>
+
+</tr>
+
+<tr>
+
+<td>
+
 <code>hubName</code></br> <em> string </em>
-</td>
-<td>
-<p>
+
+</td>
+
+<td>
+
+<p>
+
 Event Hub path/name
-</p>
-</td>
-</tr>
-<tr>
-<td>
+
+</p>
+
+</td>
+
+</tr>
+
+<tr>
+
+<td>
+
 <code>metadata</code></br> <em> map\[string\]string </em>
-</td>
-<td>
-<em>(Optional)</em>
-<p>
+
+</td>
+
+<td>
+
+<em>(Optional)</em>
+
+<p>
+
 Metadata holds the user defined metadata which will passed along the
 event payload.
-</p>
-</td>
-</tr>
+
+</p>
+
+</td>
+
+</tr>
+
 </tbody>
+
 </table>
+
 <h3 id="argoproj.io/v1alpha1.CalendarEventSource">
+
 CalendarEventSource
+
 </h3>
-<p>
+
+<p>
+
 (<em>Appears on:</em>
 <a href="#argoproj.io/v1alpha1.EventSourceSpec">EventSourceSpec</a>)
-</p>
-<p>
-<p>
+
+</p>
+
+<p>
+
+<p>
+
 CalendarEventSource describes a time based dependency. One of the fields
 (schedule, interval, or recurrence) must be passed. Schedule takes
 precedence over interval; interval takes precedence over recurrence
-</p>
-</p>
+
+</p>
+
+</p>
+
 <table>
+
 <thead>
-<tr>
+
+<tr>
+
 <th>
+
 Field
+
 </th>
+
 <th>
+
 Description
+
 </th>
-</tr>
+
+</tr>
+
 </thead>
+
 <tbody>
-<tr>
-<td>
+
+<tr>
+
+<td>
+
 <code>schedule</code></br> <em> string </em>
-</td>
-<td>
-<p>
+
+</td>
+
+<td>
+
+<p>
+
 Schedule is a cron-like expression. For reference, see:
 <a href="https://en.wikipedia.org/wiki/Cron">https://en.wikipedia.org/wiki/Cron</a>
-</p>
-</td>
-</tr>
-<tr>
-<td>
+
+</p>
+
+</td>
+
+</tr>
+
+<tr>
+
+<td>
+
 <code>interval</code></br> <em> string </em>
-</td>
-<td>
-<p>
+
+</td>
+
+<td>
+
+<p>
+
 Interval is a string that describes an interval duration, e.g. 1s, 30m,
 2h…
-</p>
-</td>
-</tr>
-<tr>
-<td>
+
+</p>
+
+</td>
+
+</tr>
+
+<tr>
+
+<td>
+
 <code>exclusionDates</code></br> <em> \[\]string </em>
-</td>
-<td>
-</td>
-</tr>
-<tr>
-<td>
+
+</td>
+
+<td>
+
+</td>
+
+</tr>
+
+<tr>
+
+<td>
+
 <code>timezone</code></br> <em> string </em>
-</td>
-<td>
-<em>(Optional)</em>
-<p>
+
+</td>
+
+<td>
+
+<em>(Optional)</em>
+
+<p>
+
 Timezone in which to run the schedule
-</p>
-</td>
-</tr>
-<tr>
-<td>
+
+</p>
+
+</td>
+
+</tr>
+
+<tr>
+
+<td>
+
 <code>userPayload</code></br> <em> encoding/json.RawMessage </em>
-</td>
-<td>
-<em>(Optional)</em>
-<p>
+
+</td>
+
+<td>
+
+<em>(Optional)</em>
+
+<p>
+
 UserPayload will be sent to sensor as extra data once the event is
 triggered Deprecated. Please use Metadata instead.
-</p>
-</td>
-</tr>
-<tr>
-<td>
+
+</p>
+
+</td>
+
+</tr>
+
+<tr>
+
+<td>
+
 <code>metadata</code></br> <em> map\[string\]string </em>
-</td>
-<td>
-<em>(Optional)</em>
-<p>
+
+</td>
+
+<td>
+
+<em>(Optional)</em>
+
+<p>
+
 Metadata holds the user defined metadata which will passed along the
 event payload.
-</p>
-</td>
-</tr>
-<<<<<<< HEAD
+
+</p>
+
+</td>
+
+</tr>
 
 <tr>
 
@@ -503,142 +788,261 @@
 
 </tr>
 
-=======
->>>>>>> c1a7453c
 </tbody>
+
 </table>
+
 <h3 id="argoproj.io/v1alpha1.EmitterEventSource">
+
 EmitterEventSource
+
 </h3>
-<p>
+
+<p>
+
 (<em>Appears on:</em>
 <a href="#argoproj.io/v1alpha1.EventSourceSpec">EventSourceSpec</a>)
-</p>
-<p>
-<p>
+
+</p>
+
+<p>
+
+<p>
+
 EmitterEventSource describes the event source for emitter More info at
 <a href="https://emitter.io/develop/getting-started/">https://emitter.io/develop/getting-started/</a>
-</p>
-</p>
+
+</p>
+
+</p>
+
 <table>
+
 <thead>
-<tr>
+
+<tr>
+
 <th>
+
 Field
+
 </th>
+
 <th>
+
 Description
+
 </th>
-</tr>
+
+</tr>
+
 </thead>
+
 <tbody>
-<tr>
-<td>
+
+<tr>
+
+<td>
+
 <code>broker</code></br> <em> string </em>
-</td>
-<td>
-<p>
+
+</td>
+
+<td>
+
+<p>
+
 Broker URI to connect to.
-</p>
-</td>
-</tr>
-<tr>
-<td>
+
+</p>
+
+</td>
+
+</tr>
+
+<tr>
+
+<td>
+
 <code>channelKey</code></br> <em> string </em>
-</td>
-<td>
-<p>
+
+</td>
+
+<td>
+
+<p>
+
 ChannelKey refers to the channel key
-</p>
-</td>
-</tr>
-<tr>
-<td>
+
+</p>
+
+</td>
+
+</tr>
+
+<tr>
+
+<td>
+
 <code>channelName</code></br> <em> string </em>
-</td>
-<td>
-<p>
+
+</td>
+
+<td>
+
+<p>
+
 ChannelName refers to the channel name
-</p>
-</td>
-</tr>
-<tr>
-<td>
+
+</p>
+
+</td>
+
+</tr>
+
+<tr>
+
+<td>
+
 <code>username</code></br> <em>
 <a href="https://kubernetes.io/docs/reference/generated/kubernetes-api/v1.13/#secretkeyselector-v1-core">
 Kubernetes core/v1.SecretKeySelector </a> </em>
-</td>
-<td>
-<em>(Optional)</em>
-<p>
+
+</td>
+
+<td>
+
+<em>(Optional)</em>
+
+<p>
+
 Username to use to connect to broker
-</p>
-</td>
-</tr>
-<tr>
-<td>
+
+</p>
+
+</td>
+
+</tr>
+
+<tr>
+
+<td>
+
 <code>password</code></br> <em>
 <a href="https://kubernetes.io/docs/reference/generated/kubernetes-api/v1.13/#secretkeyselector-v1-core">
 Kubernetes core/v1.SecretKeySelector </a> </em>
-</td>
-<td>
-<em>(Optional)</em>
-<p>
+
+</td>
+
+<td>
+
+<em>(Optional)</em>
+
+<p>
+
 Password to use to connect to broker
-</p>
-</td>
-</tr>
-<tr>
-<td>
+
+</p>
+
+</td>
+
+</tr>
+
+<tr>
+
+<td>
+
 <code>connectionBackoff</code></br> <em>
 github.com/argoproj/argo-events/pkg/apis/common.Backoff </em>
-</td>
-<td>
-<em>(Optional)</em>
-<p>
+
+</td>
+
+<td>
+
+<em>(Optional)</em>
+
+<p>
+
 Backoff holds parameters applied to connection.
-</p>
-</td>
-</tr>
-<tr>
-<td>
+
+</p>
+
+</td>
+
+</tr>
+
+<tr>
+
+<td>
+
 <code>jsonBody</code></br> <em> bool </em>
-</td>
-<td>
-<em>(Optional)</em>
-<p>
+
+</td>
+
+<td>
+
+<em>(Optional)</em>
+
+<p>
+
 JSONBody specifies that all event body payload coming from this source
 will be JSON
-</p>
-</td>
-</tr>
-<tr>
-<td>
+
+</p>
+
+</td>
+
+</tr>
+
+<tr>
+
+<td>
+
 <code>tls</code></br> <em>
 github.com/argoproj/argo-events/pkg/apis/common.TLSConfig </em>
-</td>
-<td>
-<em>(Optional)</em>
-<p>
+
+</td>
+
+<td>
+
+<em>(Optional)</em>
+
+<p>
+
 TLS configuration for the emitter client.
-</p>
-</td>
-</tr>
-<tr>
-<td>
+
+</p>
+
+</td>
+
+</tr>
+
+<tr>
+
+<td>
+
 <code>metadata</code></br> <em> map\[string\]string </em>
-</td>
-<td>
-<em>(Optional)</em>
-<p>
+
+</td>
+
+<td>
+
+<em>(Optional)</em>
+
+<p>
+
 Metadata holds the user defined metadata which will passed along the
 event payload.
-</p>
-</td>
-</tr>
+
+</p>
+
+</td>
+
+</tr>
+
 </tbody>
+
 </table>
-<<<<<<< HEAD
 
 <h3 id="argoproj.io/v1alpha1.EventPersistence">
 
@@ -730,2876 +1134,5406 @@
 
 </table>
 
-=======
->>>>>>> c1a7453c
 <h3 id="argoproj.io/v1alpha1.EventSource">
+
 EventSource
+
 </h3>
-<p>
-<p>
+
+<p>
+
+<p>
+
 EventSource is the definition of a eventsource resource
-</p>
-</p>
+
+</p>
+
+</p>
+
 <table>
+
 <thead>
-<tr>
+
+<tr>
+
 <th>
+
 Field
+
 </th>
+
 <th>
+
 Description
+
 </th>
-</tr>
+
+</tr>
+
 </thead>
+
 <tbody>
-<tr>
-<td>
+
+<tr>
+
+<td>
+
 <code>metadata</code></br> <em>
 <a href="https://kubernetes.io/docs/reference/generated/kubernetes-api/v1.13/#objectmeta-v1-meta">
 Kubernetes meta/v1.ObjectMeta </a> </em>
-</td>
-<td>
+
+</td>
+
+<td>
+
 Refer to the Kubernetes API documentation for the fields of the
 <code>metadata</code> field.
-</td>
-</tr>
-<tr>
-<td>
+
+</td>
+
+</tr>
+
+<tr>
+
+<td>
+
 <code>spec</code></br> <em>
 <a href="#argoproj.io/v1alpha1.EventSourceSpec"> EventSourceSpec </a>
 </em>
-</td>
-<td>
+
+</td>
+
+<td>
+
 <br/> <br/>
+
 <table>
-<tr>
-<td>
+
+<tr>
+
+<td>
+
 <code>eventBusName</code></br> <em> string </em>
-</td>
-<td>
-<p>
+
+</td>
+
+<td>
+
+<p>
+
 EventBusName references to a EventBus name. By default the value is
 “default”
-</p>
-</td>
-</tr>
-<tr>
-<td>
+
+</p>
+
+</td>
+
+</tr>
+
+<tr>
+
+<td>
+
 <code>template</code></br> <em>
 <a href="#argoproj.io/v1alpha1.Template"> Template </a> </em>
-</td>
-<td>
-<em>(Optional)</em>
-<p>
+
+</td>
+
+<td>
+
+<em>(Optional)</em>
+
+<p>
+
 Template is the pod specification for the event source
-</p>
-</td>
-</tr>
-<tr>
-<td>
+
+</p>
+
+</td>
+
+</tr>
+
+<tr>
+
+<td>
+
 <code>service</code></br> <em> <a href="#argoproj.io/v1alpha1.Service">
 Service </a> </em>
-</td>
-<td>
-<em>(Optional)</em>
-<p>
+
+</td>
+
+<td>
+
+<em>(Optional)</em>
+
+<p>
+
 Service is the specifications of the service to expose the event source
-</p>
-</td>
-</tr>
-<tr>
-<td>
+
+</p>
+
+</td>
+
+</tr>
+
+<tr>
+
+<td>
+
 <code>replica</code></br> <em> int32 </em>
-</td>
-<td>
-<p>
+
+</td>
+
+<td>
+
+<p>
+
 Replica is the event source deployment replicas
-</p>
-</td>
-</tr>
-<tr>
-<td>
+
+</p>
+
+</td>
+
+</tr>
+
+<tr>
+
+<td>
+
 <code>minio</code></br> <em>
 map\[string\]github.com/argoproj/argo-events/pkg/apis/common.S3Artifact
 </em>
-</td>
-<td>
-<p>
+
+</td>
+
+<td>
+
+<p>
+
 Minio event sources
-</p>
-</td>
-</tr>
-<tr>
-<td>
+
+</p>
+
+</td>
+
+</tr>
+
+<tr>
+
+<td>
+
 <code>calendar</code></br> <em>
 <a href="#argoproj.io/v1alpha1.CalendarEventSource">
 map\[string\]github.com/argoproj/argo-events/pkg/apis/eventsource/v1alpha1.CalendarEventSource
 </a> </em>
-</td>
-<td>
-<p>
+
+</td>
+
+<td>
+
+<p>
+
 Calendar event sources
-</p>
-</td>
-</tr>
-<tr>
-<td>
+
+</p>
+
+</td>
+
+</tr>
+
+<tr>
+
+<td>
+
 <code>file</code></br> <em>
 <a href="#argoproj.io/v1alpha1.FileEventSource">
 map\[string\]github.com/argoproj/argo-events/pkg/apis/eventsource/v1alpha1.FileEventSource
 </a> </em>
-</td>
-<td>
-<p>
+
+</td>
+
+<td>
+
+<p>
+
 File event sources
-</p>
-</td>
-</tr>
-<tr>
-<td>
+
+</p>
+
+</td>
+
+</tr>
+
+<tr>
+
+<td>
+
 <code>resource</code></br> <em>
 <a href="#argoproj.io/v1alpha1.ResourceEventSource">
 map\[string\]github.com/argoproj/argo-events/pkg/apis/eventsource/v1alpha1.ResourceEventSource
 </a> </em>
-</td>
-<td>
-<p>
+
+</td>
+
+<td>
+
+<p>
+
 Resource event sources
-</p>
-</td>
-</tr>
-<tr>
-<td>
+
+</p>
+
+</td>
+
+</tr>
+
+<tr>
+
+<td>
+
 <code>webhook</code></br> <em>
 <a href="#argoproj.io/v1alpha1.WebhookContext">
 map\[string\]github.com/argoproj/argo-events/pkg/apis/eventsource/v1alpha1.WebhookContext
 </a> </em>
-</td>
-<td>
-<p>
+
+</td>
+
+<td>
+
+<p>
+
 Webhook event sources
-</p>
-</td>
-</tr>
-<tr>
-<td>
+
+</p>
+
+</td>
+
+</tr>
+
+<tr>
+
+<td>
+
 <code>amqp</code></br> <em>
 <a href="#argoproj.io/v1alpha1.AMQPEventSource">
 map\[string\]github.com/argoproj/argo-events/pkg/apis/eventsource/v1alpha1.AMQPEventSource
 </a> </em>
-</td>
-<td>
-<p>
+
+</td>
+
+<td>
+
+<p>
+
 AMQP event sources
-</p>
-</td>
-</tr>
-<tr>
-<td>
+
+</p>
+
+</td>
+
+</tr>
+
+<tr>
+
+<td>
+
 <code>kafka</code></br> <em>
 <a href="#argoproj.io/v1alpha1.KafkaEventSource">
 map\[string\]github.com/argoproj/argo-events/pkg/apis/eventsource/v1alpha1.KafkaEventSource
 </a> </em>
-</td>
-<td>
-<p>
+
+</td>
+
+<td>
+
+<p>
+
 Kafka event sources
-</p>
-</td>
-</tr>
-<tr>
-<td>
+
+</p>
+
+</td>
+
+</tr>
+
+<tr>
+
+<td>
+
 <code>mqtt</code></br> <em>
 <a href="#argoproj.io/v1alpha1.MQTTEventSource">
 map\[string\]github.com/argoproj/argo-events/pkg/apis/eventsource/v1alpha1.MQTTEventSource
 </a> </em>
-</td>
-<td>
-<p>
+
+</td>
+
+<td>
+
+<p>
+
 MQTT event sources
-</p>
-</td>
-</tr>
-<tr>
-<td>
+
+</p>
+
+</td>
+
+</tr>
+
+<tr>
+
+<td>
+
 <code>nats</code></br> <em>
 <a href="#argoproj.io/v1alpha1.NATSEventsSource">
 map\[string\]github.com/argoproj/argo-events/pkg/apis/eventsource/v1alpha1.NATSEventsSource
 </a> </em>
-</td>
-<td>
-<p>
+
+</td>
+
+<td>
+
+<p>
+
 NATS event sources
-</p>
-</td>
-</tr>
-<tr>
-<td>
+
+</p>
+
+</td>
+
+</tr>
+
+<tr>
+
+<td>
+
 <code>sns</code></br> <em>
 <a href="#argoproj.io/v1alpha1.SNSEventSource">
 map\[string\]github.com/argoproj/argo-events/pkg/apis/eventsource/v1alpha1.SNSEventSource
 </a> </em>
-</td>
-<td>
-<p>
+
+</td>
+
+<td>
+
+<p>
+
 SNS event sources
-</p>
-</td>
-</tr>
-<tr>
-<td>
+
+</p>
+
+</td>
+
+</tr>
+
+<tr>
+
+<td>
+
 <code>sqs</code></br> <em>
 <a href="#argoproj.io/v1alpha1.SQSEventSource">
 map\[string\]github.com/argoproj/argo-events/pkg/apis/eventsource/v1alpha1.SQSEventSource
 </a> </em>
-</td>
-<td>
-<p>
+
+</td>
+
+<td>
+
+<p>
+
 SQS event sources
-</p>
-</td>
-</tr>
-<tr>
-<td>
+
+</p>
+
+</td>
+
+</tr>
+
+<tr>
+
+<td>
+
 <code>pubSub</code></br> <em>
 <a href="#argoproj.io/v1alpha1.PubSubEventSource">
 map\[string\]github.com/argoproj/argo-events/pkg/apis/eventsource/v1alpha1.PubSubEventSource
 </a> </em>
-</td>
-<td>
-<p>
+
+</td>
+
+<td>
+
+<p>
+
 PubSub event sources
-</p>
-</td>
-</tr>
-<tr>
-<td>
+
+</p>
+
+</td>
+
+</tr>
+
+<tr>
+
+<td>
+
 <code>github</code></br> <em>
 <a href="#argoproj.io/v1alpha1.GithubEventSource">
 map\[string\]github.com/argoproj/argo-events/pkg/apis/eventsource/v1alpha1.GithubEventSource
 </a> </em>
-</td>
-<td>
-<p>
+
+</td>
+
+<td>
+
+<p>
+
 Github event sources
-</p>
-</td>
-</tr>
-<tr>
-<td>
+
+</p>
+
+</td>
+
+</tr>
+
+<tr>
+
+<td>
+
 <code>gitlab</code></br> <em>
 <a href="#argoproj.io/v1alpha1.GitlabEventSource">
 map\[string\]github.com/argoproj/argo-events/pkg/apis/eventsource/v1alpha1.GitlabEventSource
 </a> </em>
-</td>
-<td>
-<p>
+
+</td>
+
+<td>
+
+<p>
+
 Gitlab event sources
-</p>
-</td>
-</tr>
-<tr>
-<td>
+
+</p>
+
+</td>
+
+</tr>
+
+<tr>
+
+<td>
+
 <code>hdfs</code></br> <em>
 <a href="#argoproj.io/v1alpha1.HDFSEventSource">
 map\[string\]github.com/argoproj/argo-events/pkg/apis/eventsource/v1alpha1.HDFSEventSource
 </a> </em>
-</td>
-<td>
-<p>
+
+</td>
+
+<td>
+
+<p>
+
 HDFS event sources
-</p>
-</td>
-</tr>
-<tr>
-<td>
+
+</p>
+
+</td>
+
+</tr>
+
+<tr>
+
+<td>
+
 <code>slack</code></br> <em>
 <a href="#argoproj.io/v1alpha1.SlackEventSource">
 map\[string\]github.com/argoproj/argo-events/pkg/apis/eventsource/v1alpha1.SlackEventSource
 </a> </em>
-</td>
-<td>
-<p>
+
+</td>
+
+<td>
+
+<p>
+
 Slack event sources
-</p>
-</td>
-</tr>
-<tr>
-<td>
+
+</p>
+
+</td>
+
+</tr>
+
+<tr>
+
+<td>
+
 <code>storageGrid</code></br> <em>
 <a href="#argoproj.io/v1alpha1.StorageGridEventSource">
 map\[string\]github.com/argoproj/argo-events/pkg/apis/eventsource/v1alpha1.StorageGridEventSource
 </a> </em>
-</td>
-<td>
-<p>
+
+</td>
+
+<td>
+
+<p>
+
 StorageGrid event sources
-</p>
-</td>
-</tr>
-<tr>
-<td>
+
+</p>
+
+</td>
+
+</tr>
+
+<tr>
+
+<td>
+
 <code>azureEventsHub</code></br> <em>
 <a href="#argoproj.io/v1alpha1.AzureEventsHubEventSource">
 map\[string\]github.com/argoproj/argo-events/pkg/apis/eventsource/v1alpha1.AzureEventsHubEventSource
 </a> </em>
-</td>
-<td>
-<p>
+
+</td>
+
+<td>
+
+<p>
+
 AzureEventsHub event sources
-</p>
-</td>
-</tr>
-<tr>
-<td>
+
+</p>
+
+</td>
+
+</tr>
+
+<tr>
+
+<td>
+
 <code>stripe</code></br> <em>
 <a href="#argoproj.io/v1alpha1.StripeEventSource">
 map\[string\]github.com/argoproj/argo-events/pkg/apis/eventsource/v1alpha1.StripeEventSource
 </a> </em>
-</td>
-<td>
-<p>
+
+</td>
+
+<td>
+
+<p>
+
 Stripe event sources
-</p>
-</td>
-</tr>
-<tr>
-<td>
+
+</p>
+
+</td>
+
+</tr>
+
+<tr>
+
+<td>
+
 <code>emitter</code></br> <em>
 <a href="#argoproj.io/v1alpha1.EmitterEventSource">
 map\[string\]github.com/argoproj/argo-events/pkg/apis/eventsource/v1alpha1.EmitterEventSource
 </a> </em>
-</td>
-<td>
-<p>
+
+</td>
+
+<td>
+
+<p>
+
 Emitter event source
-</p>
-</td>
-</tr>
-<tr>
-<td>
+
+</p>
+
+</td>
+
+</tr>
+
+<tr>
+
+<td>
+
 <code>redis</code></br> <em>
 <a href="#argoproj.io/v1alpha1.RedisEventSource">
 map\[string\]github.com/argoproj/argo-events/pkg/apis/eventsource/v1alpha1.RedisEventSource
 </a> </em>
-</td>
-<td>
-<p>
+
+</td>
+
+<td>
+
+<p>
+
 Redis event source
-</p>
-</td>
-</tr>
-<tr>
-<td>
+
+</p>
+
+</td>
+
+</tr>
+
+<tr>
+
+<td>
+
 <code>nsq</code></br> <em>
 <a href="#argoproj.io/v1alpha1.NSQEventSource">
 map\[string\]github.com/argoproj/argo-events/pkg/apis/eventsource/v1alpha1.NSQEventSource
 </a> </em>
-</td>
-<td>
-<p>
+
+</td>
+
+<td>
+
+<p>
+
 NSQ event source
-</p>
-</td>
-</tr>
-<tr>
-<td>
+
+</p>
+
+</td>
+
+</tr>
+
+<tr>
+
+<td>
+
 <code>pulsar</code></br> <em>
 <a href="#argoproj.io/v1alpha1.PulsarEventSource">
 map\[string\]github.com/argoproj/argo-events/pkg/apis/eventsource/v1alpha1.PulsarEventSource
 </a> </em>
-</td>
-<td>
-<p>
+
+</td>
+
+<td>
+
+<p>
+
 Pulsar event source
-</p>
-</td>
-</tr>
-<tr>
-<td>
+
+</p>
+
+</td>
+
+</tr>
+
+<tr>
+
+<td>
+
 <code>generic</code></br> <em>
 <a href="#argoproj.io/v1alpha1.GenericEventSource">
 map\[string\]github.com/argoproj/argo-events/pkg/apis/eventsource/v1alpha1.GenericEventSource
 </a> </em>
-</td>
-<td>
-<p>
+
+</td>
+
+<td>
+
+<p>
+
 Generic event source
-</p>
-</td>
-</tr>
+
+</p>
+
+</td>
+
+</tr>
+
 </table>
-</td>
-</tr>
-<tr>
-<td>
+
+</td>
+
+</tr>
+
+<tr>
+
+<td>
+
 <code>status</code></br> <em>
 <a href="#argoproj.io/v1alpha1.EventSourceStatus"> EventSourceStatus
 </a> </em>
-</td>
-<td>
-</td>
-</tr>
+
+</td>
+
+<td>
+
+</td>
+
+</tr>
+
 </tbody>
+
 </table>
+
 <h3 id="argoproj.io/v1alpha1.EventSourceSpec">
+
 EventSourceSpec
+
 </h3>
-<p>
+
+<p>
+
 (<em>Appears on:</em>
 <a href="#argoproj.io/v1alpha1.EventSource">EventSource</a>)
-</p>
-<p>
-<p>
+
+</p>
+
+<p>
+
+<p>
+
 EventSourceSpec refers to specification of event-source resource
-</p>
-</p>
+
+</p>
+
+</p>
+
 <table>
+
 <thead>
-<tr>
+
+<tr>
+
 <th>
+
 Field
+
 </th>
+
 <th>
+
 Description
+
 </th>
-</tr>
+
+</tr>
+
 </thead>
+
 <tbody>
-<tr>
-<td>
+
+<tr>
+
+<td>
+
 <code>eventBusName</code></br> <em> string </em>
-</td>
-<td>
-<p>
+
+</td>
+
+<td>
+
+<p>
+
 EventBusName references to a EventBus name. By default the value is
 “default”
-</p>
-</td>
-</tr>
-<tr>
-<td>
+
+</p>
+
+</td>
+
+</tr>
+
+<tr>
+
+<td>
+
 <code>template</code></br> <em>
 <a href="#argoproj.io/v1alpha1.Template"> Template </a> </em>
-</td>
-<td>
-<em>(Optional)</em>
-<p>
+
+</td>
+
+<td>
+
+<em>(Optional)</em>
+
+<p>
+
 Template is the pod specification for the event source
-</p>
-</td>
-</tr>
-<tr>
-<td>
+
+</p>
+
+</td>
+
+</tr>
+
+<tr>
+
+<td>
+
 <code>service</code></br> <em> <a href="#argoproj.io/v1alpha1.Service">
 Service </a> </em>
-</td>
-<td>
-<em>(Optional)</em>
-<p>
+
+</td>
+
+<td>
+
+<em>(Optional)</em>
+
+<p>
+
 Service is the specifications of the service to expose the event source
-</p>
-</td>
-</tr>
-<tr>
-<td>
+
+</p>
+
+</td>
+
+</tr>
+
+<tr>
+
+<td>
+
 <code>replica</code></br> <em> int32 </em>
-</td>
-<td>
-<p>
+
+</td>
+
+<td>
+
+<p>
+
 Replica is the event source deployment replicas
-</p>
-</td>
-</tr>
-<tr>
-<td>
+
+</p>
+
+</td>
+
+</tr>
+
+<tr>
+
+<td>
+
 <code>minio</code></br> <em>
 map\[string\]github.com/argoproj/argo-events/pkg/apis/common.S3Artifact
 </em>
-</td>
-<td>
-<p>
+
+</td>
+
+<td>
+
+<p>
+
 Minio event sources
-</p>
-</td>
-</tr>
-<tr>
-<td>
+
+</p>
+
+</td>
+
+</tr>
+
+<tr>
+
+<td>
+
 <code>calendar</code></br> <em>
 <a href="#argoproj.io/v1alpha1.CalendarEventSource">
 map\[string\]github.com/argoproj/argo-events/pkg/apis/eventsource/v1alpha1.CalendarEventSource
 </a> </em>
-</td>
-<td>
-<p>
+
+</td>
+
+<td>
+
+<p>
+
 Calendar event sources
-</p>
-</td>
-</tr>
-<tr>
-<td>
+
+</p>
+
+</td>
+
+</tr>
+
+<tr>
+
+<td>
+
 <code>file</code></br> <em>
 <a href="#argoproj.io/v1alpha1.FileEventSource">
 map\[string\]github.com/argoproj/argo-events/pkg/apis/eventsource/v1alpha1.FileEventSource
 </a> </em>
-</td>
-<td>
-<p>
+
+</td>
+
+<td>
+
+<p>
+
 File event sources
-</p>
-</td>
-</tr>
-<tr>
-<td>
+
+</p>
+
+</td>
+
+</tr>
+
+<tr>
+
+<td>
+
 <code>resource</code></br> <em>
 <a href="#argoproj.io/v1alpha1.ResourceEventSource">
 map\[string\]github.com/argoproj/argo-events/pkg/apis/eventsource/v1alpha1.ResourceEventSource
 </a> </em>
-</td>
-<td>
-<p>
+
+</td>
+
+<td>
+
+<p>
+
 Resource event sources
-</p>
-</td>
-</tr>
-<tr>
-<td>
+
+</p>
+
+</td>
+
+</tr>
+
+<tr>
+
+<td>
+
 <code>webhook</code></br> <em>
 <a href="#argoproj.io/v1alpha1.WebhookContext">
 map\[string\]github.com/argoproj/argo-events/pkg/apis/eventsource/v1alpha1.WebhookContext
 </a> </em>
-</td>
-<td>
-<p>
+
+</td>
+
+<td>
+
+<p>
+
 Webhook event sources
-</p>
-</td>
-</tr>
-<tr>
-<td>
+
+</p>
+
+</td>
+
+</tr>
+
+<tr>
+
+<td>
+
 <code>amqp</code></br> <em>
 <a href="#argoproj.io/v1alpha1.AMQPEventSource">
 map\[string\]github.com/argoproj/argo-events/pkg/apis/eventsource/v1alpha1.AMQPEventSource
 </a> </em>
-</td>
-<td>
-<p>
+
+</td>
+
+<td>
+
+<p>
+
 AMQP event sources
-</p>
-</td>
-</tr>
-<tr>
-<td>
+
+</p>
+
+</td>
+
+</tr>
+
+<tr>
+
+<td>
+
 <code>kafka</code></br> <em>
 <a href="#argoproj.io/v1alpha1.KafkaEventSource">
 map\[string\]github.com/argoproj/argo-events/pkg/apis/eventsource/v1alpha1.KafkaEventSource
 </a> </em>
-</td>
-<td>
-<p>
+
+</td>
+
+<td>
+
+<p>
+
 Kafka event sources
-</p>
-</td>
-</tr>
-<tr>
-<td>
+
+</p>
+
+</td>
+
+</tr>
+
+<tr>
+
+<td>
+
 <code>mqtt</code></br> <em>
 <a href="#argoproj.io/v1alpha1.MQTTEventSource">
 map\[string\]github.com/argoproj/argo-events/pkg/apis/eventsource/v1alpha1.MQTTEventSource
 </a> </em>
-</td>
-<td>
-<p>
+
+</td>
+
+<td>
+
+<p>
+
 MQTT event sources
-</p>
-</td>
-</tr>
-<tr>
-<td>
+
+</p>
+
+</td>
+
+</tr>
+
+<tr>
+
+<td>
+
 <code>nats</code></br> <em>
 <a href="#argoproj.io/v1alpha1.NATSEventsSource">
 map\[string\]github.com/argoproj/argo-events/pkg/apis/eventsource/v1alpha1.NATSEventsSource
 </a> </em>
-</td>
-<td>
-<p>
+
+</td>
+
+<td>
+
+<p>
+
 NATS event sources
-</p>
-</td>
-</tr>
-<tr>
-<td>
+
+</p>
+
+</td>
+
+</tr>
+
+<tr>
+
+<td>
+
 <code>sns</code></br> <em>
 <a href="#argoproj.io/v1alpha1.SNSEventSource">
 map\[string\]github.com/argoproj/argo-events/pkg/apis/eventsource/v1alpha1.SNSEventSource
 </a> </em>
-</td>
-<td>
-<p>
+
+</td>
+
+<td>
+
+<p>
+
 SNS event sources
-</p>
-</td>
-</tr>
-<tr>
-<td>
+
+</p>
+
+</td>
+
+</tr>
+
+<tr>
+
+<td>
+
 <code>sqs</code></br> <em>
 <a href="#argoproj.io/v1alpha1.SQSEventSource">
 map\[string\]github.com/argoproj/argo-events/pkg/apis/eventsource/v1alpha1.SQSEventSource
 </a> </em>
-</td>
-<td>
-<p>
+
+</td>
+
+<td>
+
+<p>
+
 SQS event sources
-</p>
-</td>
-</tr>
-<tr>
-<td>
+
+</p>
+
+</td>
+
+</tr>
+
+<tr>
+
+<td>
+
 <code>pubSub</code></br> <em>
 <a href="#argoproj.io/v1alpha1.PubSubEventSource">
 map\[string\]github.com/argoproj/argo-events/pkg/apis/eventsource/v1alpha1.PubSubEventSource
 </a> </em>
-</td>
-<td>
-<p>
+
+</td>
+
+<td>
+
+<p>
+
 PubSub event sources
-</p>
-</td>
-</tr>
-<tr>
-<td>
+
+</p>
+
+</td>
+
+</tr>
+
+<tr>
+
+<td>
+
 <code>github</code></br> <em>
 <a href="#argoproj.io/v1alpha1.GithubEventSource">
 map\[string\]github.com/argoproj/argo-events/pkg/apis/eventsource/v1alpha1.GithubEventSource
 </a> </em>
-</td>
-<td>
-<p>
+
+</td>
+
+<td>
+
+<p>
+
 Github event sources
-</p>
-</td>
-</tr>
-<tr>
-<td>
+
+</p>
+
+</td>
+
+</tr>
+
+<tr>
+
+<td>
+
 <code>gitlab</code></br> <em>
 <a href="#argoproj.io/v1alpha1.GitlabEventSource">
 map\[string\]github.com/argoproj/argo-events/pkg/apis/eventsource/v1alpha1.GitlabEventSource
 </a> </em>
-</td>
-<td>
-<p>
+
+</td>
+
+<td>
+
+<p>
+
 Gitlab event sources
-</p>
-</td>
-</tr>
-<tr>
-<td>
+
+</p>
+
+</td>
+
+</tr>
+
+<tr>
+
+<td>
+
 <code>hdfs</code></br> <em>
 <a href="#argoproj.io/v1alpha1.HDFSEventSource">
 map\[string\]github.com/argoproj/argo-events/pkg/apis/eventsource/v1alpha1.HDFSEventSource
 </a> </em>
-</td>
-<td>
-<p>
+
+</td>
+
+<td>
+
+<p>
+
 HDFS event sources
-</p>
-</td>
-</tr>
-<tr>
-<td>
+
+</p>
+
+</td>
+
+</tr>
+
+<tr>
+
+<td>
+
 <code>slack</code></br> <em>
 <a href="#argoproj.io/v1alpha1.SlackEventSource">
 map\[string\]github.com/argoproj/argo-events/pkg/apis/eventsource/v1alpha1.SlackEventSource
 </a> </em>
-</td>
-<td>
-<p>
+
+</td>
+
+<td>
+
+<p>
+
 Slack event sources
-</p>
-</td>
-</tr>
-<tr>
-<td>
+
+</p>
+
+</td>
+
+</tr>
+
+<tr>
+
+<td>
+
 <code>storageGrid</code></br> <em>
 <a href="#argoproj.io/v1alpha1.StorageGridEventSource">
 map\[string\]github.com/argoproj/argo-events/pkg/apis/eventsource/v1alpha1.StorageGridEventSource
 </a> </em>
-</td>
-<td>
-<p>
+
+</td>
+
+<td>
+
+<p>
+
 StorageGrid event sources
-</p>
-</td>
-</tr>
-<tr>
-<td>
+
+</p>
+
+</td>
+
+</tr>
+
+<tr>
+
+<td>
+
 <code>azureEventsHub</code></br> <em>
 <a href="#argoproj.io/v1alpha1.AzureEventsHubEventSource">
 map\[string\]github.com/argoproj/argo-events/pkg/apis/eventsource/v1alpha1.AzureEventsHubEventSource
 </a> </em>
-</td>
-<td>
-<p>
+
+</td>
+
+<td>
+
+<p>
+
 AzureEventsHub event sources
-</p>
-</td>
-</tr>
-<tr>
-<td>
+
+</p>
+
+</td>
+
+</tr>
+
+<tr>
+
+<td>
+
 <code>stripe</code></br> <em>
 <a href="#argoproj.io/v1alpha1.StripeEventSource">
 map\[string\]github.com/argoproj/argo-events/pkg/apis/eventsource/v1alpha1.StripeEventSource
 </a> </em>
-</td>
-<td>
-<p>
+
+</td>
+
+<td>
+
+<p>
+
 Stripe event sources
-</p>
-</td>
-</tr>
-<tr>
-<td>
+
+</p>
+
+</td>
+
+</tr>
+
+<tr>
+
+<td>
+
 <code>emitter</code></br> <em>
 <a href="#argoproj.io/v1alpha1.EmitterEventSource">
 map\[string\]github.com/argoproj/argo-events/pkg/apis/eventsource/v1alpha1.EmitterEventSource
 </a> </em>
-</td>
-<td>
-<p>
+
+</td>
+
+<td>
+
+<p>
+
 Emitter event source
-</p>
-</td>
-</tr>
-<tr>
-<td>
+
+</p>
+
+</td>
+
+</tr>
+
+<tr>
+
+<td>
+
 <code>redis</code></br> <em>
 <a href="#argoproj.io/v1alpha1.RedisEventSource">
 map\[string\]github.com/argoproj/argo-events/pkg/apis/eventsource/v1alpha1.RedisEventSource
 </a> </em>
-</td>
-<td>
-<p>
+
+</td>
+
+<td>
+
+<p>
+
 Redis event source
-</p>
-</td>
-</tr>
-<tr>
-<td>
+
+</p>
+
+</td>
+
+</tr>
+
+<tr>
+
+<td>
+
 <code>nsq</code></br> <em>
 <a href="#argoproj.io/v1alpha1.NSQEventSource">
 map\[string\]github.com/argoproj/argo-events/pkg/apis/eventsource/v1alpha1.NSQEventSource
 </a> </em>
-</td>
-<td>
-<p>
+
+</td>
+
+<td>
+
+<p>
+
 NSQ event source
-</p>
-</td>
-</tr>
-<tr>
-<td>
+
+</p>
+
+</td>
+
+</tr>
+
+<tr>
+
+<td>
+
 <code>pulsar</code></br> <em>
 <a href="#argoproj.io/v1alpha1.PulsarEventSource">
 map\[string\]github.com/argoproj/argo-events/pkg/apis/eventsource/v1alpha1.PulsarEventSource
 </a> </em>
-</td>
-<td>
-<p>
+
+</td>
+
+<td>
+
+<p>
+
 Pulsar event source
-</p>
-</td>
-</tr>
-<tr>
-<td>
+
+</p>
+
+</td>
+
+</tr>
+
+<tr>
+
+<td>
+
 <code>generic</code></br> <em>
 <a href="#argoproj.io/v1alpha1.GenericEventSource">
 map\[string\]github.com/argoproj/argo-events/pkg/apis/eventsource/v1alpha1.GenericEventSource
 </a> </em>
-</td>
-<td>
-<p>
+
+</td>
+
+<td>
+
+<p>
+
 Generic event source
-</p>
-</td>
-</tr>
+
+</p>
+
+</td>
+
+</tr>
+
 </tbody>
+
 </table>
+
 <h3 id="argoproj.io/v1alpha1.EventSourceStatus">
+
 EventSourceStatus
+
 </h3>
-<p>
+
+<p>
+
 (<em>Appears on:</em>
 <a href="#argoproj.io/v1alpha1.EventSource">EventSource</a>)
-</p>
-<p>
-<p>
+
+</p>
+
+<p>
+
+<p>
+
 EventSourceStatus holds the status of the event-source resource
-</p>
-</p>
+
+</p>
+
+</p>
+
 <table>
+
 <thead>
-<tr>
+
+<tr>
+
 <th>
+
 Field
+
 </th>
+
 <th>
+
 Description
+
 </th>
-</tr>
+
+</tr>
+
 </thead>
+
 <tbody>
-<tr>
-<td>
+
+<tr>
+
+<td>
+
 <code>Status</code></br> <em>
 github.com/argoproj/argo-events/pkg/apis/common.Status </em>
-</td>
-<td>
-<p>
+
+</td>
+
+<td>
+
+<p>
+
 (Members of <code>Status</code> are embedded into this type.)
-</p>
-</td>
-</tr>
+
+</p>
+
+</td>
+
+</tr>
+
 </tbody>
+
 </table>
+
 <h3 id="argoproj.io/v1alpha1.FileEventSource">
+
 FileEventSource
+
 </h3>
-<p>
+
+<p>
+
 (<em>Appears on:</em>
 <a href="#argoproj.io/v1alpha1.EventSourceSpec">EventSourceSpec</a>)
-</p>
-<p>
-<p>
+
+</p>
+
+<p>
+
+<p>
+
 FileEventSource describes an event-source for file related events.
-</p>
-</p>
+
+</p>
+
+</p>
+
 <table>
+
 <thead>
-<tr>
+
+<tr>
+
 <th>
+
 Field
+
 </th>
+
 <th>
+
 Description
+
 </th>
-</tr>
+
+</tr>
+
 </thead>
+
 <tbody>
-<tr>
-<td>
+
+<tr>
+
+<td>
+
 <code>eventType</code></br> <em> string </em>
-</td>
-<td>
-<p>
+
+</td>
+
+<td>
+
+<p>
+
 Type of file operations to watch Refer
 <a href="https://github.com/fsnotify/fsnotify/blob/master/fsnotify.go">https://github.com/fsnotify/fsnotify/blob/master/fsnotify.go</a>
 for more information
-</p>
-</td>
-</tr>
-<tr>
-<td>
+
+</p>
+
+</td>
+
+</tr>
+
+<tr>
+
+<td>
+
 <code>watchPathConfig</code></br> <em>
 <a href="#argoproj.io/v1alpha1.WatchPathConfig"> WatchPathConfig </a>
 </em>
-</td>
-<td>
-<p>
+
+</td>
+
+<td>
+
+<p>
+
 WatchPathConfig contains configuration about the file path to watch
-</p>
-</td>
-</tr>
-<tr>
-<td>
+
+</p>
+
+</td>
+
+</tr>
+
+<tr>
+
+<td>
+
 <code>polling</code></br> <em> bool </em>
-</td>
-<td>
-<p>
+
+</td>
+
+<td>
+
+<p>
+
 Use polling instead of inotify
-</p>
-</td>
-</tr>
-<tr>
-<td>
+
+</p>
+
+</td>
+
+</tr>
+
+<tr>
+
+<td>
+
 <code>metadata</code></br> <em> map\[string\]string </em>
-</td>
-<td>
-<em>(Optional)</em>
-<p>
+
+</td>
+
+<td>
+
+<em>(Optional)</em>
+
+<p>
+
 Metadata holds the user defined metadata which will passed along the
 event payload.
-</p>
-</td>
-</tr>
+
+</p>
+
+</td>
+
+</tr>
+
 </tbody>
+
 </table>
+
 <h3 id="argoproj.io/v1alpha1.GenericEventSource">
+
 GenericEventSource
+
 </h3>
-<p>
+
+<p>
+
 (<em>Appears on:</em>
 <a href="#argoproj.io/v1alpha1.EventSourceSpec">EventSourceSpec</a>)
-</p>
-<p>
-<p>
+
+</p>
+
+<p>
+
+<p>
+
 GenericEventSource refers to a generic event source. It can be used to
 implement a custom event source.
-</p>
-</p>
+
+</p>
+
+</p>
+
 <table>
+
 <thead>
-<tr>
+
+<tr>
+
 <th>
+
 Field
+
 </th>
+
 <th>
+
 Description
+
 </th>
-</tr>
+
+</tr>
+
 </thead>
+
 <tbody>
-<tr>
-<td>
+
+<tr>
+
+<td>
+
 <code>url</code></br> <em> string </em>
-</td>
-<td>
-<p>
+
+</td>
+
+<td>
+
+<p>
+
 URL of the gRPC server that implements the event source.
-</p>
-</td>
-</tr>
-<tr>
-<td>
+
+</p>
+
+</td>
+
+</tr>
+
+<tr>
+
+<td>
+
 <code>config</code></br> <em> string </em>
-</td>
-<td>
-<p>
+
+</td>
+
+<td>
+
+<p>
+
 Config is the event source configuration
-</p>
-</td>
-</tr>
-<tr>
-<td>
+
+</p>
+
+</td>
+
+</tr>
+
+<tr>
+
+<td>
+
 <code>insecure</code></br> <em> bool </em>
-</td>
-<td>
-<p>
+
+</td>
+
+<td>
+
+<p>
+
 Insecure determines the type of connection.
-</p>
-</td>
-</tr>
-<tr>
-<td>
+
+</p>
+
+</td>
+
+</tr>
+
+<tr>
+
+<td>
+
 <code>jsonBody</code></br> <em> bool </em>
-</td>
-<td>
-<em>(Optional)</em>
-<p>
+
+</td>
+
+<td>
+
+<em>(Optional)</em>
+
+<p>
+
 JSONBody specifies that all event body payload coming from this source
 will be JSON
-</p>
-</td>
-</tr>
-<tr>
-<td>
+
+</p>
+
+</td>
+
+</tr>
+
+<tr>
+
+<td>
+
 <code>metadata</code></br> <em> map\[string\]string </em>
-</td>
-<td>
-<em>(Optional)</em>
-<p>
+
+</td>
+
+<td>
+
+<em>(Optional)</em>
+
+<p>
+
 Metadata holds the user defined metadata which will passed along the
 event payload.
-</p>
-</td>
-</tr>
+
+</p>
+
+</td>
+
+</tr>
+
 </tbody>
+
 </table>
+
 <h3 id="argoproj.io/v1alpha1.GithubEventSource">
+
 GithubEventSource
+
 </h3>
-<p>
+
+<p>
+
 (<em>Appears on:</em>
 <a href="#argoproj.io/v1alpha1.EventSourceSpec">EventSourceSpec</a>)
-</p>
-<p>
-<p>
+
+</p>
+
+<p>
+
+<p>
+
 GithubEventSource refers to event-source for github related events
-</p>
-</p>
+
+</p>
+
+</p>
+
 <table>
+
 <thead>
-<tr>
+
+<tr>
+
 <th>
+
 Field
+
 </th>
+
 <th>
+
 Description
+
 </th>
-</tr>
+
+</tr>
+
 </thead>
+
 <tbody>
-<tr>
-<td>
+
+<tr>
+
+<td>
+
 <code>id</code></br> <em> int64 </em>
-</td>
-<td>
-<p>
+
+</td>
+
+<td>
+
+<p>
+
 Id is the webhook’s id
-</p>
-</td>
-</tr>
-<tr>
-<td>
+
+</p>
+
+</td>
+
+</tr>
+
+<tr>
+
+<td>
+
 <code>webhook</code></br> <em>
 <a href="#argoproj.io/v1alpha1.WebhookContext"> WebhookContext </a>
 </em>
-</td>
-<td>
-<p>
+
+</td>
+
+<td>
+
+<p>
+
 Webhook refers to the configuration required to run a http server
-</p>
-</td>
-</tr>
-<tr>
-<td>
+
+</p>
+
+</td>
+
+</tr>
+
+<tr>
+
+<td>
+
 <code>owner</code></br> <em> string </em>
-</td>
-<td>
-<p>
+
+</td>
+
+<td>
+
+<p>
+
 Owner refers to GitHub owner name i.e. argoproj
-</p>
-</td>
-</tr>
-<tr>
-<td>
+
+</p>
+
+</td>
+
+</tr>
+
+<tr>
+
+<td>
+
 <code>repository</code></br> <em> string </em>
-</td>
-<td>
-<p>
+
+</td>
+
+<td>
+
+<p>
+
 Repository refers to GitHub repo name i.e. argo-events
-</p>
-</td>
-</tr>
-<tr>
-<td>
+
+</p>
+
+</td>
+
+</tr>
+
+<tr>
+
+<td>
+
 <code>events</code></br> <em> \[\]string </em>
-</td>
-<td>
-</td>
-</tr>
-<tr>
-<td>
+
+</td>
+
+<td>
+
+</td>
+
+</tr>
+
+<tr>
+
+<td>
+
 <code>apiToken</code></br> <em>
 <a href="https://kubernetes.io/docs/reference/generated/kubernetes-api/v1.13/#secretkeyselector-v1-core">
 Kubernetes core/v1.SecretKeySelector </a> </em>
-</td>
-<td>
-<p>
+
+</td>
+
+<td>
+
+<p>
+
 APIToken refers to a K8s secret containing github api token
-</p>
-</td>
-</tr>
-<tr>
-<td>
+
+</p>
+
+</td>
+
+</tr>
+
+<tr>
+
+<td>
+
 <code>webhookSecret</code></br> <em>
 <a href="https://kubernetes.io/docs/reference/generated/kubernetes-api/v1.13/#secretkeyselector-v1-core">
 Kubernetes core/v1.SecretKeySelector </a> </em>
-</td>
-<td>
-<em>(Optional)</em>
-<p>
+
+</td>
+
+<td>
+
+<em>(Optional)</em>
+
+<p>
+
 WebhookSecret refers to K8s secret containing GitHub webhook secret
 <a href="https://developer.github.com/webhooks/securing/">https://developer.github.com/webhooks/securing/</a>
-</p>
-</td>
-</tr>
-<tr>
-<td>
+
+</p>
+
+</td>
+
+</tr>
+
+<tr>
+
+<td>
+
 <code>insecure</code></br> <em> bool </em>
-</td>
-<td>
-<p>
+
+</td>
+
+<td>
+
+<p>
+
 Insecure tls verification
-</p>
-</td>
-</tr>
-<tr>
-<td>
+
+</p>
+
+</td>
+
+</tr>
+
+<tr>
+
+<td>
+
 <code>active</code></br> <em> bool </em>
-</td>
-<td>
-<em>(Optional)</em>
-<p>
+
+</td>
+
+<td>
+
+<em>(Optional)</em>
+
+<p>
+
 Active refers to status of the webhook for event deliveries.
 <a href="https://developer.github.com/webhooks/creating/#active">https://developer.github.com/webhooks/creating/\#active</a>
-</p>
-</td>
-</tr>
-<tr>
-<td>
+
+</p>
+
+</td>
+
+</tr>
+
+<tr>
+
+<td>
+
 <code>contentType</code></br> <em> string </em>
-</td>
-<td>
-<p>
+
+</td>
+
+<td>
+
+<p>
+
 ContentType of the event delivery
-</p>
-</td>
-</tr>
-<tr>
-<td>
+
+</p>
+
+</td>
+
+</tr>
+
+<tr>
+
+<td>
+
 <code>githubBaseURL</code></br> <em> string </em>
-</td>
-<td>
-<em>(Optional)</em>
-<p>
+
+</td>
+
+<td>
+
+<em>(Optional)</em>
+
+<p>
+
 GitHub base URL (for GitHub Enterprise)
-</p>
-</td>
-</tr>
-<tr>
-<td>
+
+</p>
+
+</td>
+
+</tr>
+
+<tr>
+
+<td>
+
 <code>githubUploadURL</code></br> <em> string </em>
-</td>
-<td>
-<em>(Optional)</em>
-<p>
+
+</td>
+
+<td>
+
+<em>(Optional)</em>
+
+<p>
+
 GitHub upload URL (for GitHub Enterprise)
-</p>
-</td>
-</tr>
-<tr>
-<td>
+
+</p>
+
+</td>
+
+</tr>
+
+<tr>
+
+<td>
+
 <code>deleteHookOnFinish</code></br> <em> bool </em>
-</td>
-<td>
-<em>(Optional)</em>
-<p>
+
+</td>
+
+<td>
+
+<em>(Optional)</em>
+
+<p>
+
 DeleteHookOnFinish determines whether to delete the GitHub hook for the
 repository once the event source is stopped.
-</p>
-</td>
-</tr>
-<tr>
-<td>
+
+</p>
+
+</td>
+
+</tr>
+
+<tr>
+
+<td>
+
 <code>metadata</code></br> <em> map\[string\]string </em>
-</td>
-<td>
-<em>(Optional)</em>
-<p>
+
+</td>
+
+<td>
+
+<em>(Optional)</em>
+
+<p>
+
 Metadata holds the user defined metadata which will passed along the
 event payload.
-</p>
-</td>
-</tr>
+
+</p>
+
+</td>
+
+</tr>
+
 </tbody>
+
 </table>
+
 <h3 id="argoproj.io/v1alpha1.GitlabEventSource">
+
 GitlabEventSource
+
 </h3>
-<p>
+
+<p>
+
 (<em>Appears on:</em>
 <a href="#argoproj.io/v1alpha1.EventSourceSpec">EventSourceSpec</a>)
-</p>
-<p>
-<p>
+
+</p>
+
+<p>
+
+<p>
+
 GitlabEventSource refers to event-source related to Gitlab events
-</p>
-</p>
+
+</p>
+
+</p>
+
 <table>
+
 <thead>
-<tr>
+
+<tr>
+
 <th>
+
 Field
+
 </th>
+
 <th>
+
 Description
+
 </th>
-</tr>
+
+</tr>
+
 </thead>
+
 <tbody>
-<tr>
-<td>
+
+<tr>
+
+<td>
+
 <code>webhook</code></br> <em>
 <a href="#argoproj.io/v1alpha1.WebhookContext"> WebhookContext </a>
 </em>
-</td>
-<td>
-<p>
+
+</td>
+
+<td>
+
+<p>
+
 Webhook holds configuration to run a http server
-</p>
-</td>
-</tr>
-<tr>
-<td>
+
+</p>
+
+</td>
+
+</tr>
+
+<tr>
+
+<td>
+
 <code>projectID</code></br> <em> string </em>
-</td>
-<td>
-<p>
+
+</td>
+
+<td>
+
+<p>
+
 ProjectID is the id of project for which integration needs to setup
-</p>
-</td>
-</tr>
-<tr>
-<td>
+
+</p>
+
+</td>
+
+</tr>
+
+<tr>
+
+<td>
+
 <code>events</code></br> <em> \[\]string </em>
-</td>
-<td>
-<p>
+
+</td>
+
+<td>
+
+<p>
+
 Events are gitlab event to listen to. Refer
 <a href="https://github.com/xanzy/go-gitlab/blob/bf34eca5d13a9f4c3f501d8a97b8ac226d55e4d9/projects.go#L794">https://github.com/xanzy/go-gitlab/blob/bf34eca5d13a9f4c3f501d8a97b8ac226d55e4d9/projects.go\#L794</a>.
-</p>
-</td>
-</tr>
-<tr>
-<td>
+
+</p>
+
+</td>
+
+</tr>
+
+<tr>
+
+<td>
+
 <code>accessToken</code></br> <em>
 <a href="https://kubernetes.io/docs/reference/generated/kubernetes-api/v1.13/#secretkeyselector-v1-core">
 Kubernetes core/v1.SecretKeySelector </a> </em>
-</td>
-<td>
-<p>
+
+</td>
+
+<td>
+
+<p>
+
 AccessToken is reference to k8 secret which holds the gitlab api access
 information
-</p>
-</td>
-</tr>
-<tr>
-<td>
+
+</p>
+
+</td>
+
+</tr>
+
+<tr>
+
+<td>
+
 <code>enableSSLVerification</code></br> <em> bool </em>
-</td>
-<td>
-<em>(Optional)</em>
-<p>
+
+</td>
+
+<td>
+
+<em>(Optional)</em>
+
+<p>
+
 EnableSSLVerification to enable ssl verification
-</p>
-</td>
-</tr>
-<tr>
-<td>
+
+</p>
+
+</td>
+
+</tr>
+
+<tr>
+
+<td>
+
 <code>gitlabBaseURL</code></br> <em> string </em>
-</td>
-<td>
-<p>
+
+</td>
+
+<td>
+
+<p>
+
 GitlabBaseURL is the base URL for API requests to a custom endpoint
-</p>
-</td>
-</tr>
-<tr>
-<td>
+
+</p>
+
+</td>
+
+</tr>
+
+<tr>
+
+<td>
+
 <code>deleteHookOnFinish</code></br> <em> bool </em>
-</td>
-<td>
-<em>(Optional)</em>
-<p>
+
+</td>
+
+<td>
+
+<em>(Optional)</em>
+
+<p>
+
 DeleteHookOnFinish determines whether to delete the GitLab hook for the
 project once the event source is stopped.
-</p>
-</td>
-</tr>
-<tr>
-<td>
+
+</p>
+
+</td>
+
+</tr>
+
+<tr>
+
+<td>
+
 <code>metadata</code></br> <em> map\[string\]string </em>
-</td>
-<td>
-<em>(Optional)</em>
-<p>
+
+</td>
+
+<td>
+
+<em>(Optional)</em>
+
+<p>
+
 Metadata holds the user defined metadata which will passed along the
 event payload.
-</p>
-</td>
-</tr>
+
+</p>
+
+</td>
+
+</tr>
+
 </tbody>
+
 </table>
+
 <h3 id="argoproj.io/v1alpha1.HDFSEventSource">
+
 HDFSEventSource
+
 </h3>
-<p>
+
+<p>
+
 (<em>Appears on:</em>
 <a href="#argoproj.io/v1alpha1.EventSourceSpec">EventSourceSpec</a>)
-</p>
-<p>
-<p>
+
+</p>
+
+<p>
+
+<p>
+
 HDFSEventSource refers to event-source for HDFS related events
-</p>
-</p>
+
+</p>
+
+</p>
+
 <table>
+
 <thead>
-<tr>
+
+<tr>
+
 <th>
+
 Field
+
 </th>
+
 <th>
+
 Description
+
 </th>
-</tr>
+
+</tr>
+
 </thead>
+
 <tbody>
-<tr>
-<td>
+
+<tr>
+
+<td>
+
 <code>WatchPathConfig</code></br> <em>
 <a href="#argoproj.io/v1alpha1.WatchPathConfig"> WatchPathConfig </a>
 </em>
-</td>
-<td>
-<p>
+
+</td>
+
+<td>
+
+<p>
+
 (Members of <code>WatchPathConfig</code> are embedded into this type.)
-</p>
-</td>
-</tr>
-<tr>
-<td>
+
+</p>
+
+</td>
+
+</tr>
+
+<tr>
+
+<td>
+
 <code>type</code></br> <em> string </em>
-</td>
-<td>
-<p>
+
+</td>
+
+<td>
+
+<p>
+
 Type of file operations to watch
-</p>
-</td>
-</tr>
-<tr>
-<td>
+
+</p>
+
+</td>
+
+</tr>
+
+<tr>
+
+<td>
+
 <code>checkInterval</code></br> <em> string </em>
-</td>
-<td>
-<p>
+
+</td>
+
+<td>
+
+<p>
+
 CheckInterval is a string that describes an interval duration to check
 the directory state, e.g. 1s, 30m, 2h… (defaults to 1m)
-</p>
-</td>
-</tr>
-<tr>
-<td>
+
+</p>
+
+</td>
+
+</tr>
+
+<tr>
+
+<td>
+
 <code>addresses</code></br> <em> \[\]string </em>
-</td>
-<td>
-</td>
-</tr>
-<tr>
-<td>
+
+</td>
+
+<td>
+
+</td>
+
+</tr>
+
+<tr>
+
+<td>
+
 <code>hdfsUser</code></br> <em> string </em>
-</td>
-<td>
-<p>
+
+</td>
+
+<td>
+
+<p>
+
 HDFSUser is the user to access HDFS file system. It is ignored if either
 ccache or keytab is used.
-</p>
-</td>
-</tr>
-<tr>
-<td>
+
+</p>
+
+</td>
+
+</tr>
+
+<tr>
+
+<td>
+
 <code>krbCCacheSecret</code></br> <em>
 <a href="https://kubernetes.io/docs/reference/generated/kubernetes-api/v1.13/#secretkeyselector-v1-core">
 Kubernetes core/v1.SecretKeySelector </a> </em>
-</td>
-<td>
-<p>
+
+</td>
+
+<td>
+
+<p>
+
 KrbCCacheSecret is the secret selector for Kerberos ccache Either ccache
 or keytab can be set to use Kerberos.
-</p>
-</td>
-</tr>
-<tr>
-<td>
+
+</p>
+
+</td>
+
+</tr>
+
+<tr>
+
+<td>
+
 <code>krbKeytabSecret</code></br> <em>
 <a href="https://kubernetes.io/docs/reference/generated/kubernetes-api/v1.13/#secretkeyselector-v1-core">
 Kubernetes core/v1.SecretKeySelector </a> </em>
-</td>
-<td>
-<p>
+
+</td>
+
+<td>
+
+<p>
+
 KrbKeytabSecret is the secret selector for Kerberos keytab Either ccache
 or keytab can be set to use Kerberos.
-</p>
-</td>
-</tr>
-<tr>
-<td>
+
+</p>
+
+</td>
+
+</tr>
+
+<tr>
+
+<td>
+
 <code>krbUsername</code></br> <em> string </em>
-</td>
-<td>
-<p>
+
+</td>
+
+<td>
+
+<p>
+
 KrbUsername is the Kerberos username used with Kerberos keytab It must
 be set if keytab is used.
-</p>
-</td>
-</tr>
-<tr>
-<td>
+
+</p>
+
+</td>
+
+</tr>
+
+<tr>
+
+<td>
+
 <code>krbRealm</code></br> <em> string </em>
-</td>
-<td>
-<p>
+
+</td>
+
+<td>
+
+<p>
+
 KrbRealm is the Kerberos realm used with Kerberos keytab It must be set
 if keytab is used.
-</p>
-</td>
-</tr>
-<tr>
-<td>
+
+</p>
+
+</td>
+
+</tr>
+
+<tr>
+
+<td>
+
 <code>krbConfigConfigMap</code></br> <em>
 <a href="https://kubernetes.io/docs/reference/generated/kubernetes-api/v1.13/#configmapkeyselector-v1-core">
 Kubernetes core/v1.ConfigMapKeySelector </a> </em>
-</td>
-<td>
-<p>
+
+</td>
+
+<td>
+
+<p>
+
 KrbConfig is the configmap selector for Kerberos config as string It
 must be set if either ccache or keytab is used.
-</p>
-</td>
-</tr>
-<tr>
-<td>
+
+</p>
+
+</td>
+
+</tr>
+
+<tr>
+
+<td>
+
 <code>krbServicePrincipalName</code></br> <em> string </em>
-</td>
-<td>
-<p>
+
+</td>
+
+<td>
+
+<p>
+
 KrbServicePrincipalName is the principal name of Kerberos service It
 must be set if either ccache or keytab is used.
-</p>
-</td>
-</tr>
-<tr>
-<td>
+
+</p>
+
+</td>
+
+</tr>
+
+<tr>
+
+<td>
+
 <code>metadata</code></br> <em> map\[string\]string </em>
-</td>
-<td>
-<em>(Optional)</em>
-<p>
+
+</td>
+
+<td>
+
+<em>(Optional)</em>
+
+<p>
+
 Metadata holds the user defined metadata which will passed along the
 event payload.
-</p>
-</td>
-</tr>
+
+</p>
+
+</td>
+
+</tr>
+
 </tbody>
+
 </table>
+
 <h3 id="argoproj.io/v1alpha1.KafkaConsumerGroup">
+
 KafkaConsumerGroup
+
 </h3>
-<p>
+
+<p>
+
 (<em>Appears on:</em>
 <a href="#argoproj.io/v1alpha1.KafkaEventSource">KafkaEventSource</a>)
-</p>
-<p>
-</p>
+
+</p>
+
+<p>
+
+</p>
+
 <table>
+
 <thead>
-<tr>
+
+<tr>
+
 <th>
+
 Field
+
 </th>
+
 <th>
+
 Description
+
 </th>
-</tr>
+
+</tr>
+
 </thead>
+
 <tbody>
-<tr>
-<td>
+
+<tr>
+
+<td>
+
 <code>groupName</code></br> <em> string </em>
-</td>
-<td>
-<p>
+
+</td>
+
+<td>
+
+<p>
+
 The name for the consumer group to use
-</p>
-</td>
-</tr>
-<tr>
-<td>
+
+</p>
+
+</td>
+
+</tr>
+
+<tr>
+
+<td>
+
 <code>oldest</code></br> <em> bool </em>
-</td>
-<td>
-<em>(Optional)</em>
-<p>
+
+</td>
+
+<td>
+
+<em>(Optional)</em>
+
+<p>
+
 When starting up a new group do we want to start from the oldest event
 (true) or the newest event (false), defaults to false
-</p>
-</td>
-</tr>
-<tr>
-<td>
+
+</p>
+
+</td>
+
+</tr>
+
+<tr>
+
+<td>
+
 <code>rebalanceStrategy</code></br> <em> string </em>
-</td>
-<td>
-<em>(Optional)</em>
-<p>
+
+</td>
+
+<td>
+
+<em>(Optional)</em>
+
+<p>
+
 Rebalance strategy can be one of: sticky, roundrobin, range. Range is
 the default.
-</p>
-</td>
-</tr>
+
+</p>
+
+</td>
+
+</tr>
+
 </tbody>
+
 </table>
+
 <h3 id="argoproj.io/v1alpha1.KafkaEventSource">
+
 KafkaEventSource
+
 </h3>
-<p>
+
+<p>
+
 (<em>Appears on:</em>
 <a href="#argoproj.io/v1alpha1.EventSourceSpec">EventSourceSpec</a>)
-</p>
-<p>
-<p>
+
+</p>
+
+<p>
+
+<p>
+
 KafkaEventSource refers to event-source for Kafka related events
-</p>
-</p>
+
+</p>
+
+</p>
+
 <table>
+
 <thead>
-<tr>
+
+<tr>
+
 <th>
+
 Field
+
 </th>
+
 <th>
+
 Description
+
 </th>
-</tr>
+
+</tr>
+
 </thead>
+
 <tbody>
-<tr>
-<td>
+
+<tr>
+
+<td>
+
 <code>url</code></br> <em> string </em>
-</td>
-<td>
-<p>
+
+</td>
+
+<td>
+
+<p>
+
 URL to kafka cluster, multiple URLs separated by comma
-</p>
-</td>
-</tr>
-<tr>
-<td>
+
+</p>
+
+</td>
+
+</tr>
+
+<tr>
+
+<td>
+
 <code>partition</code></br> <em> string </em>
-</td>
-<td>
-<p>
+
+</td>
+
+<td>
+
+<p>
+
 Partition name
-</p>
-</td>
-</tr>
-<tr>
-<td>
+
+</p>
+
+</td>
+
+</tr>
+
+<tr>
+
+<td>
+
 <code>topic</code></br> <em> string </em>
-</td>
-<td>
-<p>
+
+</td>
+
+<td>
+
+<p>
+
 Topic name
-</p>
-</td>
-</tr>
-<tr>
-<td>
+
+</p>
+
+</td>
+
+</tr>
+
+<tr>
+
+<td>
+
 <code>connectionBackoff</code></br> <em>
 github.com/argoproj/argo-events/pkg/apis/common.Backoff </em>
-</td>
-<td>
-<p>
+
+</td>
+
+<td>
+
+<p>
+
 Backoff holds parameters applied to connection.
-</p>
-</td>
-</tr>
-<tr>
-<td>
+
+</p>
+
+</td>
+
+</tr>
+
+<tr>
+
+<td>
+
 <code>tls</code></br> <em>
 github.com/argoproj/argo-events/pkg/apis/common.TLSConfig </em>
-</td>
-<td>
-<em>(Optional)</em>
-<p>
+
+</td>
+
+<td>
+
+<em>(Optional)</em>
+
+<p>
+
 TLS configuration for the kafka client.
-</p>
-</td>
-</tr>
-<tr>
-<td>
+
+</p>
+
+</td>
+
+</tr>
+
+<tr>
+
+<td>
+
 <code>jsonBody</code></br> <em> bool </em>
-</td>
-<td>
-<em>(Optional)</em>
-<p>
+
+</td>
+
+<td>
+
+<em>(Optional)</em>
+
+<p>
+
 JSONBody specifies that all event body payload coming from this source
 will be JSON
-</p>
-</td>
-</tr>
-<tr>
-<td>
+
+</p>
+
+</td>
+
+</tr>
+
+<tr>
+
+<td>
+
 <code>metadata</code></br> <em> map\[string\]string </em>
-</td>
-<td>
-<em>(Optional)</em>
-<p>
+
+</td>
+
+<td>
+
+<em>(Optional)</em>
+
+<p>
+
 Metadata holds the user defined metadata which will passed along the
 event payload.
-</p>
-</td>
-</tr>
-<tr>
-<td>
+
+</p>
+
+</td>
+
+</tr>
+
+<tr>
+
+<td>
+
 <code>consumerGroup</code></br> <em>
 <a href="#argoproj.io/v1alpha1.KafkaConsumerGroup"> KafkaConsumerGroup
 </a> </em>
-</td>
-<td>
-<em>(Optional)</em>
-<p>
+
+</td>
+
+<td>
+
+<em>(Optional)</em>
+
+<p>
+
 Consumer group for kafka client
-</p>
-</td>
-</tr>
-<tr>
-<td>
+
+</p>
+
+</td>
+
+</tr>
+
+<tr>
+
+<td>
+
 <code>limitEventsPerSecond</code></br> <em> int64 </em>
-</td>
-<td>
-<em>(Optional)</em>
-<p>
+
+</td>
+
+<td>
+
+<em>(Optional)</em>
+
+<p>
+
 Sets a limit on how many events get read from kafka per second.
-</p>
-</td>
-</tr>
-<tr>
-<td>
+
+</p>
+
+</td>
+
+</tr>
+
+<tr>
+
+<td>
+
 <code>version</code></br> <em> string </em>
-</td>
-<td>
-<em>(Optional)</em>
-<p>
+
+</td>
+
+<td>
+
+<em>(Optional)</em>
+
+<p>
+
 Specify what kafka version is being connected to enables certain
 features in sarama, defaults to 1.0.0
-</p>
-</td>
-</tr>
+
+</p>
+
+</td>
+
+</tr>
+
 </tbody>
+
 </table>
+
 <h3 id="argoproj.io/v1alpha1.MQTTEventSource">
+
 MQTTEventSource
+
 </h3>
-<p>
+
+<p>
+
 (<em>Appears on:</em>
 <a href="#argoproj.io/v1alpha1.EventSourceSpec">EventSourceSpec</a>)
-</p>
-<p>
-<p>
+
+</p>
+
+<p>
+
+<p>
+
 MQTTEventSource refers to event-source for MQTT related events
-</p>
-</p>
+
+</p>
+
+</p>
+
 <table>
+
 <thead>
-<tr>
+
+<tr>
+
 <th>
+
 Field
+
 </th>
+
 <th>
+
 Description
+
 </th>
-</tr>
+
+</tr>
+
 </thead>
+
 <tbody>
-<tr>
-<td>
+
+<tr>
+
+<td>
+
 <code>url</code></br> <em> string </em>
-</td>
-<td>
-<p>
+
+</td>
+
+<td>
+
+<p>
+
 URL to connect to broker
-</p>
-</td>
-</tr>
-<tr>
-<td>
+
+</p>
+
+</td>
+
+</tr>
+
+<tr>
+
+<td>
+
 <code>topic</code></br> <em> string </em>
-</td>
-<td>
-<p>
+
+</td>
+
+<td>
+
+<p>
+
 Topic name
-</p>
-</td>
-</tr>
-<tr>
-<td>
+
+</p>
+
+</td>
+
+</tr>
+
+<tr>
+
+<td>
+
 <code>clientId</code></br> <em> string </em>
-</td>
-<td>
-<p>
+
+</td>
+
+<td>
+
+<p>
+
 ClientID is the id of the client
-</p>
-</td>
-</tr>
-<tr>
-<td>
+
+</p>
+
+</td>
+
+</tr>
+
+<tr>
+
+<td>
+
 <code>connectionBackoff</code></br> <em>
 github.com/argoproj/argo-events/pkg/apis/common.Backoff </em>
-</td>
-<td>
-<p>
+
+</td>
+
+<td>
+
+<p>
+
 ConnectionBackoff holds backoff applied to connection.
-</p>
-</td>
-</tr>
-<tr>
-<td>
+
+</p>
+
+</td>
+
+</tr>
+
+<tr>
+
+<td>
+
 <code>jsonBody</code></br> <em> bool </em>
-</td>
-<td>
-<em>(Optional)</em>
-<p>
+
+</td>
+
+<td>
+
+<em>(Optional)</em>
+
+<p>
+
 JSONBody specifies that all event body payload coming from this source
 will be JSON
-</p>
-</td>
-</tr>
-<tr>
-<td>
+
+</p>
+
+</td>
+
+</tr>
+
+<tr>
+
+<td>
+
 <code>tls</code></br> <em>
 github.com/argoproj/argo-events/pkg/apis/common.TLSConfig </em>
-</td>
-<td>
-<em>(Optional)</em>
-<p>
+
+</td>
+
+<td>
+
+<em>(Optional)</em>
+
+<p>
+
 TLS configuration for the mqtt client.
-</p>
-</td>
-</tr>
-<tr>
-<td>
+
+</p>
+
+</td>
+
+</tr>
+
+<tr>
+
+<td>
+
 <code>metadata</code></br> <em> map\[string\]string </em>
-</td>
-<td>
-<em>(Optional)</em>
-<p>
+
+</td>
+
+<td>
+
+<em>(Optional)</em>
+
+<p>
+
 Metadata holds the user defined metadata which will passed along the
 event payload.
-</p>
-</td>
-</tr>
+
+</p>
+
+</td>
+
+</tr>
+
 </tbody>
+
 </table>
+
 <h3 id="argoproj.io/v1alpha1.NATSEventsSource">
+
 NATSEventsSource
+
 </h3>
-<p>
+
+<p>
+
 (<em>Appears on:</em>
 <a href="#argoproj.io/v1alpha1.EventSourceSpec">EventSourceSpec</a>)
-</p>
-<p>
-<p>
+
+</p>
+
+<p>
+
+<p>
+
 NATSEventsSource refers to event-source for NATS related events
-</p>
-</p>
+
+</p>
+
+</p>
+
 <table>
+
 <thead>
-<tr>
+
+<tr>
+
 <th>
+
 Field
+
 </th>
+
 <th>
+
 Description
+
 </th>
-</tr>
+
+</tr>
+
 </thead>
+
 <tbody>
-<tr>
-<td>
+
+<tr>
+
+<td>
+
 <code>url</code></br> <em> string </em>
-</td>
-<td>
-<p>
+
+</td>
+
+<td>
+
+<p>
+
 URL to connect to NATS cluster
-</p>
-</td>
-</tr>
-<tr>
-<td>
+
+</p>
+
+</td>
+
+</tr>
+
+<tr>
+
+<td>
+
 <code>subject</code></br> <em> string </em>
-</td>
-<td>
-<p>
+
+</td>
+
+<td>
+
+<p>
+
 Subject holds the name of the subject onto which messages are published
-</p>
-</td>
-</tr>
-<tr>
-<td>
+
+</p>
+
+</td>
+
+</tr>
+
+<tr>
+
+<td>
+
 <code>connectionBackoff</code></br> <em>
 github.com/argoproj/argo-events/pkg/apis/common.Backoff </em>
-</td>
-<td>
-<p>
+
+</td>
+
+<td>
+
+<p>
+
 ConnectionBackoff holds backoff applied to connection.
-</p>
-</td>
-</tr>
-<tr>
-<td>
+
+</p>
+
+</td>
+
+</tr>
+
+<tr>
+
+<td>
+
 <code>jsonBody</code></br> <em> bool </em>
-</td>
-<td>
-<em>(Optional)</em>
-<p>
+
+</td>
+
+<td>
+
+<em>(Optional)</em>
+
+<p>
+
 JSONBody specifies that all event body payload coming from this source
 will be JSON
-</p>
-</td>
-</tr>
-<tr>
-<td>
+
+</p>
+
+</td>
+
+</tr>
+
+<tr>
+
+<td>
+
 <code>tls</code></br> <em>
 github.com/argoproj/argo-events/pkg/apis/common.TLSConfig </em>
-</td>
-<td>
-<em>(Optional)</em>
-<p>
+
+</td>
+
+<td>
+
+<em>(Optional)</em>
+
+<p>
+
 TLS configuration for the nats client.
-</p>
-</td>
-</tr>
-<tr>
-<td>
+
+</p>
+
+</td>
+
+</tr>
+
+<tr>
+
+<td>
+
 <code>metadata</code></br> <em> map\[string\]string </em>
-</td>
-<td>
-<em>(Optional)</em>
-<p>
+
+</td>
+
+<td>
+
+<em>(Optional)</em>
+
+<p>
+
 Metadata holds the user defined metadata which will passed along the
 event payload.
-</p>
-</td>
-</tr>
+
+</p>
+
+</td>
+
+</tr>
+
 </tbody>
+
 </table>
+
 <h3 id="argoproj.io/v1alpha1.NSQEventSource">
+
 NSQEventSource
+
 </h3>
-<p>
+
+<p>
+
 (<em>Appears on:</em>
 <a href="#argoproj.io/v1alpha1.EventSourceSpec">EventSourceSpec</a>)
-</p>
-<p>
-<p>
+
+</p>
+
+<p>
+
+<p>
+
 NSQEventSource describes the event source for NSQ PubSub More info at
 <a href="https://godoc.org/github.com/nsqio/go-nsq">https://godoc.org/github.com/nsqio/go-nsq</a>
-</p>
-</p>
+
+</p>
+
+</p>
+
 <table>
+
 <thead>
-<tr>
+
+<tr>
+
 <th>
+
 Field
+
 </th>
+
 <th>
+
 Description
+
 </th>
-</tr>
+
+</tr>
+
 </thead>
+
 <tbody>
-<tr>
-<td>
+
+<tr>
+
+<td>
+
 <code>hostAddress</code></br> <em> string </em>
-</td>
-<td>
-<p>
+
+</td>
+
+<td>
+
+<p>
+
 HostAddress is the address of the host for NSQ lookup
-</p>
-</td>
-</tr>
-<tr>
-<td>
+
+</p>
+
+</td>
+
+</tr>
+
+<tr>
+
+<td>
+
 <code>topic</code></br> <em> string </em>
-</td>
-<td>
-<p>
+
+</td>
+
+<td>
+
+<p>
+
 Topic to subscribe to.
-</p>
-</td>
-</tr>
-<tr>
-<td>
+
+</p>
+
+</td>
+
+</tr>
+
+<tr>
+
+<td>
+
 <code>channel</code></br> <em> string </em>
-</td>
-<td>
-<p>
+
+</td>
+
+<td>
+
+<p>
+
 Channel used for subscription
-</p>
-</td>
-</tr>
-<tr>
-<td>
+
+</p>
+
+</td>
+
+</tr>
+
+<tr>
+
+<td>
+
 <code>connectionBackoff</code></br> <em>
 github.com/argoproj/argo-events/pkg/apis/common.Backoff </em>
-</td>
-<td>
-<em>(Optional)</em>
-<p>
+
+</td>
+
+<td>
+
+<em>(Optional)</em>
+
+<p>
+
 Backoff holds parameters applied to connection.
-</p>
-</td>
-</tr>
-<tr>
-<td>
+
+</p>
+
+</td>
+
+</tr>
+
+<tr>
+
+<td>
+
 <code>jsonBody</code></br> <em> bool </em>
-</td>
-<td>
-<em>(Optional)</em>
-<p>
+
+</td>
+
+<td>
+
+<em>(Optional)</em>
+
+<p>
+
 JSONBody specifies that all event body payload coming from this source
 will be JSON
-</p>
-</td>
-</tr>
-<tr>
-<td>
+
+</p>
+
+</td>
+
+</tr>
+
+<tr>
+
+<td>
+
 <code>tls</code></br> <em>
 github.com/argoproj/argo-events/pkg/apis/common.TLSConfig </em>
-</td>
-<td>
-<em>(Optional)</em>
-<p>
+
+</td>
+
+<td>
+
+<em>(Optional)</em>
+
+<p>
+
 TLS configuration for the nsq client.
-</p>
-</td>
-</tr>
-<tr>
-<td>
+
+</p>
+
+</td>
+
+</tr>
+
+<tr>
+
+<td>
+
 <code>metadata</code></br> <em> map\[string\]string </em>
-</td>
-<td>
-<em>(Optional)</em>
-<p>
+
+</td>
+
+<td>
+
+<em>(Optional)</em>
+
+<p>
+
 Metadata holds the user defined metadata which will passed along the
 event payload.
-</p>
-</td>
-</tr>
+
+</p>
+
+</td>
+
+</tr>
+
 </tbody>
+
 </table>
+
 <h3 id="argoproj.io/v1alpha1.PubSubEventSource">
+
 PubSubEventSource
+
 </h3>
-<p>
+
+<p>
+
 (<em>Appears on:</em>
 <a href="#argoproj.io/v1alpha1.EventSourceSpec">EventSourceSpec</a>)
-</p>
-<p>
-<p>
+
+</p>
+
+<p>
+
+<p>
+
 PubSubEventSource refers to event-source for GCP PubSub related events.
-</p>
-</p>
+
+</p>
+
+</p>
+
 <table>
+
 <thead>
-<tr>
+
+<tr>
+
 <th>
+
 Field
+
 </th>
+
 <th>
+
 Description
+
 </th>
-</tr>
+
+</tr>
+
 </thead>
+
 <tbody>
-<tr>
-<td>
+
+<tr>
+
+<td>
+
 <code>projectID</code></br> <em> string </em>
-</td>
-<td>
-<em>(Optional)</em>
-<p>
+
+</td>
+
+<td>
+
+<em>(Optional)</em>
+
+<p>
+
 ProjectID is GCP project ID for the subscription. Required if you run
 Argo Events outside of GKE/GCE. (otherwise, the default value is its
 project)
-</p>
-</td>
-</tr>
-<tr>
-<td>
+
+</p>
+
+</td>
+
+</tr>
+
+<tr>
+
+<td>
+
 <code>topicProjectID</code></br> <em> string </em>
-</td>
-<td>
-<em>(Optional)</em>
-<p>
-<<<<<<< HEAD
+
+</td>
+
+<td>
+
+<em>(Optional)</em>
+
+<p>
 
 TopicProjectID is GCP project ID for the topic. By default, it is same
 as ProjectID.
 
-=======
-TopicProjectID is GCP project ID for the topic. By default, it is same
-as ProjectID.
->>>>>>> c1a7453c
-</p>
-</td>
-</tr>
-<tr>
-<td>
+</p>
+
+</td>
+
+</tr>
+
+<tr>
+
+<td>
+
 <code>topic</code></br> <em> string </em>
-</td>
-<td>
-<em>(Optional)</em>
-<p>
+
+</td>
+
+<td>
+
+<em>(Optional)</em>
+
+<p>
+
 Topic to which the subscription should belongs. Required if you want the
 eventsource to create a new subscription. If you specify this field
 along with an existing subscription, it will be verified whether it
 actually belongs to the specified topic.
-</p>
-</td>
-</tr>
-<tr>
-<td>
+
+</p>
+
+</td>
+
+</tr>
+
+<tr>
+
+<td>
+
 <code>subscriptionID</code></br> <em> string </em>
-</td>
-<td>
-<em>(Optional)</em>
-<p>
+
+</td>
+
+<td>
+
+<em>(Optional)</em>
+
+<p>
+
 SubscriptionID is ID of subscription. Required if you use existing
 subscription. The default value will be auto generated hash based on
 this eventsource setting, so the subscription might be recreated every
 time you update the setting, which has a possibility of event loss.
-</p>
-</td>
-</tr>
-<tr>
-<td>
+
+</p>
+
+</td>
+
+</tr>
+
+<tr>
+
+<td>
+
 <code>credentialSecret</code></br> <em>
 <a href="https://kubernetes.io/docs/reference/generated/kubernetes-api/v1.13/#secretkeyselector-v1-core">
 Kubernetes core/v1.SecretKeySelector </a> </em>
-</td>
-<td>
-<em>(Optional)</em>
-<p>
+
+</td>
+
+<td>
+
+<em>(Optional)</em>
+
+<p>
+
 CredentialSecret references to the secret that contains JSON credentials
 to access GCP. If it is missing, it implicitly uses Workload Identity to
 access.
 <a href="https://cloud.google.com/kubernetes-engine/docs/how-to/workload-identity">https://cloud.google.com/kubernetes-engine/docs/how-to/workload-identity</a>
-</p>
-</td>
-</tr>
-<tr>
-<td>
+
+</p>
+
+</td>
+
+</tr>
+
+<tr>
+
+<td>
+
 <code>deleteSubscriptionOnFinish</code></br> <em> bool </em>
-</td>
-<td>
-<em>(Optional)</em>
-<p>
+
+</td>
+
+<td>
+
+<em>(Optional)</em>
+
+<p>
+
 DeleteSubscriptionOnFinish determines whether to delete the GCP PubSub
 subscription once the event source is stopped.
-</p>
-</td>
-</tr>
-<tr>
-<td>
+
+</p>
+
+</td>
+
+</tr>
+
+<tr>
+
+<td>
+
 <code>jsonBody</code></br> <em> bool </em>
-</td>
-<td>
-<em>(Optional)</em>
-<p>
+
+</td>
+
+<td>
+
+<em>(Optional)</em>
+
+<p>
+
 JSONBody specifies that all event body payload coming from this source
 will be JSON
-</p>
-</td>
-</tr>
-<tr>
-<td>
+
+</p>
+
+</td>
+
+</tr>
+
+<tr>
+
+<td>
+
 <code>credentialsFile</code></br> <em> string </em>
-</td>
-<td>
-<p>
+
+</td>
+
+<td>
+
+<p>
+
 CredentialsFile is the file that contains credentials to authenticate
 for GCP Deprecated, use CredentialSecret instead
-</p>
-</td>
-</tr>
-<tr>
-<td>
+
+</p>
+
+</td>
+
+</tr>
+
+<tr>
+
+<td>
+
 <code>metadata</code></br> <em> map\[string\]string </em>
-</td>
-<td>
-<em>(Optional)</em>
-<p>
+
+</td>
+
+<td>
+
+<em>(Optional)</em>
+
+<p>
+
 Metadata holds the user defined metadata which will passed along the
 event payload.
-</p>
-</td>
-</tr>
+
+</p>
+
+</td>
+
+</tr>
+
 </tbody>
+
 </table>
+
 <h3 id="argoproj.io/v1alpha1.PulsarEventSource">
+
 PulsarEventSource
+
 </h3>
-<p>
+
+<p>
+
 (<em>Appears on:</em>
 <a href="#argoproj.io/v1alpha1.EventSourceSpec">EventSourceSpec</a>)
-</p>
-<p>
-<p>
+
+</p>
+
+<p>
+
+<p>
+
 PulsarEventSource describes the event source for Apache Pulsar
-</p>
-</p>
+
+</p>
+
+</p>
+
 <table>
+
 <thead>
-<tr>
+
+<tr>
+
 <th>
+
 Field
+
 </th>
+
 <th>
+
 Description
+
 </th>
-</tr>
+
+</tr>
+
 </thead>
+
 <tbody>
-<tr>
-<td>
+
+<tr>
+
+<td>
+
 <code>topics</code></br> <em> \[\]string </em>
-</td>
-<td>
-<p>
+
+</td>
+
+<td>
+
+<p>
+
 Name of the topics to subscribe to.
-</p>
-</td>
-</tr>
-<tr>
-<td>
+
+</p>
+
+</td>
+
+</tr>
+
+<tr>
+
+<td>
+
 <code>type</code></br> <em> string </em>
-</td>
-<td>
-<em>(Optional)</em>
-<p>
+
+</td>
+
+<td>
+
+<em>(Optional)</em>
+
+<p>
+
 Type of the subscription. Only “exclusive” and “shared” is supported.
 Defaults to exclusive.
-</p>
-</td>
-</tr>
-<tr>
-<td>
+
+</p>
+
+</td>
+
+</tr>
+
+<tr>
+
+<td>
+
 <code>url</code></br> <em> string </em>
-</td>
-<td>
-<p>
+
+</td>
+
+<td>
+
+<p>
+
 Configure the service URL for the Pulsar service.
-</p>
-</td>
-</tr>
-<tr>
-<td>
+
+</p>
+
+</td>
+
+</tr>
+
+<tr>
+
+<td>
+
 <code>tlsTrustCertsSecret</code></br> <em>
 <a href="https://kubernetes.io/docs/reference/generated/kubernetes-api/v1.13/#secretkeyselector-v1-core">
 Kubernetes core/v1.SecretKeySelector </a> </em>
-</td>
-<td>
-<em>(Optional)</em>
-<p>
+
+</td>
+
+<td>
+
+<em>(Optional)</em>
+
+<p>
+
 Trusted TLS certificate secret.
-</p>
-</td>
-</tr>
-<tr>
-<td>
+
+</p>
+
+</td>
+
+</tr>
+
+<tr>
+
+<td>
+
 <code>tlsAllowInsecureConnection</code></br> <em> bool </em>
-</td>
-<td>
-<em>(Optional)</em>
-<p>
+
+</td>
+
+<td>
+
+<em>(Optional)</em>
+
+<p>
+
 Whether the Pulsar client accept untrusted TLS certificate from broker.
-</p>
-</td>
-</tr>
-<tr>
-<td>
+
+</p>
+
+</td>
+
+</tr>
+
+<tr>
+
+<td>
+
 <code>tlsValidateHostname</code></br> <em> bool </em>
-</td>
-<td>
-<em>(Optional)</em>
-<p>
+
+</td>
+
+<td>
+
+<em>(Optional)</em>
+
+<p>
+
 Whether the Pulsar client verify the validity of the host name from
 broker.
-</p>
-</td>
-</tr>
-<tr>
-<td>
+
+</p>
+
+</td>
+
+</tr>
+
+<tr>
+
+<td>
+
 <code>tls</code></br> <em>
 github.com/argoproj/argo-events/pkg/apis/common.TLSConfig </em>
-</td>
-<td>
-<em>(Optional)</em>
-<p>
+
+</td>
+
+<td>
+
+<em>(Optional)</em>
+
+<p>
+
 TLS configuration for the pulsar client.
-</p>
-</td>
-</tr>
-<tr>
-<td>
+
+</p>
+
+</td>
+
+</tr>
+
+<tr>
+
+<td>
+
 <code>connectionBackoff</code></br> <em>
 github.com/argoproj/argo-events/pkg/apis/common.Backoff </em>
-</td>
-<td>
-<em>(Optional)</em>
-<p>
+
+</td>
+
+<td>
+
+<em>(Optional)</em>
+
+<p>
+
 Backoff holds parameters applied to connection.
-</p>
-</td>
-</tr>
-<tr>
-<td>
+
+</p>
+
+</td>
+
+</tr>
+
+<tr>
+
+<td>
+
 <code>jsonBody</code></br> <em> bool </em>
-</td>
-<td>
-<em>(Optional)</em>
-<p>
+
+</td>
+
+<td>
+
+<em>(Optional)</em>
+
+<p>
+
 JSONBody specifies that all event body payload coming from this source
 will be JSON
-</p>
-</td>
-</tr>
-<tr>
-<td>
+
+</p>
+
+</td>
+
+</tr>
+
+<tr>
+
+<td>
+
 <code>metadata</code></br> <em> map\[string\]string </em>
-</td>
-<td>
-<em>(Optional)</em>
-<p>
+
+</td>
+
+<td>
+
+<em>(Optional)</em>
+
+<p>
+
 Metadata holds the user defined metadata which will passed along the
 event payload.
-</p>
-</td>
-</tr>
+
+</p>
+
+</td>
+
+</tr>
+
 </tbody>
+
 </table>
+
 <h3 id="argoproj.io/v1alpha1.RedisEventSource">
+
 RedisEventSource
+
 </h3>
-<p>
+
+<p>
+
 (<em>Appears on:</em>
 <a href="#argoproj.io/v1alpha1.EventSourceSpec">EventSourceSpec</a>)
-</p>
-<p>
-<p>
+
+</p>
+
+<p>
+
+<p>
+
 RedisEventSource describes an event source for the Redis PubSub. More
 info at
 <a href="https://godoc.org/github.com/go-redis/redis#example-PubSub">https://godoc.org/github.com/go-redis/redis\#example-PubSub</a>
-</p>
-</p>
+
+</p>
+
+</p>
+
 <table>
+
 <thead>
-<tr>
+
+<tr>
+
 <th>
+
 Field
+
 </th>
+
 <th>
+
 Description
+
 </th>
-</tr>
+
+</tr>
+
 </thead>
+
 <tbody>
-<tr>
-<td>
+
+<tr>
+
+<td>
+
 <code>hostAddress</code></br> <em> string </em>
-</td>
-<td>
-<p>
+
+</td>
+
+<td>
+
+<p>
+
 HostAddress refers to the address of the Redis host/server
-</p>
-</td>
-</tr>
-<tr>
-<td>
+
+</p>
+
+</td>
+
+</tr>
+
+<tr>
+
+<td>
+
 <code>password</code></br> <em>
 <a href="https://kubernetes.io/docs/reference/generated/kubernetes-api/v1.13/#secretkeyselector-v1-core">
 Kubernetes core/v1.SecretKeySelector </a> </em>
-</td>
-<td>
-<em>(Optional)</em>
-<p>
+
+</td>
+
+<td>
+
+<em>(Optional)</em>
+
+<p>
+
 Password required for authentication if any.
-</p>
-</td>
-</tr>
-<tr>
-<td>
+
+</p>
+
+</td>
+
+</tr>
+
+<tr>
+
+<td>
+
 <code>namespace</code></br> <em> string </em>
-</td>
-<td>
-<em>(Optional)</em>
-<p>
+
+</td>
+
+<td>
+
+<em>(Optional)</em>
+
+<p>
+
 Namespace to use to retrieve the password from. It should only be
 specified if password is declared
-</p>
-</td>
-</tr>
-<tr>
-<td>
+
+</p>
+
+</td>
+
+</tr>
+
+<tr>
+
+<td>
+
 <code>db</code></br> <em> int32 </em>
-</td>
-<td>
-<em>(Optional)</em>
-<p>
+
+</td>
+
+<td>
+
+<em>(Optional)</em>
+
+<p>
+
 DB to use. If not specified, default DB 0 will be used.
-</p>
-</td>
-</tr>
-<tr>
-<td>
+
+</p>
+
+</td>
+
+</tr>
+
+<tr>
+
+<td>
+
 <code>channels</code></br> <em> \[\]string </em>
-</td>
-<td>
-</td>
-</tr>
-<tr>
-<td>
+
+</td>
+
+<td>
+
+</td>
+
+</tr>
+
+<tr>
+
+<td>
+
 <code>tls</code></br> <em>
 github.com/argoproj/argo-events/pkg/apis/common.TLSConfig </em>
-</td>
-<td>
-<em>(Optional)</em>
-<p>
+
+</td>
+
+<td>
+
+<em>(Optional)</em>
+
+<p>
+
 TLS configuration for the redis client.
-</p>
-</td>
-</tr>
-<tr>
-<td>
+
+</p>
+
+</td>
+
+</tr>
+
+<tr>
+
+<td>
+
 <code>metadata</code></br> <em> map\[string\]string </em>
-</td>
-<td>
-<em>(Optional)</em>
-<p>
+
+</td>
+
+<td>
+
+<em>(Optional)</em>
+
+<p>
+
 Metadata holds the user defined metadata which will passed along the
 event payload.
-</p>
-</td>
-</tr>
+
+</p>
+
+</td>
+
+</tr>
+
 </tbody>
+
 </table>
+
 <h3 id="argoproj.io/v1alpha1.ResourceEventSource">
+
 ResourceEventSource
+
 </h3>
-<p>
+
+<p>
+
 (<em>Appears on:</em>
 <a href="#argoproj.io/v1alpha1.EventSourceSpec">EventSourceSpec</a>)
-</p>
-<p>
-<p>
+
+</p>
+
+<p>
+
+<p>
+
 ResourceEventSource refers to a event-source for K8s resource related
 events.
-</p>
-</p>
+
+</p>
+
+</p>
+
 <table>
+
 <thead>
-<tr>
+
+<tr>
+
 <th>
+
 Field
+
 </th>
+
 <th>
+
 Description
+
 </th>
-</tr>
+
+</tr>
+
 </thead>
+
 <tbody>
-<tr>
-<td>
+
+<tr>
+
+<td>
+
 <code>namespace</code></br> <em> string </em>
-</td>
-<td>
-<p>
+
+</td>
+
+<td>
+
+<p>
+
 Namespace where resource is deployed
-</p>
-</td>
-</tr>
-<tr>
-<td>
+
+</p>
+
+</td>
+
+</tr>
+
+<tr>
+
+<td>
+
 <code>filter</code></br> <em>
 <a href="#argoproj.io/v1alpha1.ResourceFilter"> ResourceFilter </a>
 </em>
-</td>
-<td>
-<em>(Optional)</em>
-<p>
+
+</td>
+
+<td>
+
+<em>(Optional)</em>
+
+<p>
+
 Filter is applied on the metadata of the resource If you apply filter,
 then the internal event informer will only monitor objects that pass the
 filter.
-</p>
-</td>
-</tr>
-<tr>
-<td>
+
+</p>
+
+</td>
+
+</tr>
+
+<tr>
+
+<td>
+
 <code>GroupVersionResource</code></br> <em>
 <a href="https://kubernetes.io/docs/reference/generated/kubernetes-api/v1.13/#groupversionresource-v1-meta">
 Kubernetes meta/v1.GroupVersionResource </a> </em>
-</td>
-<td>
-<p>
+
+</td>
+
+<td>
+
+<p>
+
 (Members of <code>GroupVersionResource</code> are embedded into this
 type.)
-</p>
-<p>
+
+</p>
+
+<p>
+
 Group of the resource
-</p>
-</td>
-</tr>
-<tr>
-<td>
+
+</p>
+
+</td>
+
+</tr>
+
+<tr>
+
+<td>
+
 <code>eventTypes</code></br> <em>
 <a href="#argoproj.io/v1alpha1.ResourceEventType"> \[\]ResourceEventType
 </a> </em>
-</td>
-<td>
-<p>
+
+</td>
+
+<td>
+
+<p>
+
 EventTypes is the list of event type to watch. Possible values are -
 ADD, UPDATE and DELETE.
-</p>
-</td>
-</tr>
-<tr>
-<td>
+
+</p>
+
+</td>
+
+</tr>
+
+<tr>
+
+<td>
+
 <code>metadata</code></br> <em> map\[string\]string </em>
-</td>
-<td>
-<em>(Optional)</em>
-<p>
+
+</td>
+
+<td>
+
+<em>(Optional)</em>
+
+<p>
+
 Metadata holds the user defined metadata which will passed along the
 event payload.
-</p>
-</td>
-</tr>
+
+</p>
+
+</td>
+
+</tr>
+
 </tbody>
+
 </table>
+
 <h3 id="argoproj.io/v1alpha1.ResourceEventType">
+
 ResourceEventType (<code>string</code> alias)
-</p>
+
+</p>
+
 </h3>
-<p>
+
+<p>
+
 (<em>Appears on:</em>
 <a href="#argoproj.io/v1alpha1.ResourceEventSource">ResourceEventSource</a>)
-</p>
-<p>
-<p>
+
+</p>
+
+<p>
+
+<p>
+
 ResourceEventType is the type of event for the K8s resource mutation
-</p>
-</p>
+
+</p>
+
+</p>
+
 <h3 id="argoproj.io/v1alpha1.ResourceFilter">
+
 ResourceFilter
+
 </h3>
-<p>
+
+<p>
+
 (<em>Appears on:</em>
 <a href="#argoproj.io/v1alpha1.ResourceEventSource">ResourceEventSource</a>)
-</p>
-<p>
-<p>
+
+</p>
+
+<p>
+
+<p>
+
 ResourceFilter contains K8 ObjectMeta information to further filter
 resource event objects
-</p>
-</p>
+
+</p>
+
+</p>
+
 <table>
+
 <thead>
-<tr>
+
+<tr>
+
 <th>
+
 Field
+
 </th>
+
 <th>
+
 Description
+
 </th>
-</tr>
+
+</tr>
+
 </thead>
+
 <tbody>
-<tr>
-<td>
+
+<tr>
+
+<td>
+
 <code>prefix</code></br> <em> string </em>
-</td>
-<td>
-<em>(Optional)</em>
-<p>
+
+</td>
+
+<td>
+
+<em>(Optional)</em>
+
+<p>
+
 Prefix filter is applied on the resource name.
-</p>
-</td>
-</tr>
-<tr>
-<td>
+
+</p>
+
+</td>
+
+</tr>
+
+<tr>
+
+<td>
+
 <code>labels</code></br> <em> <a href="#argoproj.io/v1alpha1.Selector">
 \[\]Selector </a> </em>
-</td>
-<td>
-<em>(Optional)</em>
-<p>
+
+</td>
+
+<td>
+
+<em>(Optional)</em>
+
+<p>
+
 Labels provide listing options to K8s API to watch resource/s. Refer
 <a href="https://kubernetes.io/docs/concepts/overview/working-with-objects/label-selectors/">https://kubernetes.io/docs/concepts/overview/working-with-objects/label-selectors/</a>
 for more info.
-</p>
-</td>
-</tr>
-<tr>
-<td>
+
+</p>
+
+</td>
+
+</tr>
+
+<tr>
+
+<td>
+
 <code>fields</code></br> <em> <a href="#argoproj.io/v1alpha1.Selector">
 \[\]Selector </a> </em>
-</td>
-<td>
-<em>(Optional)</em>
-<p>
+
+</td>
+
+<td>
+
+<em>(Optional)</em>
+
+<p>
+
 Fields provide field filters similar to K8s field selector (see
 <a href="https://kubernetes.io/docs/concepts/overview/working-with-objects/field-selectors/">https://kubernetes.io/docs/concepts/overview/working-with-objects/field-selectors/</a>).
 Unlike K8s field selector, it supports arbitrary fileds like
 “spec.serviceAccountName”, and the value could be a string or a regex.
-Same as K8s field selector, operator “=”, “==” and “!=” are supported.
-</p>
-</td>
-</tr>
-<tr>
-<td>
+Same as K8s field selector, operator “=”, “==” and “\!=” are supported.
+
+</p>
+
+</td>
+
+</tr>
+
+<tr>
+
+<td>
+
 <code>createdBy</code></br> <em>
 <a href="https://kubernetes.io/docs/reference/generated/kubernetes-api/v1.13/#time-v1-meta">
 Kubernetes meta/v1.Time </a> </em>
-</td>
-<td>
-<em>(Optional)</em>
-<p>
+
+</td>
+
+<td>
+
+<em>(Optional)</em>
+
+<p>
+
 If resource is created before the specified time then the event is
 treated as valid.
-</p>
-</td>
-</tr>
-<tr>
-<td>
+
+</p>
+
+</td>
+
+</tr>
+
+<tr>
+
+<td>
+
 <code>afterStart</code></br> <em> bool </em>
-</td>
-<td>
-<em>(Optional)</em>
-<p>
+
+</td>
+
+<td>
+
+<em>(Optional)</em>
+
+<p>
+
 If the resource is created after the start time then the event is
 treated as valid.
-</p>
-</td>
-</tr>
+
+</p>
+
+</td>
+
+</tr>
+
 </tbody>
+
 </table>
+
 <h3 id="argoproj.io/v1alpha1.SNSEventSource">
+
 SNSEventSource
+
 </h3>
-<p>
+
+<p>
+
 (<em>Appears on:</em>
 <a href="#argoproj.io/v1alpha1.EventSourceSpec">EventSourceSpec</a>)
-</p>
-<p>
-<p>
+
+</p>
+
+<p>
+
+<p>
+
 SNSEventSource refers to event-source for AWS SNS related events
-</p>
-</p>
+
+</p>
+
+</p>
+
 <table>
+
 <thead>
-<tr>
+
+<tr>
+
 <th>
+
 Field
+
 </th>
+
 <th>
+
 Description
+
 </th>
-</tr>
+
+</tr>
+
 </thead>
+
 <tbody>
-<tr>
-<td>
+
+<tr>
+
+<td>
+
 <code>webhook</code></br> <em>
 <a href="#argoproj.io/v1alpha1.WebhookContext"> WebhookContext </a>
 </em>
-</td>
-<td>
-<p>
+
+</td>
+
+<td>
+
+<p>
+
 Webhook configuration for http server
-</p>
-</td>
-</tr>
-<tr>
-<td>
+
+</p>
+
+</td>
+
+</tr>
+
+<tr>
+
+<td>
+
 <code>topicArn</code></br> <em> string </em>
-</td>
-<td>
-<p>
+
+</td>
+
+<td>
+
+<p>
+
 TopicArn
-</p>
-</td>
-</tr>
-<tr>
-<td>
+
+</p>
+
+</td>
+
+</tr>
+
+<tr>
+
+<td>
+
 <code>accessKey</code></br> <em>
 <a href="https://kubernetes.io/docs/reference/generated/kubernetes-api/v1.13/#secretkeyselector-v1-core">
 Kubernetes core/v1.SecretKeySelector </a> </em>
-</td>
-<td>
-<p>
+
+</td>
+
+<td>
+
+<p>
+
 AccessKey refers K8 secret containing aws access key
-</p>
-</td>
-</tr>
-<tr>
-<td>
+
+</p>
+
+</td>
+
+</tr>
+
+<tr>
+
+<td>
+
 <code>secretKey</code></br> <em>
 <a href="https://kubernetes.io/docs/reference/generated/kubernetes-api/v1.13/#secretkeyselector-v1-core">
 Kubernetes core/v1.SecretKeySelector </a> </em>
-</td>
-<td>
-<p>
+
+</td>
+
+<td>
+
+<p>
+
 SecretKey refers K8 secret containing aws secret key
-</p>
-</td>
-</tr>
-<tr>
-<td>
+
+</p>
+
+</td>
+
+</tr>
+
+<tr>
+
+<td>
+
 <code>region</code></br> <em> string </em>
-</td>
-<td>
-<p>
+
+</td>
+
+<td>
+
+<p>
+
 Region is AWS region
-</p>
-</td>
-</tr>
-<tr>
-<td>
+
+</p>
+
+</td>
+
+</tr>
+
+<tr>
+
+<td>
+
 <code>roleARN</code></br> <em> string </em>
-</td>
-<td>
-<em>(Optional)</em>
-<p>
+
+</td>
+
+<td>
+
+<em>(Optional)</em>
+
+<p>
+
 RoleARN is the Amazon Resource Name (ARN) of the role to assume.
-</p>
-</td>
-</tr>
-<tr>
-<td>
+
+</p>
+
+</td>
+
+</tr>
+
+<tr>
+
+<td>
+
 <code>metadata</code></br> <em> map\[string\]string </em>
-</td>
-<td>
-<em>(Optional)</em>
-<p>
+
+</td>
+
+<td>
+
+<em>(Optional)</em>
+
+<p>
+
 Metadata holds the user defined metadata which will passed along the
 event payload.
-</p>
-</td>
-</tr>
+
+</p>
+
+</td>
+
+</tr>
+
 </tbody>
+
 </table>
+
 <h3 id="argoproj.io/v1alpha1.SQSEventSource">
+
 SQSEventSource
+
 </h3>
-<p>
+
+<p>
+
 (<em>Appears on:</em>
 <a href="#argoproj.io/v1alpha1.EventSourceSpec">EventSourceSpec</a>)
-</p>
-<p>
-<p>
+
+</p>
+
+<p>
+
+<p>
+
 SQSEventSource refers to event-source for AWS SQS related events
-</p>
-</p>
+
+</p>
+
+</p>
+
 <table>
+
 <thead>
-<tr>
+
+<tr>
+
 <th>
+
 Field
+
 </th>
+
 <th>
+
 Description
+
 </th>
-</tr>
+
+</tr>
+
 </thead>
+
 <tbody>
-<tr>
-<td>
+
+<tr>
+
+<td>
+
 <code>accessKey</code></br> <em>
 <a href="https://kubernetes.io/docs/reference/generated/kubernetes-api/v1.13/#secretkeyselector-v1-core">
 Kubernetes core/v1.SecretKeySelector </a> </em>
-</td>
-<td>
-<p>
+
+</td>
+
+<td>
+
+<p>
+
 AccessKey refers K8 secret containing aws access key
-</p>
-</td>
-</tr>
-<tr>
-<td>
+
+</p>
+
+</td>
+
+</tr>
+
+<tr>
+
+<td>
+
 <code>secretKey</code></br> <em>
 <a href="https://kubernetes.io/docs/reference/generated/kubernetes-api/v1.13/#secretkeyselector-v1-core">
 Kubernetes core/v1.SecretKeySelector </a> </em>
-</td>
-<td>
-<p>
+
+</td>
+
+<td>
+
+<p>
+
 SecretKey refers K8 secret containing aws secret key
-</p>
-</td>
-</tr>
-<tr>
-<td>
+
+</p>
+
+</td>
+
+</tr>
+
+<tr>
+
+<td>
+
 <code>region</code></br> <em> string </em>
-</td>
-<td>
-<p>
+
+</td>
+
+<td>
+
+<p>
+
 Region is AWS region
-</p>
-</td>
-</tr>
-<tr>
-<td>
+
+</p>
+
+</td>
+
+</tr>
+
+<tr>
+
+<td>
+
 <code>queue</code></br> <em> string </em>
-</td>
-<td>
-<p>
+
+</td>
+
+<td>
+
+<p>
+
 Queue is AWS SQS queue to listen to for messages
-</p>
-</td>
-</tr>
-<tr>
-<td>
+
+</p>
+
+</td>
+
+</tr>
+
+<tr>
+
+<td>
+
 <code>waitTimeSeconds</code></br> <em> int64 </em>
-</td>
-<td>
-<p>
+
+</td>
+
+<td>
+
+<p>
+
 WaitTimeSeconds is The duration (in seconds) for which the call waits
 for a message to arrive in the queue before returning.
-</p>
-</td>
-</tr>
-<tr>
-<td>
+
+</p>
+
+</td>
+
+</tr>
+
+<tr>
+
+<td>
+
 <code>roleARN</code></br> <em> string </em>
-</td>
-<td>
-<em>(Optional)</em>
-<p>
+
+</td>
+
+<td>
+
+<em>(Optional)</em>
+
+<p>
+
 RoleARN is the Amazon Resource Name (ARN) of the role to assume.
-</p>
-</td>
-</tr>
-<tr>
-<td>
+
+</p>
+
+</td>
+
+</tr>
+
+<tr>
+
+<td>
+
 <code>jsonBody</code></br> <em> bool </em>
-</td>
-<td>
-<em>(Optional)</em>
-<p>
+
+</td>
+
+<td>
+
+<em>(Optional)</em>
+
+<p>
+
 JSONBody specifies that all event body payload coming from this source
 will be JSON
-</p>
-</td>
-</tr>
-<tr>
-<td>
+
+</p>
+
+</td>
+
+</tr>
+
+<tr>
+
+<td>
+
 <code>queueAccountId</code></br> <em> string </em>
-</td>
-<td>
-<em>(Optional)</em>
-<p>
+
+</td>
+
+<td>
+
+<em>(Optional)</em>
+
+<p>
+
 QueueAccountID is the ID of the account that created the queue to
 monitor
-</p>
-</td>
-</tr>
-<tr>
-<td>
+
+</p>
+
+</td>
+
+</tr>
+
+<tr>
+
+<td>
+
 <code>metadata</code></br> <em> map\[string\]string </em>
-</td>
-<td>
-<em>(Optional)</em>
-<p>
+
+</td>
+
+<td>
+
+<em>(Optional)</em>
+
+<p>
+
 Metadata holds the user defined metadata which will passed along the
 event payload.
-</p>
-</td>
-</tr>
+
+</p>
+
+</td>
+
+</tr>
+
 </tbody>
+
 </table>
+
 <h3 id="argoproj.io/v1alpha1.Selector">
+
 Selector
+
 </h3>
-<p>
+
+<p>
+
 (<em>Appears on:</em>
 <a href="#argoproj.io/v1alpha1.ResourceFilter">ResourceFilter</a>)
-</p>
-<p>
-<p>
+
+</p>
+
+<p>
+
+<p>
+
 Selector represents conditional operation to select K8s objects.
-</p>
-</p>
+
+</p>
+
+</p>
+
 <table>
+
 <thead>
-<tr>
+
+<tr>
+
 <th>
+
 Field
+
 </th>
+
 <th>
+
 Description
+
 </th>
-</tr>
+
+</tr>
+
 </thead>
+
 <tbody>
-<tr>
-<td>
+
+<tr>
+
+<td>
+
 <code>key</code></br> <em> string </em>
-</td>
-<td>
-<p>
+
+</td>
+
+<td>
+
+<p>
+
 Key name
-</p>
-</td>
-</tr>
-<tr>
-<td>
+
+</p>
+
+</td>
+
+</tr>
+
+<tr>
+
+<td>
+
 <code>operation</code></br> <em> string </em>
-</td>
-<td>
-<em>(Optional)</em>
-<p>
-Supported operations like ==, !=, &lt;=, &gt;= etc. Defaults to ==.
-Refer
+
+</td>
+
+<td>
+
+<em>(Optional)</em>
+
+<p>
+
+Supported operations like ==, \!=, \<=, \>= etc. Defaults to ==. Refer
 <a href="https://kubernetes.io/docs/concepts/overview/working-with-objects/labels/#label-selectors">https://kubernetes.io/docs/concepts/overview/working-with-objects/labels/\#label-selectors</a>
 for more info.
-</p>
-</td>
-</tr>
-<tr>
-<td>
+
+</p>
+
+</td>
+
+</tr>
+
+<tr>
+
+<td>
+
 <code>value</code></br> <em> string </em>
-</td>
-<td>
-<p>
+
+</td>
+
+<td>
+
+<p>
+
 Value
-</p>
-</td>
-</tr>
+
+</p>
+
+</td>
+
+</tr>
+
 </tbody>
+
 </table>
+
 <h3 id="argoproj.io/v1alpha1.Service">
+
 Service
+
 </h3>
-<p>
+
+<p>
+
 (<em>Appears on:</em>
 <a href="#argoproj.io/v1alpha1.EventSourceSpec">EventSourceSpec</a>)
-</p>
-<p>
-<p>
+
+</p>
+
+<p>
+
+<p>
+
 Service holds the service information eventsource exposes
-</p>
-</p>
+
+</p>
+
+</p>
+
 <table>
+
 <thead>
-<tr>
+
+<tr>
+
 <th>
+
 Field
+
 </th>
+
 <th>
+
 Description
+
 </th>
-</tr>
+
+</tr>
+
 </thead>
+
 <tbody>
-<tr>
-<td>
+
+<tr>
+
+<td>
+
 <code>ports</code></br> <em>
 <a href="https://kubernetes.io/docs/reference/generated/kubernetes-api/v1.13/#serviceport-v1-core">
 \[\]Kubernetes core/v1.ServicePort </a> </em>
-</td>
-<td>
-<p>
+
+</td>
+
+<td>
+
+<p>
+
 The list of ports that are exposed by this ClusterIP service.
-</p>
-</td>
-</tr>
-<tr>
-<td>
+
+</p>
+
+</td>
+
+</tr>
+
+<tr>
+
+<td>
+
 <code>clusterIP</code></br> <em> string </em>
-</td>
-<td>
-<em>(Optional)</em>
-<p>
+
+</td>
+
+<td>
+
+<em>(Optional)</em>
+
+<p>
+
 clusterIP is the IP address of the service and is usually assigned
 randomly by the master. If an address is specified manually and is not
 in use by others, it will be allocated to the service; otherwise,
@@ -3608,530 +6542,1002 @@
 address. “None” can be specified for headless services when proxying is
 not required. More info:
 <a href="https://kubernetes.io/docs/concepts/services-networking/service/#virtual-ips-and-service-proxies">https://kubernetes.io/docs/concepts/services-networking/service/\#virtual-ips-and-service-proxies</a>
-</p>
-</td>
-</tr>
+
+</p>
+
+</td>
+
+</tr>
+
 </tbody>
+
 </table>
+
 <h3 id="argoproj.io/v1alpha1.SlackEventSource">
+
 SlackEventSource
+
 </h3>
-<p>
+
+<p>
+
 (<em>Appears on:</em>
 <a href="#argoproj.io/v1alpha1.EventSourceSpec">EventSourceSpec</a>)
-</p>
-<p>
-<p>
+
+</p>
+
+<p>
+
+<p>
+
 SlackEventSource refers to event-source for Slack related events
-</p>
-</p>
+
+</p>
+
+</p>
+
 <table>
+
 <thead>
-<tr>
+
+<tr>
+
 <th>
+
 Field
+
 </th>
+
 <th>
+
 Description
+
 </th>
-</tr>
+
+</tr>
+
 </thead>
+
 <tbody>
-<tr>
-<td>
+
+<tr>
+
+<td>
+
 <code>signingSecret</code></br> <em>
 <a href="https://kubernetes.io/docs/reference/generated/kubernetes-api/v1.13/#secretkeyselector-v1-core">
 Kubernetes core/v1.SecretKeySelector </a> </em>
-</td>
-<td>
-<p>
+
+</td>
+
+<td>
+
+<p>
+
 Slack App signing secret
-</p>
-</td>
-</tr>
-<tr>
-<td>
+
+</p>
+
+</td>
+
+</tr>
+
+<tr>
+
+<td>
+
 <code>token</code></br> <em>
 <a href="https://kubernetes.io/docs/reference/generated/kubernetes-api/v1.13/#secretkeyselector-v1-core">
 Kubernetes core/v1.SecretKeySelector </a> </em>
-</td>
-<td>
-<p>
+
+</td>
+
+<td>
+
+<p>
+
 Token for URL verification handshake
-</p>
-</td>
-</tr>
-<tr>
-<td>
+
+</p>
+
+</td>
+
+</tr>
+
+<tr>
+
+<td>
+
 <code>webhook</code></br> <em>
 <a href="#argoproj.io/v1alpha1.WebhookContext"> WebhookContext </a>
 </em>
-</td>
-<td>
-<p>
+
+</td>
+
+<td>
+
+<p>
+
 Webhook holds configuration for a REST endpoint
-</p>
-</td>
-</tr>
-<tr>
-<td>
+
+</p>
+
+</td>
+
+</tr>
+
+<tr>
+
+<td>
+
 <code>metadata</code></br> <em> map\[string\]string </em>
-</td>
-<td>
-<em>(Optional)</em>
-<p>
+
+</td>
+
+<td>
+
+<em>(Optional)</em>
+
+<p>
+
 Metadata holds the user defined metadata which will passed along the
 event payload.
-</p>
-</td>
-</tr>
+
+</p>
+
+</td>
+
+</tr>
+
 </tbody>
+
 </table>
+
 <h3 id="argoproj.io/v1alpha1.StorageGridEventSource">
+
 StorageGridEventSource
+
 </h3>
-<p>
+
+<p>
+
 (<em>Appears on:</em>
 <a href="#argoproj.io/v1alpha1.EventSourceSpec">EventSourceSpec</a>)
-</p>
-<p>
-<p>
+
+</p>
+
+<p>
+
+<p>
+
 StorageGridEventSource refers to event-source for StorageGrid related
 events
-</p>
-</p>
+
+</p>
+
+</p>
+
 <table>
+
 <thead>
-<tr>
+
+<tr>
+
 <th>
+
 Field
+
 </th>
+
 <th>
+
 Description
+
 </th>
-</tr>
+
+</tr>
+
 </thead>
+
 <tbody>
-<tr>
-<td>
+
+<tr>
+
+<td>
+
 <code>webhook</code></br> <em>
 <a href="#argoproj.io/v1alpha1.WebhookContext"> WebhookContext </a>
 </em>
-</td>
-<td>
-<p>
+
+</td>
+
+<td>
+
+<p>
+
 Webhook holds configuration for a REST endpoint
-</p>
-</td>
-</tr>
-<tr>
-<td>
+
+</p>
+
+</td>
+
+</tr>
+
+<tr>
+
+<td>
+
 <code>events</code></br> <em> \[\]string </em>
-</td>
-<td>
-</td>
-</tr>
-<tr>
-<td>
+
+</td>
+
+<td>
+
+</td>
+
+</tr>
+
+<tr>
+
+<td>
+
 <code>filter</code></br> <em>
 <a href="#argoproj.io/v1alpha1.StorageGridFilter"> StorageGridFilter
 </a> </em>
-</td>
-<td>
-<p>
+
+</td>
+
+<td>
+
+<p>
+
 Filter on object key which caused the notification.
-</p>
-</td>
-</tr>
-<tr>
-<td>
+
+</p>
+
+</td>
+
+</tr>
+
+<tr>
+
+<td>
+
 <code>topicArn</code></br> <em> string </em>
-</td>
-<td>
-<p>
+
+</td>
+
+<td>
+
+<p>
+
 TopicArn
-</p>
-</td>
-</tr>
-<tr>
-<td>
+
+</p>
+
+</td>
+
+</tr>
+
+<tr>
+
+<td>
+
 <code>bucket</code></br> <em> string </em>
-</td>
-<td>
-<p>
+
+</td>
+
+<td>
+
+<p>
+
 Name of the bucket to register notifications for.
-</p>
-</td>
-</tr>
-<tr>
-<td>
+
+</p>
+
+</td>
+
+</tr>
+
+<tr>
+
+<td>
+
 <code>region</code></br> <em> string </em>
-</td>
-<td>
-<em>(Optional)</em>
-<p>
+
+</td>
+
+<td>
+
+<em>(Optional)</em>
+
+<p>
+
 S3 region. Defaults to us-east-1
-</p>
-</td>
-</tr>
-<tr>
-<td>
+
+</p>
+
+</td>
+
+</tr>
+
+<tr>
+
+<td>
+
 <code>authToken</code></br> <em>
 <a href="https://kubernetes.io/docs/reference/generated/kubernetes-api/v1.13/#secretkeyselector-v1-core">
 Kubernetes core/v1.SecretKeySelector </a> </em>
-</td>
-<td>
-<p>
+
+</td>
+
+<td>
+
+<p>
+
 Auth token for storagegrid api
-</p>
-</td>
-</tr>
-<tr>
-<td>
+
+</p>
+
+</td>
+
+</tr>
+
+<tr>
+
+<td>
+
 <code>apiURL</code></br> <em> string </em>
-</td>
-<td>
-<p>
+
+</td>
+
+<td>
+
+<p>
+
 APIURL is the url of the storagegrid api.
-</p>
-</td>
-</tr>
-<tr>
-<td>
+
+</p>
+
+</td>
+
+</tr>
+
+<tr>
+
+<td>
+
 <code>metadata</code></br> <em> map\[string\]string </em>
-</td>
-<td>
-<em>(Optional)</em>
-<p>
+
+</td>
+
+<td>
+
+<em>(Optional)</em>
+
+<p>
+
 Metadata holds the user defined metadata which will passed along the
 event payload.
-</p>
-</td>
-</tr>
+
+</p>
+
+</td>
+
+</tr>
+
 </tbody>
+
 </table>
+
 <h3 id="argoproj.io/v1alpha1.StorageGridFilter">
+
 StorageGridFilter
+
 </h3>
-<p>
+
+<p>
+
 (<em>Appears on:</em>
 <a href="#argoproj.io/v1alpha1.StorageGridEventSource">StorageGridEventSource</a>)
-</p>
-<p>
-<p>
+
+</p>
+
+<p>
+
+<p>
+
 StorageGridFilter represents filters to apply to bucket notifications
 for specifying constraints on objects
-</p>
-</p>
+
+</p>
+
+</p>
+
 <table>
+
 <thead>
-<tr>
+
+<tr>
+
 <th>
+
 Field
+
 </th>
+
 <th>
+
 Description
+
 </th>
-</tr>
+
+</tr>
+
 </thead>
+
 <tbody>
-<tr>
-<td>
+
+<tr>
+
+<td>
+
 <code>prefix</code></br> <em> string </em>
-</td>
-<td>
-</td>
-</tr>
-<tr>
-<td>
+
+</td>
+
+<td>
+
+</td>
+
+</tr>
+
+<tr>
+
+<td>
+
 <code>suffix</code></br> <em> string </em>
-</td>
-<td>
-</td>
-</tr>
+
+</td>
+
+<td>
+
+</td>
+
+</tr>
+
 </tbody>
+
 </table>
+
 <h3 id="argoproj.io/v1alpha1.StripeEventSource">
+
 StripeEventSource
+
 </h3>
-<p>
+
+<p>
+
 (<em>Appears on:</em>
 <a href="#argoproj.io/v1alpha1.EventSourceSpec">EventSourceSpec</a>)
-</p>
-<p>
-<p>
+
+</p>
+
+<p>
+
+<p>
+
 StripeEventSource describes the event source for stripe webhook
 notifications More info at
 <a href="https://stripe.com/docs/webhooks">https://stripe.com/docs/webhooks</a>
-</p>
-</p>
+
+</p>
+
+</p>
+
 <table>
+
 <thead>
-<tr>
+
+<tr>
+
 <th>
+
 Field
+
 </th>
+
 <th>
+
 Description
+
 </th>
-</tr>
+
+</tr>
+
 </thead>
+
 <tbody>
-<tr>
-<td>
+
+<tr>
+
+<td>
+
 <code>webhook</code></br> <em>
 <a href="#argoproj.io/v1alpha1.WebhookContext"> WebhookContext </a>
 </em>
-</td>
-<td>
-<p>
+
+</td>
+
+<td>
+
+<p>
+
 Webhook holds configuration for a REST endpoint
-</p>
-</td>
-</tr>
-<tr>
-<td>
+
+</p>
+
+</td>
+
+</tr>
+
+<tr>
+
+<td>
+
 <code>createWebhook</code></br> <em> bool </em>
-</td>
-<td>
-<em>(Optional)</em>
-<p>
+
+</td>
+
+<td>
+
+<em>(Optional)</em>
+
+<p>
+
 CreateWebhook if specified creates a new webhook programmatically.
-</p>
-</td>
-</tr>
-<tr>
-<td>
+
+</p>
+
+</td>
+
+</tr>
+
+<tr>
+
+<td>
+
 <code>apiKey</code></br> <em>
 <a href="https://kubernetes.io/docs/reference/generated/kubernetes-api/v1.13/#secretkeyselector-v1-core">
 Kubernetes core/v1.SecretKeySelector </a> </em>
-</td>
-<td>
-<em>(Optional)</em>
-<p>
+
+</td>
+
+<td>
+
+<em>(Optional)</em>
+
+<p>
+
 APIKey refers to K8s secret that holds Stripe API key. Used only if
 CreateWebhook is enabled.
-</p>
-</td>
-</tr>
-<tr>
-<td>
+
+</p>
+
+</td>
+
+</tr>
+
+<tr>
+
+<td>
+
 <code>eventFilter</code></br> <em> \[\]string </em>
-</td>
-<td>
-<em>(Optional)</em>
-<p>
+
+</td>
+
+<td>
+
+<em>(Optional)</em>
+
+<p>
+
 EventFilter describes the type of events to listen to. If not specified,
 all types of events will be processed. More info at
 <a href="https://stripe.com/docs/api/events/list">https://stripe.com/docs/api/events/list</a>
-</p>
-</td>
-</tr>
-<tr>
-<td>
+
+</p>
+
+</td>
+
+</tr>
+
+<tr>
+
+<td>
+
 <code>metadata</code></br> <em> map\[string\]string </em>
-</td>
-<td>
-<em>(Optional)</em>
-<p>
+
+</td>
+
+<td>
+
+<em>(Optional)</em>
+
+<p>
+
 Metadata holds the user defined metadata which will passed along the
 event payload.
-</p>
-</td>
-</tr>
+
+</p>
+
+</td>
+
+</tr>
+
 </tbody>
+
 </table>
+
 <h3 id="argoproj.io/v1alpha1.Template">
+
 Template
+
 </h3>
-<p>
+
+<p>
+
 (<em>Appears on:</em>
 <a href="#argoproj.io/v1alpha1.EventSourceSpec">EventSourceSpec</a>)
-</p>
-<p>
-<p>
+
+</p>
+
+<p>
+
+<p>
+
 Template holds the information of an EventSource deployment template
-</p>
-</p>
+
+</p>
+
+</p>
+
 <table>
+
 <thead>
-<tr>
+
+<tr>
+
 <th>
+
 Field
+
 </th>
+
 <th>
+
 Description
+
 </th>
-</tr>
+
+</tr>
+
 </thead>
+
 <tbody>
-<tr>
-<td>
+
+<tr>
+
+<td>
+
 <code>metadata</code></br> <em>
 github.com/argoproj/argo-events/pkg/apis/common.Metadata </em>
-</td>
-<td>
-<p>
+
+</td>
+
+<td>
+
+<p>
+
 Metadata sets the pods’s metadata, i.e. annotations and labels
-</p>
-</td>
-</tr>
-<tr>
-<td>
+
+</p>
+
+</td>
+
+</tr>
+
+<tr>
+
+<td>
+
 <code>serviceAccountName</code></br> <em> string </em>
-</td>
-<td>
-<em>(Optional)</em>
-<p>
+
+</td>
+
+<td>
+
+<em>(Optional)</em>
+
+<p>
+
 ServiceAccountName is the name of the ServiceAccount to use to run event
 source pod. More info:
 <a href="https://kubernetes.io/docs/tasks/configure-pod-container/configure-service-account/">https://kubernetes.io/docs/tasks/configure-pod-container/configure-service-account/</a>
-</p>
-</td>
-</tr>
-<tr>
-<td>
+
+</p>
+
+</td>
+
+</tr>
+
+<tr>
+
+<td>
+
 <code>container</code></br> <em>
 <a href="https://kubernetes.io/docs/reference/generated/kubernetes-api/v1.13/#container-v1-core">
 Kubernetes core/v1.Container </a> </em>
-</td>
-<td>
-<em>(Optional)</em>
-<p>
+
+</td>
+
+<td>
+
+<em>(Optional)</em>
+
+<p>
+
 Container is the main container image to run in the event source pod
-</p>
-</td>
-</tr>
-<tr>
-<td>
+
+</p>
+
+</td>
+
+</tr>
+
+<tr>
+
+<td>
+
 <code>volumes</code></br> <em>
 <a href="https://kubernetes.io/docs/reference/generated/kubernetes-api/v1.13/#volume-v1-core">
 \[\]Kubernetes core/v1.Volume </a> </em>
-</td>
-<td>
-<em>(Optional)</em>
-<p>
+
+</td>
+
+<td>
+
+<em>(Optional)</em>
+
+<p>
+
 Volumes is a list of volumes that can be mounted by containers in an
 eventsource.
-</p>
-</td>
-</tr>
-<tr>
-<td>
+
+</p>
+
+</td>
+
+</tr>
+
+<tr>
+
+<td>
+
 <code>securityContext</code></br> <em>
 <a href="https://kubernetes.io/docs/reference/generated/kubernetes-api/v1.13/#podsecuritycontext-v1-core">
 Kubernetes core/v1.PodSecurityContext </a> </em>
-</td>
-<td>
-<em>(Optional)</em>
-<p>
+
+</td>
+
+<td>
+
+<em>(Optional)</em>
+
+<p>
+
 SecurityContext holds pod-level security attributes and common container
 settings. Optional: Defaults to empty. See type description for default
 values of each field.
-</p>
-</td>
-</tr>
-<tr>
-<td>
+
+</p>
+
+</td>
+
+</tr>
+
+<tr>
+
+<td>
+
 <code>affinity</code></br> <em>
 <a href="https://kubernetes.io/docs/reference/generated/kubernetes-api/v1.13/#affinity-v1-core">
 Kubernetes core/v1.Affinity </a> </em>
-</td>
-<td>
-<em>(Optional)</em>
-<p>
+
+</td>
+
+<td>
+
+<em>(Optional)</em>
+
+<p>
+
 If specified, the pod’s scheduling constraints
-</p>
-</td>
-</tr>
-<tr>
-<td>
+
+</p>
+
+</td>
+
+</tr>
+
+<tr>
+
+<td>
+
 <code>tolerations</code></br> <em>
 <a href="https://kubernetes.io/docs/reference/generated/kubernetes-api/v1.13/#toleration-v1-core">
 \[\]Kubernetes core/v1.Toleration </a> </em>
-</td>
-<td>
-<em>(Optional)</em>
-<p>
+
+</td>
+
+<td>
+
+<em>(Optional)</em>
+
+<p>
+
 If specified, the pod’s tolerations.
-</p>
-</td>
-</tr>
-<tr>
-<td>
+
+</p>
+
+</td>
+
+</tr>
+
+<tr>
+
+<td>
+
 <code>nodeSelector</code></br> <em> map\[string\]string </em>
-</td>
-<td>
-<em>(Optional)</em>
-<p>
+
+</td>
+
+<td>
+
+<em>(Optional)</em>
+
+<p>
+
 NodeSelector is a selector which must be true for the pod to fit on a
 node. Selector which must match a node’s labels for the pod to be
 scheduled on that node. More info:
 <a href="https://kubernetes.io/docs/concepts/configuration/assign-pod-node/">https://kubernetes.io/docs/concepts/configuration/assign-pod-node/</a>
-</p>
-</td>
-</tr>
+
+</p>
+
+</td>
+
+</tr>
+
 </tbody>
+
 </table>
+
 <h3 id="argoproj.io/v1alpha1.WatchPathConfig">
+
 WatchPathConfig
+
 </h3>
-<p>
+
+<p>
+
 (<em>Appears on:</em>
 <a href="#argoproj.io/v1alpha1.FileEventSource">FileEventSource</a>,
 <a href="#argoproj.io/v1alpha1.HDFSEventSource">HDFSEventSource</a>)
-</p>
-<p>
-</p>
+
+</p>
+
+<p>
+
+</p>
+
 <table>
+
 <thead>
-<tr>
+
+<tr>
+
 <th>
+
 Field
+
 </th>
+
 <th>
+
 Description
+
 </th>
-</tr>
+
+</tr>
+
 </thead>
+
 <tbody>
-<tr>
-<td>
+
+<tr>
+
+<td>
+
 <code>directory</code></br> <em> string </em>
-</td>
-<td>
-<p>
+
+</td>
+
+<td>
+
+<p>
+
 Directory to watch for events
-</p>
-</td>
-</tr>
-<tr>
-<td>
+
+</p>
+
+</td>
+
+</tr>
+
+<tr>
+
+<td>
+
 <code>path</code></br> <em> string </em>
-</td>
-<td>
-<p>
+
+</td>
+
+<td>
+
+<p>
+
 Path is relative path of object to watch with respect to the directory
-</p>
-</td>
-</tr>
-<tr>
-<td>
+
+</p>
+
+</td>
+
+</tr>
+
+<tr>
+
+<td>
+
 <code>pathRegexp</code></br> <em> string </em>
-</td>
-<td>
-<p>
+
+</td>
+
+<td>
+
+<p>
+
 PathRegexp is regexp of relative path of object to watch with respect to
 the directory
-</p>
-</td>
-</tr>
+
+</p>
+
+</td>
+
+</tr>
+
 </tbody>
+
 </table>
+
 <h3 id="argoproj.io/v1alpha1.WebhookContext">
+
 WebhookContext
+
 </h3>
-<p>
+
+<p>
+
 (<em>Appears on:</em>
 <a href="#argoproj.io/v1alpha1.EventSourceSpec">EventSourceSpec</a>,
 <a href="#argoproj.io/v1alpha1.GithubEventSource">GithubEventSource</a>,
@@ -4140,139 +7546,265 @@
 <a href="#argoproj.io/v1alpha1.SlackEventSource">SlackEventSource</a>,
 <a href="#argoproj.io/v1alpha1.StorageGridEventSource">StorageGridEventSource</a>,
 <a href="#argoproj.io/v1alpha1.StripeEventSource">StripeEventSource</a>)
-</p>
-<p>
-<p>
+
+</p>
+
+<p>
+
+<p>
+
 WebhookContext holds a general purpose REST API context
-</p>
-</p>
+
+</p>
+
+</p>
+
 <table>
+
 <thead>
-<tr>
+
+<tr>
+
 <th>
+
 Field
+
 </th>
+
 <th>
+
 Description
+
 </th>
-</tr>
+
+</tr>
+
 </thead>
+
 <tbody>
-<tr>
-<td>
+
+<tr>
+
+<td>
+
 <code>endpoint</code></br> <em> string </em>
-</td>
-<td>
-<p>
+
+</td>
+
+<td>
+
+<p>
+
 REST API endpoint
-</p>
-</td>
-</tr>
-<tr>
-<td>
+
+</p>
+
+</td>
+
+</tr>
+
+<tr>
+
+<td>
+
 <code>method</code></br> <em> string </em>
-</td>
-<td>
-<p>
+
+</td>
+
+<td>
+
+<p>
+
 Method is HTTP request method that indicates the desired action to be
 performed for a given resource. See RFC7231 Hypertext Transfer Protocol
 (HTTP/1.1): Semantics and Content
-</p>
-</td>
-</tr>
-<tr>
-<td>
+
+</p>
+
+</td>
+
+</tr>
+
+<tr>
+
+<td>
+
 <code>port</code></br> <em> string </em>
-</td>
-<td>
-<p>
+
+</td>
+
+<td>
+
+<p>
+
 Port on which HTTP server is listening for incoming events.
-</p>
-</td>
-</tr>
-<tr>
-<td>
+
+</p>
+
+</td>
+
+</tr>
+
+<tr>
+
+<td>
+
 <code>url</code></br> <em> string </em>
-</td>
-<td>
-<p>
+
+</td>
+
+<td>
+
+<p>
+
 URL is the url of the server.
-</p>
-</td>
-</tr>
-<tr>
-<td>
+
+</p>
+
+</td>
+
+</tr>
+
+<tr>
+
+<td>
+
 <code>serverCertSecret</code></br> <em>
 <a href="https://kubernetes.io/docs/reference/generated/kubernetes-api/v1.13/#secretkeyselector-v1-core">
 Kubernetes core/v1.SecretKeySelector </a> </em>
-</td>
-<td>
-<p>
+
+</td>
+
+<td>
+
+<p>
+
 ServerCertPath refers the file that contains the cert.
-</p>
-</td>
-</tr>
-<tr>
-<td>
+
+</p>
+
+</td>
+
+</tr>
+
+<tr>
+
+<td>
+
 <code>serverKeySecret</code></br> <em>
 <a href="https://kubernetes.io/docs/reference/generated/kubernetes-api/v1.13/#secretkeyselector-v1-core">
 Kubernetes core/v1.SecretKeySelector </a> </em>
-</td>
-<td>
-<p>
+
+</td>
+
+<td>
+
+<p>
+
 ServerKeyPath refers the file that contains private key
-</p>
-</td>
-</tr>
-<tr>
-<td>
+
+</p>
+
+</td>
+
+</tr>
+
+<tr>
+
+<td>
+
 <code>metadata</code></br> <em> map\[string\]string </em>
-</td>
-<td>
-<em>(Optional)</em>
-<p>
+
+</td>
+
+<td>
+
+<em>(Optional)</em>
+
+<p>
+
 Metadata holds the user defined metadata which will passed along the
 event payload.
-</p>
-</td>
-</tr>
-<tr>
-<td>
+
+</p>
+
+</td>
+
+</tr>
+
+<tr>
+
+<td>
+
 <code>authSecret</code></br> <em>
 <a href="https://kubernetes.io/docs/reference/generated/kubernetes-api/v1.13/#secretkeyselector-v1-core">
 Kubernetes core/v1.SecretKeySelector </a> </em>
-</td>
-<td>
-<em>(Optional)</em>
-<p>
+
+</td>
+
+<td>
+
+<em>(Optional)</em>
+
+<p>
+
 AuthSecret holds a secret selector that contains a bearer token for
 authentication
-</p>
-</td>
-</tr>
-<tr>
-<td>
+
+</p>
+
+</td>
+
+</tr>
+
+<tr>
+
+<td>
+
 <code>serverCertPath</code></br> <em> string </em>
-</td>
-<td>
-<p>
+
+</td>
+
+<td>
+
+<p>
+
 DeprecatedServerCertPath refers the file that contains the cert.
-</p>
-</td>
-</tr>
-<tr>
-<td>
+
+</p>
+
+</td>
+
+</tr>
+
+<tr>
+
+<td>
+
 <code>serverKeyPath</code></br> <em> string </em>
-</td>
-<td>
-<p>
+
+</td>
+
+<td>
+
+<p>
+
 DeprecatedServerKeyPath refers the file that contains private key
-</p>
-</td>
-</tr>
+
+</p>
+
+</td>
+
+</tr>
+
 </tbody>
+
 </table>
+
 <hr/>
-<p>
+
+<p>
+
 <em> Generated with <code>gen-crd-api-reference-docs</code>. </em>
+
 </p>