--- conflicted
+++ resolved
@@ -2,11 +2,7 @@
   "swagger": "2.0",
   "info": {
     "title": "Argo Events",
-<<<<<<< HEAD
-    "version": "v1.5.5"
-=======
     "version": "v1.5.3-cap-CR-7899"
->>>>>>> f5a6eadf
   },
   "paths": {},
   "definitions": {
