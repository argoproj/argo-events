{
  "swagger": "2.0",
  "info": {
    "title": "Argo Events",
<<<<<<< HEAD
    "version": "v1.6.3"
=======
    "version": "v1.5.5-cap-CR-10409"
>>>>>>> c5bf9d15
  },
  "paths": {},
  "definitions": {
    "io.argoproj.common.Amount": {
      "description": "Amount represent a numeric amount.",
      "type": "number"
    },
    "io.argoproj.common.Backoff": {
      "description": "Backoff for an operation",
      "type": "object",
      "properties": {
        "duration": {
          "description": "The initial duration in nanoseconds or strings like \"1s\", \"3m\"",
          "$ref": "#/definitions/io.argoproj.common.Int64OrString"
        },
        "factor": {
          "description": "Duration is multiplied by factor each iteration",
          "$ref": "#/definitions/io.argoproj.common.Amount"
        },
        "jitter": {
          "description": "The amount of jitter applied each iteration",
          "$ref": "#/definitions/io.argoproj.common.Amount"
        },
        "steps": {
          "description": "Exit with error after this many steps",
          "type": "integer",
          "format": "int32"
        }
      }
    },
    "io.argoproj.common.BasicAuth": {
      "description": "BasicAuth contains the reference to K8s secrets that holds the username and password",
      "type": "object",
      "properties": {
        "password": {
          "description": "Password refers to the Kubernetes secret that holds the password required for basic auth.",
          "$ref": "#/definitions/io.k8s.api.core.v1.SecretKeySelector"
        },
        "username": {
          "description": "Username refers to the Kubernetes secret that holds the username required for basic auth.",
          "$ref": "#/definitions/io.k8s.api.core.v1.SecretKeySelector"
        }
      }
    },
    "io.argoproj.common.Condition": {
      "description": "Condition contains details about resource state",
      "type": "object",
      "required": [
        "type",
        "status"
      ],
      "properties": {
        "lastTransitionTime": {
          "description": "Last time the condition transitioned from one status to another.",
          "$ref": "#/definitions/io.k8s.apimachinery.pkg.apis.meta.v1.Time"
        },
        "message": {
          "description": "Human-readable message indicating details about last transition.",
          "type": "string"
        },
        "reason": {
          "description": "Unique, this should be a short, machine understandable string that gives the reason for condition's last transition. For example, \"ImageNotFound\"",
          "type": "string"
        },
        "status": {
          "description": "Condition status, True, False or Unknown.",
          "type": "string"
        },
        "type": {
          "description": "Condition type.",
          "type": "string"
        }
      }
    },
    "io.argoproj.common.Int64OrString": {
      "type": "string",
      "format": "int64-or-string"
    },
    "io.argoproj.common.Metadata": {
      "description": "Metadata holds the annotations and labels of an event source pod",
      "type": "object",
      "properties": {
        "annotations": {
          "type": "object",
          "additionalProperties": {
            "type": "string"
          }
        },
        "labels": {
          "type": "object",
          "additionalProperties": {
            "type": "string"
          }
        }
      }
    },
    "io.argoproj.common.Resource": {
      "description": "Resource represent arbitrary structured data.",
      "type": "object"
    },
    "io.argoproj.common.S3Artifact": {
      "description": "S3Artifact contains information about an S3 connection and bucket",
      "type": "object",
      "required": [
        "endpoint",
        "bucket",
        "accessKey",
        "secretKey"
      ],
      "properties": {
        "accessKey": {
          "$ref": "#/definitions/io.k8s.api.core.v1.SecretKeySelector"
        },
        "bucket": {
          "$ref": "#/definitions/io.argoproj.common.S3Bucket"
        },
        "endpoint": {
          "type": "string"
        },
        "events": {
          "type": "array",
          "items": {
            "type": "string"
          }
        },
        "filter": {
          "$ref": "#/definitions/io.argoproj.common.S3Filter"
        },
        "insecure": {
          "type": "boolean"
        },
        "metadata": {
          "type": "object",
          "additionalProperties": {
            "type": "string"
          }
        },
        "region": {
          "type": "string"
        },
        "secretKey": {
          "$ref": "#/definitions/io.k8s.api.core.v1.SecretKeySelector"
        }
      }
    },
    "io.argoproj.common.S3Bucket": {
      "description": "S3Bucket contains information to describe an S3 Bucket",
      "type": "object",
      "required": [
        "name"
      ],
      "properties": {
        "key": {
          "type": "string"
        },
        "name": {
          "type": "string"
        }
      }
    },
    "io.argoproj.common.S3Filter": {
      "description": "S3Filter represents filters to apply to bucket notifications for specifying constraints on objects",
      "type": "object",
      "required": [
        "prefix",
        "suffix"
      ],
      "properties": {
        "prefix": {
          "type": "string"
        },
        "suffix": {
          "type": "string"
        }
      }
    },
    "io.argoproj.common.SASLConfig": {
      "description": "SASLConfig refers to SASL configuration for a client",
      "type": "object",
      "properties": {
        "mechanism": {
          "description": "SASLMechanism is the name of the enabled SASL mechanism. Possible values: OAUTHBEARER, PLAIN (defaults to PLAIN).",
          "type": "string"
        },
        "passwordSecret": {
          "description": "Password for SASL/PLAIN authentication",
          "$ref": "#/definitions/io.k8s.api.core.v1.SecretKeySelector"
        },
        "userSecret": {
          "description": "User is the authentication identity (authcid) to present for SASL/PLAIN or SASL/SCRAM authentication",
          "$ref": "#/definitions/io.k8s.api.core.v1.SecretKeySelector"
        }
      }
    },
    "io.argoproj.common.SecureHeader": {
      "description": "SecureHeader refers to HTTP Headers with auth tokens as values",
      "type": "object",
      "properties": {
        "name": {
          "type": "string"
        },
        "valueFrom": {
          "description": "Values can be read from either secrets or configmaps",
          "$ref": "#/definitions/io.argoproj.common.ValueFromSource"
        }
      }
    },
    "io.argoproj.common.Status": {
      "description": "Status is a common structure which can be used for Status field.",
      "type": "object",
      "properties": {
        "conditions": {
          "description": "Conditions are the latest available observations of a resource's current state.",
          "type": "array",
          "items": {
            "$ref": "#/definitions/io.argoproj.common.Condition"
          },
          "x-kubernetes-patch-merge-key": "type",
          "x-kubernetes-patch-strategy": "merge"
        }
      }
    },
    "io.argoproj.common.TLSConfig": {
      "description": "TLSConfig refers to TLS configuration for a client.",
      "type": "object",
      "properties": {
        "caCertSecret": {
          "description": "CACertSecret refers to the secret that contains the CA cert",
          "$ref": "#/definitions/io.k8s.api.core.v1.SecretKeySelector"
        },
        "clientCertSecret": {
          "description": "ClientCertSecret refers to the secret that contains the client cert",
          "$ref": "#/definitions/io.k8s.api.core.v1.SecretKeySelector"
        },
        "clientKeySecret": {
          "description": "ClientKeySecret refers to the secret that contains the client key",
          "$ref": "#/definitions/io.k8s.api.core.v1.SecretKeySelector"
        },
        "insecureSkipVerify": {
          "description": "If true, skips creation of TLSConfig with certs and creates an empty TLSConfig. (Defaults to false)",
          "type": "boolean"
        }
      }
    },
    "io.argoproj.common.ValueFromSource": {
      "description": "ValueFromSource allows you to reference keys from either a Configmap or Secret",
      "type": "object",
      "properties": {
        "configMapKeyRef": {
          "$ref": "#/definitions/io.k8s.api.core.v1.ConfigMapKeySelector"
        },
        "secretKeyRef": {
          "$ref": "#/definitions/io.k8s.api.core.v1.SecretKeySelector"
        }
      }
    },
    "io.argoproj.eventbus.v1alpha1.BusConfig": {
      "description": "BusConfig has the finalized configuration for EventBus",
      "type": "object",
      "properties": {
        "nats": {
          "$ref": "#/definitions/io.argoproj.eventbus.v1alpha1.NATSConfig"
        }
      }
    },
    "io.argoproj.eventbus.v1alpha1.ContainerTemplate": {
      "description": "ContainerTemplate defines customized spec for a container",
      "type": "object",
      "properties": {
        "imagePullPolicy": {
          "type": "string"
        },
        "resources": {
          "$ref": "#/definitions/io.k8s.api.core.v1.ResourceRequirements"
        },
        "securityContext": {
          "$ref": "#/definitions/io.k8s.api.core.v1.SecurityContext"
        }
      }
    },
    "io.argoproj.eventbus.v1alpha1.EventBus": {
      "description": "EventBus is the definition of a eventbus resource",
      "type": "object",
      "required": [
        "metadata",
        "spec"
      ],
      "properties": {
        "apiVersion": {
          "description": "APIVersion defines the versioned schema of this representation of an object. Servers should convert recognized schemas to the latest internal value, and may reject unrecognized values. More info: https://git.k8s.io/community/contributors/devel/sig-architecture/api-conventions.md#resources",
          "type": "string"
        },
        "kind": {
          "description": "Kind is a string value representing the REST resource this object represents. Servers may infer this from the endpoint the client submits requests to. Cannot be updated. In CamelCase. More info: https://git.k8s.io/community/contributors/devel/sig-architecture/api-conventions.md#types-kinds",
          "type": "string"
        },
        "metadata": {
          "$ref": "#/definitions/io.k8s.apimachinery.pkg.apis.meta.v1.ObjectMeta"
        },
        "spec": {
          "$ref": "#/definitions/io.argoproj.eventbus.v1alpha1.EventBusSpec"
        },
        "status": {
          "$ref": "#/definitions/io.argoproj.eventbus.v1alpha1.EventBusStatus"
        }
      }
    },
    "io.argoproj.eventbus.v1alpha1.EventBusList": {
      "description": "EventBusList is the list of eventbus resources",
      "type": "object",
      "required": [
        "metadata",
        "items"
      ],
      "properties": {
        "apiVersion": {
          "description": "APIVersion defines the versioned schema of this representation of an object. Servers should convert recognized schemas to the latest internal value, and may reject unrecognized values. More info: https://git.k8s.io/community/contributors/devel/sig-architecture/api-conventions.md#resources",
          "type": "string"
        },
        "items": {
          "type": "array",
          "items": {
            "$ref": "#/definitions/io.argoproj.eventbus.v1alpha1.EventBus"
          }
        },
        "kind": {
          "description": "Kind is a string value representing the REST resource this object represents. Servers may infer this from the endpoint the client submits requests to. Cannot be updated. In CamelCase. More info: https://git.k8s.io/community/contributors/devel/sig-architecture/api-conventions.md#types-kinds",
          "type": "string"
        },
        "metadata": {
          "$ref": "#/definitions/io.k8s.apimachinery.pkg.apis.meta.v1.ListMeta"
        }
      }
    },
    "io.argoproj.eventbus.v1alpha1.EventBusSpec": {
      "description": "EventBusSpec refers to specification of eventbus resource",
      "type": "object",
      "properties": {
        "nats": {
          "description": "NATS eventbus",
          "$ref": "#/definitions/io.argoproj.eventbus.v1alpha1.NATSBus"
        }
      }
    },
    "io.argoproj.eventbus.v1alpha1.EventBusStatus": {
      "description": "EventBusStatus holds the status of the eventbus resource",
      "type": "object",
      "properties": {
        "conditions": {
          "description": "Conditions are the latest available observations of a resource's current state.",
          "type": "array",
          "items": {
            "$ref": "#/definitions/io.argoproj.common.Condition"
          },
          "x-kubernetes-patch-merge-key": "type",
          "x-kubernetes-patch-strategy": "merge"
        },
        "config": {
          "description": "Config holds the fininalized configuration of EventBus",
          "$ref": "#/definitions/io.argoproj.eventbus.v1alpha1.BusConfig"
        }
      }
    },
    "io.argoproj.eventbus.v1alpha1.NATSBus": {
      "description": "NATSBus holds the NATS eventbus information",
      "type": "object",
      "properties": {
        "exotic": {
          "description": "Exotic holds an exotic NATS config",
          "$ref": "#/definitions/io.argoproj.eventbus.v1alpha1.NATSConfig"
        },
        "native": {
          "description": "Native means to bring up a native NATS service",
          "$ref": "#/definitions/io.argoproj.eventbus.v1alpha1.NativeStrategy"
        }
      }
    },
    "io.argoproj.eventbus.v1alpha1.NATSConfig": {
      "description": "NATSConfig holds the config of NATS",
      "type": "object",
      "properties": {
        "accessSecret": {
          "description": "Secret for auth",
          "$ref": "#/definitions/io.k8s.api.core.v1.SecretKeySelector"
        },
        "auth": {
          "description": "Auth strategy, default to AuthStrategyNone",
          "type": "string"
        },
        "clusterID": {
          "description": "Cluster ID for nats streaming",
          "type": "string"
        },
        "url": {
          "description": "NATS streaming url",
          "type": "string"
        }
      }
    },
    "io.argoproj.eventbus.v1alpha1.NativeStrategy": {
      "description": "NativeStrategy indicates to install a native NATS service",
      "type": "object",
      "properties": {
        "affinity": {
          "description": "The pod's scheduling constraints More info: https://kubernetes.io/docs/concepts/scheduling-eviction/assign-pod-node/",
          "$ref": "#/definitions/io.k8s.api.core.v1.Affinity"
        },
        "auth": {
          "type": "string"
        },
        "containerTemplate": {
          "description": "ContainerTemplate contains customized spec for NATS container",
          "$ref": "#/definitions/io.argoproj.eventbus.v1alpha1.ContainerTemplate"
        },
        "imagePullSecrets": {
          "description": "ImagePullSecrets is an optional list of references to secrets in the same namespace to use for pulling any of the images used by this PodSpec. If specified, these secrets will be passed to individual puller implementations for them to use. For example, in the case of docker, only DockerConfig type secrets are honored. More info: https://kubernetes.io/docs/concepts/containers/images#specifying-imagepullsecrets-on-a-pod",
          "type": "array",
          "items": {
            "$ref": "#/definitions/io.k8s.api.core.v1.LocalObjectReference"
          },
          "x-kubernetes-patch-merge-key": "name",
          "x-kubernetes-patch-strategy": "merge"
        },
        "maxAge": {
          "description": "Max Age of existing messages, i.e. \"72h\", “4h35m”",
          "type": "string"
        },
        "maxBytes": {
          "description": "Total size of messages per channel, 0 means unlimited. Defaults to 1GB",
          "type": "string"
        },
        "maxMsgs": {
          "description": "Maximum number of messages per channel, 0 means unlimited. Defaults to 1000000",
          "type": "integer",
          "format": "int64"
        },
        "maxPayload": {
          "description": "Maximum number of bytes in a message payload, 0 means unlimited. Defaults to 1MB",
          "type": "string"
        },
        "maxSubs": {
          "description": "Maximum number of subscriptions per channel, 0 means unlimited. Defaults to 1000",
          "type": "integer",
          "format": "int64"
        },
        "metadata": {
          "description": "Metadata sets the pods's metadata, i.e. annotations and labels",
          "$ref": "#/definitions/io.argoproj.common.Metadata"
        },
        "metricsContainerTemplate": {
          "description": "MetricsContainerTemplate contains customized spec for metrics container",
          "$ref": "#/definitions/io.argoproj.eventbus.v1alpha1.ContainerTemplate"
        },
        "nodeSelector": {
          "description": "NodeSelector is a selector which must be true for the pod to fit on a node. Selector which must match a node's labels for the pod to be scheduled on that node. More info: https://kubernetes.io/docs/concepts/configuration/assign-pod-node/",
          "type": "object",
          "additionalProperties": {
            "type": "string"
          }
        },
        "persistence": {
          "$ref": "#/definitions/io.argoproj.eventbus.v1alpha1.PersistenceStrategy"
        },
        "priority": {
          "description": "The priority value. Various system components use this field to find the priority of the EventSource pod. When Priority Admission Controller is enabled, it prevents users from setting this field. The admission controller populates this field from PriorityClassName. The higher the value, the higher the priority. More info: https://kubernetes.io/docs/concepts/configuration/pod-priority-preemption/",
          "type": "integer",
          "format": "int32"
        },
        "priorityClassName": {
          "description": "If specified, indicates the EventSource pod's priority. \"system-node-critical\" and \"system-cluster-critical\" are two special keywords which indicate the highest priorities with the former being the highest priority. Any other name must be defined by creating a PriorityClass object with that name. If not specified, the pod priority will be default or zero if there is no default. More info: https://kubernetes.io/docs/concepts/configuration/pod-priority-preemption/",
          "type": "string"
        },
        "raftCommitTimeout": {
          "description": "Specifies the time without an Apply() operation before sending an heartbeat to ensure timely commit, i.e. \"72h\", “4h35m”. Defaults to 100ms",
          "type": "string"
        },
        "raftElectionTimeout": {
          "description": "Specifies the time in candidate state without a leader before attempting an election, i.e. \"72h\", “4h35m”. Defaults to 2s",
          "type": "string"
        },
        "raftHeartbeatTimeout": {
          "description": "Specifies the time in follower state without a leader before attempting an election, i.e. \"72h\", “4h35m”. Defaults to 2s",
          "type": "string"
        },
        "raftLeaseTimeout": {
          "description": "Specifies how long a leader waits without being able to contact a quorum of nodes before stepping down as leader, i.e. \"72h\", “4h35m”. Defaults to 1s",
          "type": "string"
        },
        "replicas": {
          "description": "Size is the NATS StatefulSet size",
          "type": "integer",
          "format": "int32"
        },
        "securityContext": {
          "description": "SecurityContext holds pod-level security attributes and common container settings. Optional: Defaults to empty.  See type description for default values of each field.",
          "$ref": "#/definitions/io.k8s.api.core.v1.PodSecurityContext"
        },
        "serviceAccountName": {
          "description": "ServiceAccountName to apply to NATS StatefulSet",
          "type": "string"
        },
        "tolerations": {
          "description": "If specified, the pod's tolerations.",
          "type": "array",
          "items": {
            "$ref": "#/definitions/io.k8s.api.core.v1.Toleration"
          }
        }
      }
    },
    "io.argoproj.eventbus.v1alpha1.PersistenceStrategy": {
      "description": "PersistenceStrategy defines the strategy of persistence",
      "type": "object",
      "properties": {
        "accessMode": {
          "description": "Available access modes such as ReadWriteOnce, ReadWriteMany https://kubernetes.io/docs/concepts/storage/persistent-volumes/#access-modes",
          "type": "string"
        },
        "storageClassName": {
          "description": "Name of the StorageClass required by the claim. More info: https://kubernetes.io/docs/concepts/storage/persistent-volumes#class-1",
          "type": "string"
        },
        "volumeSize": {
          "description": "Volume size, e.g. 10Gi",
          "$ref": "#/definitions/io.k8s.apimachinery.pkg.api.resource.Quantity"
        }
      }
    },
    "io.argoproj.eventsource.v1alpha1.AMQPConsumeConfig": {
      "description": "AMQPConsumeConfig holds the configuration to immediately starts delivering queued messages",
      "type": "object",
      "properties": {
        "autoAck": {
          "description": "AutoAck when true, the server will acknowledge deliveries to this consumer prior to writing the delivery to the network",
          "type": "boolean"
        },
        "consumerTag": {
          "description": "ConsumerTag is the identity of the consumer included in every delivery",
          "type": "string"
        },
        "exclusive": {
          "description": "Exclusive when true, the server will ensure that this is the sole consumer from this queue",
          "type": "boolean"
        },
        "noLocal": {
          "description": "NoLocal flag is not supported by RabbitMQ",
          "type": "boolean"
        },
        "noWait": {
          "description": "NowWait when true, do not wait for the server to confirm the request and immediately begin deliveries",
          "type": "boolean"
        }
      }
    },
    "io.argoproj.eventsource.v1alpha1.AMQPEventSource": {
      "description": "AMQPEventSource refers to an event-source for AMQP stream events",
      "type": "object",
      "required": [
        "exchangeName",
        "exchangeType",
        "routingKey"
      ],
      "properties": {
        "auth": {
          "description": "Auth hosts secret selectors for username and password",
          "$ref": "#/definitions/io.argoproj.common.BasicAuth"
        },
        "connectionBackoff": {
          "description": "Backoff holds parameters applied to connection.",
          "$ref": "#/definitions/io.argoproj.common.Backoff"
        },
        "consume": {
          "description": "Consume holds the configuration to immediately starts delivering queued messages For more information, visit https://godoc.org/github.com/streadway/amqp#Channel.Consume",
          "$ref": "#/definitions/io.argoproj.eventsource.v1alpha1.AMQPConsumeConfig"
        },
        "exchangeDeclare": {
          "description": "ExchangeDeclare holds the configuration for the exchange on the server For more information, visit https://godoc.org/github.com/streadway/amqp#Channel.ExchangeDeclare",
          "$ref": "#/definitions/io.argoproj.eventsource.v1alpha1.AMQPExchangeDeclareConfig"
        },
        "exchangeName": {
          "description": "ExchangeName is the exchange name For more information, visit https://www.rabbitmq.com/tutorials/amqp-concepts.html",
          "type": "string"
        },
        "exchangeType": {
          "description": "ExchangeType is rabbitmq exchange type",
          "type": "string"
        },
        "filter": {
          "description": "Filter",
          "$ref": "#/definitions/io.argoproj.eventsource.v1alpha1.EventSourceFilter"
        },
        "jsonBody": {
          "description": "JSONBody specifies that all event body payload coming from this source will be JSON",
          "type": "boolean"
        },
        "metadata": {
          "description": "Metadata holds the user defined metadata which will passed along the event payload.",
          "type": "object",
          "additionalProperties": {
            "type": "string"
          }
        },
        "queueBind": {
          "description": "QueueBind holds the configuration that binds an exchange to a queue so that publishings to the exchange will be routed to the queue when the publishing routing key matches the binding routing key For more information, visit https://godoc.org/github.com/streadway/amqp#Channel.QueueBind",
          "$ref": "#/definitions/io.argoproj.eventsource.v1alpha1.AMQPQueueBindConfig"
        },
        "queueDeclare": {
          "description": "QueueDeclare holds the configuration of a queue to hold messages and deliver to consumers. Declaring creates a queue if it doesn't already exist, or ensures that an existing queue matches the same parameters For more information, visit https://godoc.org/github.com/streadway/amqp#Channel.QueueDeclare",
          "$ref": "#/definitions/io.argoproj.eventsource.v1alpha1.AMQPQueueDeclareConfig"
        },
        "routingKey": {
          "description": "Routing key for bindings",
          "type": "string"
        },
        "tls": {
          "description": "TLS configuration for the amqp client.",
          "$ref": "#/definitions/io.argoproj.common.TLSConfig"
        },
        "url": {
          "description": "URL for rabbitmq service",
          "type": "string"
        },
        "urlSecret": {
          "description": "URLSecret is secret reference for rabbitmq service URL",
          "$ref": "#/definitions/io.k8s.api.core.v1.SecretKeySelector"
        }
      }
    },
    "io.argoproj.eventsource.v1alpha1.AMQPExchangeDeclareConfig": {
      "description": "AMQPExchangeDeclareConfig holds the configuration for the exchange on the server",
      "type": "object",
      "properties": {
        "autoDelete": {
          "description": "AutoDelete removes the exchange when no bindings are active",
          "type": "boolean"
        },
        "durable": {
          "description": "Durable keeps the exchange also after the server restarts",
          "type": "boolean"
        },
        "internal": {
          "description": "Internal when true does not accept publishings",
          "type": "boolean"
        },
        "noWait": {
          "description": "NowWait when true does not wait for a confirmation from the server",
          "type": "boolean"
        }
      }
    },
    "io.argoproj.eventsource.v1alpha1.AMQPQueueBindConfig": {
      "description": "AMQPQueueBindConfig holds the configuration that binds an exchange to a queue so that publishings to the exchange will be routed to the queue when the publishing routing key matches the binding routing key",
      "type": "object",
      "properties": {
        "noWait": {
          "description": "NowWait false and the queue could not be bound, the channel will be closed with an error",
          "type": "boolean"
        }
      }
    },
    "io.argoproj.eventsource.v1alpha1.AMQPQueueDeclareConfig": {
      "description": "AMQPQueueDeclareConfig holds the configuration of a queue to hold messages and deliver to consumers. Declaring creates a queue if it doesn't already exist, or ensures that an existing queue matches the same parameters",
      "type": "object",
      "properties": {
        "arguments": {
          "description": "Arguments of a queue (also known as \"x-arguments\") used for optional features and plugins",
          "type": "string"
        },
        "autoDelete": {
          "description": "AutoDelete removes the queue when no consumers are active",
          "type": "boolean"
        },
        "durable": {
          "description": "Durable keeps the queue also after the server restarts",
          "type": "boolean"
        },
        "exclusive": {
          "description": "Exclusive sets the queues to be accessible only by the connection that declares them and will be deleted wgen the connection closes",
          "type": "boolean"
        },
        "name": {
          "description": "Name of the queue. If empty the server auto-generates a unique name for this queue",
          "type": "string"
        },
        "noWait": {
          "description": "NowWait when true, the queue assumes to be declared on the server",
          "type": "boolean"
        }
      }
    },
    "io.argoproj.eventsource.v1alpha1.AzureEventsHubEventSource": {
      "description": "AzureEventsHubEventSource describes the event source for azure events hub More info at https://docs.microsoft.com/en-us/azure/event-hubs/",
      "type": "object",
      "required": [
        "fqdn",
        "hubName"
      ],
      "properties": {
        "filter": {
          "description": "Filter",
          "$ref": "#/definitions/io.argoproj.eventsource.v1alpha1.EventSourceFilter"
        },
        "fqdn": {
          "description": "FQDN of the EventHubs namespace you created More info at https://docs.microsoft.com/en-us/azure/event-hubs/event-hubs-get-connection-string",
          "type": "string"
        },
        "hubName": {
          "description": "Event Hub path/name",
          "type": "string"
        },
        "metadata": {
          "description": "Metadata holds the user defined metadata which will passed along the event payload.",
          "type": "object",
          "additionalProperties": {
            "type": "string"
          }
        },
        "sharedAccessKey": {
          "description": "SharedAccessKey is the generated value of the key",
          "$ref": "#/definitions/io.k8s.api.core.v1.SecretKeySelector"
        },
        "sharedAccessKeyName": {
          "description": "SharedAccessKeyName is the name you chose for your application's SAS keys",
          "$ref": "#/definitions/io.k8s.api.core.v1.SecretKeySelector"
        }
      }
    },
    "io.argoproj.eventsource.v1alpha1.BitbucketAuth": {
      "description": "BitbucketAuth holds the different auth strategies for connecting to Bitbucket",
      "type": "object",
      "properties": {
        "basic": {
          "description": "Basic is BasicAuth auth strategy.",
          "$ref": "#/definitions/io.argoproj.eventsource.v1alpha1.BitbucketBasicAuth"
        },
        "oauthToken": {
          "description": "OAuthToken refers to the K8s secret that holds the OAuth Bearer token.",
          "$ref": "#/definitions/io.k8s.api.core.v1.SecretKeySelector"
        }
      }
    },
    "io.argoproj.eventsource.v1alpha1.BitbucketBasicAuth": {
      "description": "BasicAuth holds the information required to authenticate user via basic auth mechanism",
      "type": "object",
      "required": [
        "username",
        "password"
      ],
      "properties": {
        "password": {
          "description": "Password refers to the K8s secret that holds the password.",
          "$ref": "#/definitions/io.k8s.api.core.v1.SecretKeySelector"
        },
        "username": {
          "description": "Username refers to the K8s secret that holds the username.",
          "$ref": "#/definitions/io.k8s.api.core.v1.SecretKeySelector"
        }
      }
    },
    "io.argoproj.eventsource.v1alpha1.BitbucketEventSource": {
      "description": "BitbucketEventSource describes the event source for Bitbucket",
      "type": "object",
      "required": [
        "webhook",
        "auth",
        "events",
        "owner",
        "projectKey",
        "repositorySlug"
      ],
      "properties": {
        "auth": {
          "description": "Auth information required to connect to Bitbucket.",
          "$ref": "#/definitions/io.argoproj.eventsource.v1alpha1.BitbucketAuth"
        },
        "deleteHookOnFinish": {
          "description": "DeleteHookOnFinish determines whether to delete the defined Bitbucket hook once the event source is stopped.",
          "type": "boolean"
        },
        "events": {
          "description": "Events this webhook is subscribed to.",
          "type": "array",
          "items": {
            "type": "string"
          }
        },
        "filter": {
          "description": "Filter",
          "$ref": "#/definitions/io.argoproj.eventsource.v1alpha1.EventSourceFilter"
        },
        "metadata": {
          "description": "Metadata holds the user defined metadata which will be passed along the event payload.",
          "type": "object",
          "additionalProperties": {
            "type": "string"
          }
        },
        "owner": {
          "description": "Owner of the repository.",
          "type": "string"
        },
        "projectKey": {
          "description": "ProjectKey is the key of the project for which integration needs to setup",
          "type": "string"
        },
        "repositorySlug": {
          "description": "RepositorySlug is a URL-friendly version of a repository name, automatically generated by Bitbucket for use in the URL.",
          "type": "string"
        },
        "webhook": {
          "description": "Webhook refers to the configuration required to run an http server",
          "$ref": "#/definitions/io.argoproj.eventsource.v1alpha1.WebhookContext"
        }
      }
    },
    "io.argoproj.eventsource.v1alpha1.BitbucketServerEventSource": {
      "description": "BitbucketServerEventSource refers to event-source related to Bitbucket Server events",
      "type": "object",
      "required": [
        "events",
        "bitbucketserverBaseURL"
      ],
      "properties": {
        "accessToken": {
          "description": "AccessToken is reference to K8s secret which holds the bitbucket api access information",
          "$ref": "#/definitions/io.k8s.api.core.v1.SecretKeySelector"
        },
        "bitbucketserverBaseURL": {
          "description": "BitbucketServerBaseURL is the base URL for API requests to a custom endpoint",
          "type": "string"
        },
        "deleteHookOnFinish": {
          "description": "DeleteHookOnFinish determines whether to delete the Bitbucket Server hook for the project once the event source is stopped.",
          "type": "boolean"
        },
        "events": {
          "description": "Events are bitbucket event to listen to. Refer https://confluence.atlassian.com/bitbucketserver/event-payload-938025882.html",
          "type": "array",
          "items": {
            "type": "string"
          }
        },
        "filter": {
          "description": "Filter",
          "$ref": "#/definitions/io.argoproj.eventsource.v1alpha1.EventSourceFilter"
        },
        "metadata": {
          "description": "Metadata holds the user defined metadata which will passed along the event payload.",
          "type": "object",
          "additionalProperties": {
            "type": "string"
          }
        },
        "projectKey": {
          "description": "DeprecatedProjectKey is the key of project for which integration needs to setup Deprecated: use Repositories instead. Will be unsupported in v1.8",
          "type": "string"
        },
        "repositories": {
          "description": "Repositories holds a list of repositories for which integration needs to setup",
          "type": "array",
          "items": {
            "$ref": "#/definitions/io.argoproj.eventsource.v1alpha1.BitbucketServerRepository"
          }
        },
        "repositorySlug": {
          "description": "DeprecatedRepositorySlug is the slug of the repository for which integration needs to setup Deprecated: use Repositories instead. Will be unsupported in v1.8",
          "type": "string"
        },
        "webhook": {
          "description": "Webhook holds configuration to run a http server",
          "$ref": "#/definitions/io.argoproj.eventsource.v1alpha1.WebhookContext"
        },
        "webhookSecret": {
          "description": "WebhookSecret is reference to K8s secret which holds the bitbucket webhook secret (for HMAC validation)",
          "$ref": "#/definitions/io.k8s.api.core.v1.SecretKeySelector"
        }
      }
    },
    "io.argoproj.eventsource.v1alpha1.BitbucketServerRepository": {
      "type": "object",
      "required": [
        "projectKey",
        "repositorySlug"
      ],
      "properties": {
        "projectKey": {
          "description": "ProjectKey is the key of project for which integration needs to setup",
          "type": "string"
        },
        "repositorySlug": {
          "description": "RepositorySlug is the slug of the repository for which integration needs to setup",
          "type": "string"
        }
      }
    },
    "io.argoproj.eventsource.v1alpha1.CalendarEventSource": {
      "description": "CalendarEventSource describes a time based dependency. One of the fields (schedule, interval, or recurrence) must be passed. Schedule takes precedence over interval; interval takes precedence over recurrence",
      "type": "object",
      "properties": {
        "exclusionDates": {
          "description": "ExclusionDates defines the list of DATE-TIME exceptions for recurring events.",
          "type": "array",
          "items": {
            "type": "string"
          }
        },
        "filter": {
          "description": "Filter",
          "$ref": "#/definitions/io.argoproj.eventsource.v1alpha1.EventSourceFilter"
        },
        "interval": {
          "description": "Interval is a string that describes an interval duration, e.g. 1s, 30m, 2h...",
          "type": "string"
        },
        "metadata": {
          "description": "Metadata holds the user defined metadata which will passed along the event payload.",
          "type": "object",
          "additionalProperties": {
            "type": "string"
          }
        },
        "persistence": {
          "description": "Persistence hold the configuration for event persistence",
          "$ref": "#/definitions/io.argoproj.eventsource.v1alpha1.EventPersistence"
        },
        "schedule": {
          "description": "Schedule is a cron-like expression. For reference, see: https://en.wikipedia.org/wiki/Cron",
          "type": "string"
        },
        "timezone": {
          "description": "Timezone in which to run the schedule",
          "type": "string"
        }
      }
    },
    "io.argoproj.eventsource.v1alpha1.CatchupConfiguration": {
      "type": "object",
      "properties": {
        "enabled": {
          "description": "Enabled enables to triggered the missed schedule when eventsource restarts",
          "type": "boolean"
        },
        "maxDuration": {
          "description": "MaxDuration holds max catchup duration",
          "type": "string"
        }
      }
    },
    "io.argoproj.eventsource.v1alpha1.ConfigMapPersistence": {
      "type": "object",
      "properties": {
        "createIfNotExist": {
          "description": "CreateIfNotExist will create configmap if it doesn't exists",
          "type": "boolean"
        },
        "name": {
          "description": "Name of the configmap",
          "type": "string"
        }
      }
    },
    "io.argoproj.eventsource.v1alpha1.EmitterEventSource": {
      "description": "EmitterEventSource describes the event source for emitter More info at https://emitter.io/develop/getting-started/",
      "type": "object",
      "required": [
        "broker",
        "channelKey",
        "channelName"
      ],
      "properties": {
        "broker": {
          "description": "Broker URI to connect to.",
          "type": "string"
        },
        "channelKey": {
          "description": "ChannelKey refers to the channel key",
          "type": "string"
        },
        "channelName": {
          "description": "ChannelName refers to the channel name",
          "type": "string"
        },
        "connectionBackoff": {
          "description": "Backoff holds parameters applied to connection.",
          "$ref": "#/definitions/io.argoproj.common.Backoff"
        },
        "filter": {
          "description": "Filter",
          "$ref": "#/definitions/io.argoproj.eventsource.v1alpha1.EventSourceFilter"
        },
        "jsonBody": {
          "description": "JSONBody specifies that all event body payload coming from this source will be JSON",
          "type": "boolean"
        },
        "metadata": {
          "description": "Metadata holds the user defined metadata which will passed along the event payload.",
          "type": "object",
          "additionalProperties": {
            "type": "string"
          }
        },
        "password": {
          "description": "Password to use to connect to broker",
          "$ref": "#/definitions/io.k8s.api.core.v1.SecretKeySelector"
        },
        "tls": {
          "description": "TLS configuration for the emitter client.",
          "$ref": "#/definitions/io.argoproj.common.TLSConfig"
        },
        "username": {
          "description": "Username to use to connect to broker",
          "$ref": "#/definitions/io.k8s.api.core.v1.SecretKeySelector"
        }
      }
    },
    "io.argoproj.eventsource.v1alpha1.EventPersistence": {
      "type": "object",
      "properties": {
        "catchup": {
          "description": "Catchup enables to triggered the missed schedule when eventsource restarts",
          "$ref": "#/definitions/io.argoproj.eventsource.v1alpha1.CatchupConfiguration"
        },
        "configMap": {
          "description": "ConfigMap holds configmap details for persistence",
          "$ref": "#/definitions/io.argoproj.eventsource.v1alpha1.ConfigMapPersistence"
        }
      }
    },
    "io.argoproj.eventsource.v1alpha1.EventSource": {
      "description": "EventSource is the definition of a eventsource resource",
      "type": "object",
      "required": [
        "metadata",
        "spec"
      ],
      "properties": {
        "apiVersion": {
          "description": "APIVersion defines the versioned schema of this representation of an object. Servers should convert recognized schemas to the latest internal value, and may reject unrecognized values. More info: https://git.k8s.io/community/contributors/devel/sig-architecture/api-conventions.md#resources",
          "type": "string"
        },
        "kind": {
          "description": "Kind is a string value representing the REST resource this object represents. Servers may infer this from the endpoint the client submits requests to. Cannot be updated. In CamelCase. More info: https://git.k8s.io/community/contributors/devel/sig-architecture/api-conventions.md#types-kinds",
          "type": "string"
        },
        "metadata": {
          "$ref": "#/definitions/io.k8s.apimachinery.pkg.apis.meta.v1.ObjectMeta"
        },
        "spec": {
          "$ref": "#/definitions/io.argoproj.eventsource.v1alpha1.EventSourceSpec"
        },
        "status": {
          "$ref": "#/definitions/io.argoproj.eventsource.v1alpha1.EventSourceStatus"
        }
      }
    },
    "io.argoproj.eventsource.v1alpha1.EventSourceFilter": {
      "type": "object",
      "properties": {
        "expression": {
          "type": "string"
        }
      }
    },
    "io.argoproj.eventsource.v1alpha1.EventSourceList": {
      "description": "EventSourceList is the list of eventsource resources",
      "type": "object",
      "required": [
        "metadata",
        "items"
      ],
      "properties": {
        "apiVersion": {
          "description": "APIVersion defines the versioned schema of this representation of an object. Servers should convert recognized schemas to the latest internal value, and may reject unrecognized values. More info: https://git.k8s.io/community/contributors/devel/sig-architecture/api-conventions.md#resources",
          "type": "string"
        },
        "items": {
          "type": "array",
          "items": {
            "$ref": "#/definitions/io.argoproj.eventsource.v1alpha1.EventSource"
          }
        },
        "kind": {
          "description": "Kind is a string value representing the REST resource this object represents. Servers may infer this from the endpoint the client submits requests to. Cannot be updated. In CamelCase. More info: https://git.k8s.io/community/contributors/devel/sig-architecture/api-conventions.md#types-kinds",
          "type": "string"
        },
        "metadata": {
          "$ref": "#/definitions/io.k8s.apimachinery.pkg.apis.meta.v1.ListMeta"
        }
      }
    },
    "io.argoproj.eventsource.v1alpha1.EventSourceSpec": {
      "description": "EventSourceSpec refers to specification of event-source resource",
      "type": "object",
      "properties": {
        "amqp": {
          "description": "AMQP event sources",
          "type": "object",
          "additionalProperties": {
            "$ref": "#/definitions/io.argoproj.eventsource.v1alpha1.AMQPEventSource"
          }
        },
        "azureEventsHub": {
          "description": "AzureEventsHub event sources",
          "type": "object",
          "additionalProperties": {
            "$ref": "#/definitions/io.argoproj.eventsource.v1alpha1.AzureEventsHubEventSource"
          }
        },
        "bitbucket": {
          "description": "Bitbucket event sources",
          "type": "object",
          "additionalProperties": {
            "$ref": "#/definitions/io.argoproj.eventsource.v1alpha1.BitbucketEventSource"
          }
        },
        "bitbucketserver": {
          "description": "Bitbucket Server event sources",
          "type": "object",
          "additionalProperties": {
            "$ref": "#/definitions/io.argoproj.eventsource.v1alpha1.BitbucketServerEventSource"
          }
        },
        "calendar": {
          "description": "Calendar event sources",
          "type": "object",
          "additionalProperties": {
            "$ref": "#/definitions/io.argoproj.eventsource.v1alpha1.CalendarEventSource"
          }
        },
        "emitter": {
          "description": "Emitter event source",
          "type": "object",
          "additionalProperties": {
            "$ref": "#/definitions/io.argoproj.eventsource.v1alpha1.EmitterEventSource"
          }
        },
        "eventBusName": {
          "description": "EventBusName references to a EventBus name. By default the value is \"default\"",
          "type": "string"
        },
        "file": {
          "description": "File event sources",
          "type": "object",
          "additionalProperties": {
            "$ref": "#/definitions/io.argoproj.eventsource.v1alpha1.FileEventSource"
          }
        },
        "generic": {
          "description": "Generic event source",
          "type": "object",
          "additionalProperties": {
            "$ref": "#/definitions/io.argoproj.eventsource.v1alpha1.GenericEventSource"
          }
        },
        "github": {
          "description": "Github event sources",
          "type": "object",
          "additionalProperties": {
            "$ref": "#/definitions/io.argoproj.eventsource.v1alpha1.GithubEventSource"
          }
        },
        "gitlab": {
          "description": "Gitlab event sources",
          "type": "object",
          "additionalProperties": {
            "$ref": "#/definitions/io.argoproj.eventsource.v1alpha1.GitlabEventSource"
          }
        },
        "hdfs": {
          "description": "HDFS event sources",
          "type": "object",
          "additionalProperties": {
            "$ref": "#/definitions/io.argoproj.eventsource.v1alpha1.HDFSEventSource"
          }
        },
        "kafka": {
          "description": "Kafka event sources",
          "type": "object",
          "additionalProperties": {
            "$ref": "#/definitions/io.argoproj.eventsource.v1alpha1.KafkaEventSource"
          }
        },
        "minio": {
          "description": "Minio event sources",
          "type": "object",
          "additionalProperties": {
            "$ref": "#/definitions/io.argoproj.common.S3Artifact"
          }
        },
        "mqtt": {
          "description": "MQTT event sources",
          "type": "object",
          "additionalProperties": {
            "$ref": "#/definitions/io.argoproj.eventsource.v1alpha1.MQTTEventSource"
          }
        },
        "nats": {
          "description": "NATS event sources",
          "type": "object",
          "additionalProperties": {
            "$ref": "#/definitions/io.argoproj.eventsource.v1alpha1.NATSEventsSource"
          }
        },
        "nsq": {
          "description": "NSQ event source",
          "type": "object",
          "additionalProperties": {
            "$ref": "#/definitions/io.argoproj.eventsource.v1alpha1.NSQEventSource"
          }
        },
        "pubSub": {
          "description": "PubSub event sources",
          "type": "object",
          "additionalProperties": {
            "$ref": "#/definitions/io.argoproj.eventsource.v1alpha1.PubSubEventSource"
          }
        },
        "pulsar": {
          "description": "Pulsar event source",
          "type": "object",
          "additionalProperties": {
            "$ref": "#/definitions/io.argoproj.eventsource.v1alpha1.PulsarEventSource"
          }
        },
        "redis": {
          "description": "Redis event source",
          "type": "object",
          "additionalProperties": {
            "$ref": "#/definitions/io.argoproj.eventsource.v1alpha1.RedisEventSource"
          }
        },
        "replicas": {
          "description": "Replicas is the event source deployment replicas",
          "type": "integer",
          "format": "int32"
        },
        "resource": {
          "description": "Resource event sources",
          "type": "object",
          "additionalProperties": {
            "$ref": "#/definitions/io.argoproj.eventsource.v1alpha1.ResourceEventSource"
          }
        },
        "service": {
          "description": "Service is the specifications of the service to expose the event source",
          "$ref": "#/definitions/io.argoproj.eventsource.v1alpha1.Service"
        },
        "slack": {
          "description": "Slack event sources",
          "type": "object",
          "additionalProperties": {
            "$ref": "#/definitions/io.argoproj.eventsource.v1alpha1.SlackEventSource"
          }
        },
        "sns": {
          "description": "SNS event sources",
          "type": "object",
          "additionalProperties": {
            "$ref": "#/definitions/io.argoproj.eventsource.v1alpha1.SNSEventSource"
          }
        },
        "sqs": {
          "description": "SQS event sources",
          "type": "object",
          "additionalProperties": {
            "$ref": "#/definitions/io.argoproj.eventsource.v1alpha1.SQSEventSource"
          }
        },
        "storageGrid": {
          "description": "StorageGrid event sources",
          "type": "object",
          "additionalProperties": {
            "$ref": "#/definitions/io.argoproj.eventsource.v1alpha1.StorageGridEventSource"
          }
        },
        "stripe": {
          "description": "Stripe event sources",
          "type": "object",
          "additionalProperties": {
            "$ref": "#/definitions/io.argoproj.eventsource.v1alpha1.StripeEventSource"
          }
        },
        "template": {
          "description": "Template is the pod specification for the event source",
          "$ref": "#/definitions/io.argoproj.eventsource.v1alpha1.Template"
        },
        "webhook": {
          "description": "Webhook event sources",
          "type": "object",
          "additionalProperties": {
            "$ref": "#/definitions/io.argoproj.eventsource.v1alpha1.WebhookContext"
          }
        }
      }
    },
    "io.argoproj.eventsource.v1alpha1.EventSourceStatus": {
      "description": "EventSourceStatus holds the status of the event-source resource",
      "type": "object",
      "properties": {
        "conditions": {
          "description": "Conditions are the latest available observations of a resource's current state.",
          "type": "array",
          "items": {
            "$ref": "#/definitions/io.argoproj.common.Condition"
          },
          "x-kubernetes-patch-merge-key": "type",
          "x-kubernetes-patch-strategy": "merge"
        }
      }
    },
    "io.argoproj.eventsource.v1alpha1.FileEventSource": {
      "description": "FileEventSource describes an event-source for file related events.",
      "type": "object",
      "required": [
        "eventType",
        "watchPathConfig"
      ],
      "properties": {
        "eventType": {
          "description": "Type of file operations to watch Refer https://github.com/fsnotify/fsnotify/blob/master/fsnotify.go for more information",
          "type": "string"
        },
        "filter": {
          "description": "Filter",
          "$ref": "#/definitions/io.argoproj.eventsource.v1alpha1.EventSourceFilter"
        },
        "metadata": {
          "description": "Metadata holds the user defined metadata which will passed along the event payload.",
          "type": "object",
          "additionalProperties": {
            "type": "string"
          }
        },
        "polling": {
          "description": "Use polling instead of inotify",
          "type": "boolean"
        },
        "watchPathConfig": {
          "description": "WatchPathConfig contains configuration about the file path to watch",
          "$ref": "#/definitions/io.argoproj.eventsource.v1alpha1.WatchPathConfig"
        }
      }
    },
    "io.argoproj.eventsource.v1alpha1.GenericEventSource": {
      "description": "GenericEventSource refers to a generic event source. It can be used to implement a custom event source.",
      "type": "object",
      "required": [
        "url",
        "config"
      ],
      "properties": {
        "authSecret": {
          "description": "AuthSecret holds a secret selector that contains a bearer token for authentication",
          "$ref": "#/definitions/io.k8s.api.core.v1.SecretKeySelector"
        },
        "config": {
          "description": "Config is the event source configuration",
          "type": "string"
        },
        "filter": {
          "description": "Filter",
          "$ref": "#/definitions/io.argoproj.eventsource.v1alpha1.EventSourceFilter"
        },
        "insecure": {
          "description": "Insecure determines the type of connection.",
          "type": "boolean"
        },
        "jsonBody": {
          "description": "JSONBody specifies that all event body payload coming from this source will be JSON",
          "type": "boolean"
        },
        "metadata": {
          "description": "Metadata holds the user defined metadata which will passed along the event payload.",
          "type": "object",
          "additionalProperties": {
            "type": "string"
          }
        },
        "url": {
          "description": "URL of the gRPC server that implements the event source.",
          "type": "string"
        }
      }
    },
    "io.argoproj.eventsource.v1alpha1.GithubAppCreds": {
      "type": "object",
      "required": [
        "privateKey",
        "appID",
        "installationID"
      ],
      "properties": {
        "appID": {
          "description": "AppID refers to the GitHub App ID for the application you created",
          "type": "integer",
          "format": "int64"
        },
        "installationID": {
          "description": "InstallationID refers to the Installation ID of the GitHub app you created and installed",
          "type": "integer",
          "format": "int64"
        },
        "privateKey": {
          "description": "PrivateKey refers to a K8s secret containing the GitHub app private key",
          "$ref": "#/definitions/io.k8s.api.core.v1.SecretKeySelector"
        }
      }
    },
    "io.argoproj.eventsource.v1alpha1.GithubEventSource": {
      "description": "GithubEventSource refers to event-source for github related events",
      "type": "object",
      "required": [
        "events"
      ],
      "properties": {
        "active": {
          "description": "Active refers to status of the webhook for event deliveries. https://developer.github.com/webhooks/creating/#active",
          "type": "boolean"
        },
        "apiToken": {
          "description": "APIToken refers to a K8s secret containing github api token",
          "$ref": "#/definitions/io.k8s.api.core.v1.SecretKeySelector"
        },
        "contentType": {
          "description": "ContentType of the event delivery",
          "type": "string"
        },
        "deleteHookOnFinish": {
          "description": "DeleteHookOnFinish determines whether to delete the GitHub hook for the repository once the event source is stopped.",
          "type": "boolean"
        },
        "events": {
          "description": "Events refer to Github events to which the event source will subscribe",
          "type": "array",
          "items": {
            "type": "string"
          }
        },
        "filter": {
          "description": "Filter",
          "$ref": "#/definitions/io.argoproj.eventsource.v1alpha1.EventSourceFilter"
        },
        "githubApp": {
          "description": "GitHubApp holds the GitHub app credentials",
          "$ref": "#/definitions/io.argoproj.eventsource.v1alpha1.GithubAppCreds"
        },
        "githubBaseURL": {
          "description": "GitHub base URL (for GitHub Enterprise)",
          "type": "string"
        },
        "githubUploadURL": {
          "description": "GitHub upload URL (for GitHub Enterprise)",
          "type": "string"
        },
        "id": {
          "description": "Id is the webhook's id Deprecated: This is not used at all, will be removed in v1.6",
          "type": "integer",
          "format": "int64"
        },
        "insecure": {
          "description": "Insecure tls verification",
          "type": "boolean"
        },
        "metadata": {
          "description": "Metadata holds the user defined metadata which will passed along the event payload.",
          "type": "object",
          "additionalProperties": {
            "type": "string"
          }
        },
        "organizations": {
          "description": "Organizations holds the names of organizations (used for organization level webhooks). Not required if Repositories is set.",
          "type": "array",
          "items": {
            "type": "string"
          }
        },
        "owner": {
          "description": "DeprecatedOwner refers to GitHub owner name i.e. argoproj Deprecated: use Repositories instead. Will be unsupported in v 1.6",
          "type": "string"
        },
        "payloadEnrichment": {
          "description": "PayloadEnrichment holds flags that determine whether to enrich GitHub's original payload with additional information.",
          "$ref": "#/definitions/io.argoproj.eventsource.v1alpha1.PayloadEnrichmentFlags"
        },
        "repositories": {
          "description": "Repositories holds the information of repositories, which uses repo owner as the key, and list of repo names as the value. Not required if Organizations is set.",
          "type": "array",
          "items": {
            "$ref": "#/definitions/io.argoproj.eventsource.v1alpha1.OwnedRepositories"
          }
        },
        "repository": {
          "description": "DeprecatedRepository refers to GitHub repo name i.e. argo-events Deprecated: use Repositories instead. Will be unsupported in v 1.6",
          "type": "string"
        },
        "webhook": {
          "description": "Webhook refers to the configuration required to run a http server",
          "$ref": "#/definitions/io.argoproj.eventsource.v1alpha1.WebhookContext"
        },
        "webhookSecret": {
          "description": "WebhookSecret refers to K8s secret containing GitHub webhook secret https://developer.github.com/webhooks/securing/",
          "$ref": "#/definitions/io.k8s.api.core.v1.SecretKeySelector"
        }
      }
    },
    "io.argoproj.eventsource.v1alpha1.GitlabEventSource": {
      "description": "GitlabEventSource refers to event-source related to Gitlab events",
      "type": "object",
      "required": [
        "events",
        "gitlabBaseURL"
      ],
      "properties": {
        "accessToken": {
          "description": "AccessToken references to k8 secret which holds the gitlab api access information",
          "$ref": "#/definitions/io.k8s.api.core.v1.SecretKeySelector"
        },
        "deleteHookOnFinish": {
          "description": "DeleteHookOnFinish determines whether to delete the GitLab hook for the project once the event source is stopped.",
          "type": "boolean"
        },
        "enableSSLVerification": {
          "description": "EnableSSLVerification to enable ssl verification",
          "type": "boolean"
        },
        "events": {
          "description": "Events are gitlab event to listen to. Refer https://github.com/xanzy/go-gitlab/blob/bf34eca5d13a9f4c3f501d8a97b8ac226d55e4d9/projects.go#L794.",
          "type": "array",
          "items": {
            "type": "string"
          }
        },
        "filter": {
          "description": "Filter",
          "$ref": "#/definitions/io.argoproj.eventsource.v1alpha1.EventSourceFilter"
        },
        "gitlabBaseURL": {
          "description": "GitlabBaseURL is the base URL for API requests to a custom endpoint",
          "type": "string"
        },
        "metadata": {
          "description": "Metadata holds the user defined metadata which will passed along the event payload.",
          "type": "object",
          "additionalProperties": {
            "type": "string"
          }
        },
        "projectID": {
          "description": "DeprecatedProjectID is the id of project for which integration needs to setup Deprecated: use Projects instead. Will be unsupported in v 1.7",
          "type": "string"
        },
        "projects": {
          "description": "List of project IDs or project namespace paths like \"whynowy/test\"",
          "type": "array",
          "items": {
            "type": "string"
          }
        },
        "secretToken": {
          "description": "SecretToken references to k8 secret which holds the Secret Token used by webhook config",
          "$ref": "#/definitions/io.k8s.api.core.v1.SecretKeySelector"
        },
        "webhook": {
          "description": "Webhook holds configuration to run a http server",
          "$ref": "#/definitions/io.argoproj.eventsource.v1alpha1.WebhookContext"
        }
      }
    },
    "io.argoproj.eventsource.v1alpha1.HDFSEventSource": {
      "description": "HDFSEventSource refers to event-source for HDFS related events",
      "type": "object",
      "required": [
        "directory",
        "type",
        "addresses"
      ],
      "properties": {
        "addresses": {
          "type": "array",
          "items": {
            "type": "string"
          }
        },
        "checkInterval": {
          "description": "CheckInterval is a string that describes an interval duration to check the directory state, e.g. 1s, 30m, 2h... (defaults to 1m)",
          "type": "string"
        },
        "directory": {
          "description": "Directory to watch for events",
          "type": "string"
        },
        "filter": {
          "description": "Filter",
          "$ref": "#/definitions/io.argoproj.eventsource.v1alpha1.EventSourceFilter"
        },
        "hdfsUser": {
          "description": "HDFSUser is the user to access HDFS file system. It is ignored if either ccache or keytab is used.",
          "type": "string"
        },
        "krbCCacheSecret": {
          "description": "KrbCCacheSecret is the secret selector for Kerberos ccache Either ccache or keytab can be set to use Kerberos.",
          "$ref": "#/definitions/io.k8s.api.core.v1.SecretKeySelector"
        },
        "krbConfigConfigMap": {
          "description": "KrbConfig is the configmap selector for Kerberos config as string It must be set if either ccache or keytab is used.",
          "$ref": "#/definitions/io.k8s.api.core.v1.ConfigMapKeySelector"
        },
        "krbKeytabSecret": {
          "description": "KrbKeytabSecret is the secret selector for Kerberos keytab Either ccache or keytab can be set to use Kerberos.",
          "$ref": "#/definitions/io.k8s.api.core.v1.SecretKeySelector"
        },
        "krbRealm": {
          "description": "KrbRealm is the Kerberos realm used with Kerberos keytab It must be set if keytab is used.",
          "type": "string"
        },
        "krbServicePrincipalName": {
          "description": "KrbServicePrincipalName is the principal name of Kerberos service It must be set if either ccache or keytab is used.",
          "type": "string"
        },
        "krbUsername": {
          "description": "KrbUsername is the Kerberos username used with Kerberos keytab It must be set if keytab is used.",
          "type": "string"
        },
        "metadata": {
          "description": "Metadata holds the user defined metadata which will passed along the event payload.",
          "type": "object",
          "additionalProperties": {
            "type": "string"
          }
        },
        "path": {
          "description": "Path is relative path of object to watch with respect to the directory",
          "type": "string"
        },
        "pathRegexp": {
          "description": "PathRegexp is regexp of relative path of object to watch with respect to the directory",
          "type": "string"
        },
        "type": {
          "description": "Type of file operations to watch",
          "type": "string"
        }
      }
    },
    "io.argoproj.eventsource.v1alpha1.KafkaConsumerGroup": {
      "type": "object",
      "required": [
        "groupName"
      ],
      "properties": {
        "groupName": {
          "description": "The name for the consumer group to use",
          "type": "string"
        },
        "oldest": {
          "description": "When starting up a new group do we want to start from the oldest event (true) or the newest event (false), defaults to false",
          "type": "boolean"
        },
        "rebalanceStrategy": {
          "description": "Rebalance strategy can be one of: sticky, roundrobin, range. Range is the default.",
          "type": "string"
        }
      }
    },
    "io.argoproj.eventsource.v1alpha1.KafkaEventSource": {
      "description": "KafkaEventSource refers to event-source for Kafka related events",
      "type": "object",
      "required": [
        "url",
        "partition",
        "topic"
      ],
      "properties": {
        "connectionBackoff": {
          "description": "Backoff holds parameters applied to connection.",
          "$ref": "#/definitions/io.argoproj.common.Backoff"
        },
        "consumerGroup": {
          "description": "Consumer group for kafka client",
          "$ref": "#/definitions/io.argoproj.eventsource.v1alpha1.KafkaConsumerGroup"
        },
        "filter": {
          "description": "Filter",
          "$ref": "#/definitions/io.argoproj.eventsource.v1alpha1.EventSourceFilter"
        },
        "jsonBody": {
          "description": "JSONBody specifies that all event body payload coming from this source will be JSON",
          "type": "boolean"
        },
        "limitEventsPerSecond": {
          "description": "Sets a limit on how many events get read from kafka per second.",
          "type": "integer",
          "format": "int64"
        },
        "metadata": {
          "description": "Metadata holds the user defined metadata which will passed along the event payload.",
          "type": "object",
          "additionalProperties": {
            "type": "string"
          }
        },
        "partition": {
          "description": "Partition name",
          "type": "string"
        },
        "sasl": {
          "description": "SASL configuration for the kafka client",
          "$ref": "#/definitions/io.argoproj.common.SASLConfig"
        },
        "tls": {
          "description": "TLS configuration for the kafka client.",
          "$ref": "#/definitions/io.argoproj.common.TLSConfig"
        },
        "topic": {
          "description": "Topic name",
          "type": "string"
        },
        "url": {
          "description": "URL to kafka cluster, multiple URLs separated by comma",
          "type": "string"
        },
        "version": {
          "description": "Specify what kafka version is being connected to enables certain features in sarama, defaults to 1.0.0",
          "type": "string"
        }
      }
    },
    "io.argoproj.eventsource.v1alpha1.MQTTEventSource": {
      "description": "MQTTEventSource refers to event-source for MQTT related events",
      "type": "object",
      "required": [
        "url",
        "topic",
        "clientId"
      ],
      "properties": {
        "clientId": {
          "description": "ClientID is the id of the client",
          "type": "string"
        },
        "connectionBackoff": {
          "description": "ConnectionBackoff holds backoff applied to connection.",
          "$ref": "#/definitions/io.argoproj.common.Backoff"
        },
        "filter": {
          "description": "Filter",
          "$ref": "#/definitions/io.argoproj.eventsource.v1alpha1.EventSourceFilter"
        },
        "jsonBody": {
          "description": "JSONBody specifies that all event body payload coming from this source will be JSON",
          "type": "boolean"
        },
        "metadata": {
          "description": "Metadata holds the user defined metadata which will passed along the event payload.",
          "type": "object",
          "additionalProperties": {
            "type": "string"
          }
        },
        "tls": {
          "description": "TLS configuration for the mqtt client.",
          "$ref": "#/definitions/io.argoproj.common.TLSConfig"
        },
        "topic": {
          "description": "Topic name",
          "type": "string"
        },
        "url": {
          "description": "URL to connect to broker",
          "type": "string"
        }
      }
    },
    "io.argoproj.eventsource.v1alpha1.NATSAuth": {
      "description": "NATSAuth refers to the auth info for NATS EventSource",
      "type": "object",
      "properties": {
        "basic": {
          "description": "Baisc auth with username and password",
          "$ref": "#/definitions/io.argoproj.common.BasicAuth"
        },
        "credential": {
          "description": "credential used to connect",
          "$ref": "#/definitions/io.k8s.api.core.v1.SecretKeySelector"
        },
        "nkey": {
          "description": "NKey used to connect",
          "$ref": "#/definitions/io.k8s.api.core.v1.SecretKeySelector"
        },
        "token": {
          "description": "Token used to connect",
          "$ref": "#/definitions/io.k8s.api.core.v1.SecretKeySelector"
        }
      }
    },
    "io.argoproj.eventsource.v1alpha1.NATSEventsSource": {
      "description": "NATSEventsSource refers to event-source for NATS related events",
      "type": "object",
      "required": [
        "url",
        "subject"
      ],
      "properties": {
        "auth": {
          "description": "Auth information",
          "$ref": "#/definitions/io.argoproj.eventsource.v1alpha1.NATSAuth"
        },
        "connectionBackoff": {
          "description": "ConnectionBackoff holds backoff applied to connection.",
          "$ref": "#/definitions/io.argoproj.common.Backoff"
        },
        "filter": {
          "description": "Filter",
          "$ref": "#/definitions/io.argoproj.eventsource.v1alpha1.EventSourceFilter"
        },
        "jsonBody": {
          "description": "JSONBody specifies that all event body payload coming from this source will be JSON",
          "type": "boolean"
        },
        "metadata": {
          "description": "Metadata holds the user defined metadata which will passed along the event payload.",
          "type": "object",
          "additionalProperties": {
            "type": "string"
          }
        },
        "subject": {
          "description": "Subject holds the name of the subject onto which messages are published",
          "type": "string"
        },
        "tls": {
          "description": "TLS configuration for the nats client.",
          "$ref": "#/definitions/io.argoproj.common.TLSConfig"
        },
        "url": {
          "description": "URL to connect to NATS cluster",
          "type": "string"
        }
      }
    },
    "io.argoproj.eventsource.v1alpha1.NSQEventSource": {
      "description": "NSQEventSource describes the event source for NSQ PubSub More info at https://godoc.org/github.com/nsqio/go-nsq",
      "type": "object",
      "required": [
        "hostAddress",
        "topic",
        "channel"
      ],
      "properties": {
        "channel": {
          "description": "Channel used for subscription",
          "type": "string"
        },
        "connectionBackoff": {
          "description": "Backoff holds parameters applied to connection.",
          "$ref": "#/definitions/io.argoproj.common.Backoff"
        },
        "filter": {
          "description": "Filter",
          "$ref": "#/definitions/io.argoproj.eventsource.v1alpha1.EventSourceFilter"
        },
        "hostAddress": {
          "description": "HostAddress is the address of the host for NSQ lookup",
          "type": "string"
        },
        "jsonBody": {
          "description": "JSONBody specifies that all event body payload coming from this source will be JSON",
          "type": "boolean"
        },
        "metadata": {
          "description": "Metadata holds the user defined metadata which will passed along the event payload.",
          "type": "object",
          "additionalProperties": {
            "type": "string"
          }
        },
        "tls": {
          "description": "TLS configuration for the nsq client.",
          "$ref": "#/definitions/io.argoproj.common.TLSConfig"
        },
        "topic": {
          "description": "Topic to subscribe to.",
          "type": "string"
        }
      }
    },
    "io.argoproj.eventsource.v1alpha1.OwnedRepositories": {
      "type": "object",
      "properties": {
        "names": {
          "description": "Repository names",
          "type": "array",
          "items": {
            "type": "string"
          }
        },
        "owner": {
          "description": "Organization or user name",
          "type": "string"
        }
      }
    },
    "io.argoproj.eventsource.v1alpha1.PayloadEnrichmentFlags": {
      "type": "object",
      "properties": {
        "fetchPROnPRCommentAdded": {
          "description": "FetchPROnPRCommentAdded determines whether to enrich the payload provided by GitHub on \"pull request comment added\" events, with the full pull request info",
          "type": "boolean"
        }
      }
    },
    "io.argoproj.eventsource.v1alpha1.PubSubEventSource": {
      "description": "PubSubEventSource refers to event-source for GCP PubSub related events.",
      "type": "object",
      "properties": {
        "credentialSecret": {
          "description": "CredentialSecret references to the secret that contains JSON credentials to access GCP. If it is missing, it implicitly uses Workload Identity to access. https://cloud.google.com/kubernetes-engine/docs/how-to/workload-identity",
          "$ref": "#/definitions/io.k8s.api.core.v1.SecretKeySelector"
        },
        "deleteSubscriptionOnFinish": {
          "description": "DeleteSubscriptionOnFinish determines whether to delete the GCP PubSub subscription once the event source is stopped.",
          "type": "boolean"
        },
        "filter": {
          "description": "Filter",
          "$ref": "#/definitions/io.argoproj.eventsource.v1alpha1.EventSourceFilter"
        },
        "jsonBody": {
          "description": "JSONBody specifies that all event body payload coming from this source will be JSON",
          "type": "boolean"
        },
        "metadata": {
          "description": "Metadata holds the user defined metadata which will passed along the event payload.",
          "type": "object",
          "additionalProperties": {
            "type": "string"
          }
        },
        "projectID": {
          "description": "ProjectID is GCP project ID for the subscription. Required if you run Argo Events outside of GKE/GCE. (otherwise, the default value is its project)",
          "type": "string"
        },
        "subscriptionID": {
          "description": "SubscriptionID is ID of subscription. Required if you use existing subscription. The default value will be auto generated hash based on this eventsource setting, so the subscription might be recreated every time you update the setting, which has a possibility of event loss.",
          "type": "string"
        },
        "topic": {
          "description": "Topic to which the subscription should belongs. Required if you want the eventsource to create a new subscription. If you specify this field along with an existing subscription, it will be verified whether it actually belongs to the specified topic.",
          "type": "string"
        },
        "topicProjectID": {
          "description": "TopicProjectID is GCP project ID for the topic. By default, it is same as ProjectID.",
          "type": "string"
        }
      }
    },
    "io.argoproj.eventsource.v1alpha1.PulsarEventSource": {
      "description": "PulsarEventSource describes the event source for Apache Pulsar",
      "type": "object",
      "required": [
        "topics",
        "url"
      ],
      "properties": {
        "authTokenSecret": {
          "description": "Authentication token for the pulsar client.",
          "$ref": "#/definitions/io.k8s.api.core.v1.SecretKeySelector"
        },
        "connectionBackoff": {
          "description": "Backoff holds parameters applied to connection.",
          "$ref": "#/definitions/io.argoproj.common.Backoff"
        },
        "filter": {
          "description": "Filter",
          "$ref": "#/definitions/io.argoproj.eventsource.v1alpha1.EventSourceFilter"
        },
        "jsonBody": {
          "description": "JSONBody specifies that all event body payload coming from this source will be JSON",
          "type": "boolean"
        },
        "metadata": {
          "description": "Metadata holds the user defined metadata which will passed along the event payload.",
          "type": "object",
          "additionalProperties": {
            "type": "string"
          }
        },
        "tls": {
          "description": "TLS configuration for the pulsar client.",
          "$ref": "#/definitions/io.argoproj.common.TLSConfig"
        },
        "tlsAllowInsecureConnection": {
          "description": "Whether the Pulsar client accept untrusted TLS certificate from broker.",
          "type": "boolean"
        },
        "tlsTrustCertsSecret": {
          "description": "Trusted TLS certificate secret.",
          "$ref": "#/definitions/io.k8s.api.core.v1.SecretKeySelector"
        },
        "tlsValidateHostname": {
          "description": "Whether the Pulsar client verify the validity of the host name from broker.",
          "type": "boolean"
        },
        "topics": {
          "description": "Name of the topics to subscribe to.",
          "type": "array",
          "items": {
            "type": "string"
          }
        },
        "type": {
          "description": "Type of the subscription. Only \"exclusive\" and \"shared\" is supported. Defaults to exclusive.",
          "type": "string"
        },
        "url": {
          "description": "Configure the service URL for the Pulsar service.",
          "type": "string"
        }
      }
    },
    "io.argoproj.eventsource.v1alpha1.RedisEventSource": {
      "description": "RedisEventSource describes an event source for the Redis PubSub. More info at https://godoc.org/github.com/go-redis/redis#example-PubSub",
      "type": "object",
      "required": [
        "hostAddress",
        "channels"
      ],
      "properties": {
        "channels": {
          "type": "array",
          "items": {
            "type": "string"
          }
        },
        "db": {
          "description": "DB to use. If not specified, default DB 0 will be used.",
          "type": "integer",
          "format": "int32"
        },
        "filter": {
          "description": "Filter",
          "$ref": "#/definitions/io.argoproj.eventsource.v1alpha1.EventSourceFilter"
        },
        "hostAddress": {
          "description": "HostAddress refers to the address of the Redis host/server",
          "type": "string"
        },
        "metadata": {
          "description": "Metadata holds the user defined metadata which will passed along the event payload.",
          "type": "object",
          "additionalProperties": {
            "type": "string"
          }
        },
        "namespace": {
          "description": "Namespace to use to retrieve the password from. It should only be specified if password is declared",
          "type": "string"
        },
        "password": {
          "description": "Password required for authentication if any.",
          "$ref": "#/definitions/io.k8s.api.core.v1.SecretKeySelector"
        },
        "tls": {
          "description": "TLS configuration for the redis client.",
          "$ref": "#/definitions/io.argoproj.common.TLSConfig"
        }
      }
    },
    "io.argoproj.eventsource.v1alpha1.ResourceEventSource": {
      "description": "ResourceEventSource refers to a event-source for K8s resource related events.",
      "type": "object",
      "required": [
        "namespace",
        "group",
        "version",
        "resource",
        "eventTypes",
        "cluster"
      ],
      "properties": {
        "cluster": {
          "description": "Cluster from which events will be listened to",
          "type": "string"
        },
        "eventTypes": {
          "description": "EventTypes is the list of event type to watch. Possible values are - ADD, UPDATE and DELETE.",
          "type": "array",
          "items": {
            "type": "string"
          }
        },
        "filter": {
          "description": "Filter is applied on the metadata of the resource If you apply filter, then the internal event informer will only monitor objects that pass the filter.",
          "$ref": "#/definitions/io.argoproj.eventsource.v1alpha1.ResourceFilter"
        },
        "group": {
          "type": "string"
        },
        "metadata": {
          "description": "Metadata holds the user defined metadata which will passed along the event payload.",
          "type": "object",
          "additionalProperties": {
            "type": "string"
          }
        },
        "namespace": {
          "description": "Namespace where resource is deployed",
          "type": "string"
        },
        "resource": {
          "type": "string"
        },
        "version": {
          "type": "string"
        }
      }
    },
    "io.argoproj.eventsource.v1alpha1.ResourceFilter": {
      "description": "ResourceFilter contains K8s ObjectMeta information to further filter resource event objects",
      "type": "object",
      "properties": {
        "afterStart": {
          "description": "If the resource is created after the start time then the event is treated as valid.",
          "type": "boolean"
        },
        "createdBy": {
          "description": "If resource is created before the specified time then the event is treated as valid.",
          "$ref": "#/definitions/io.k8s.apimachinery.pkg.apis.meta.v1.Time"
        },
        "fields": {
          "description": "Fields provide field filters similar to K8s field selector (see https://kubernetes.io/docs/concepts/overview/working-with-objects/field-selectors/). Unlike K8s field selector, it supports arbitrary fileds like \"spec.serviceAccountName\", and the value could be a string or a regex. Same as K8s field selector, operator \"=\", \"==\" and \"!=\" are supported.",
          "type": "array",
          "items": {
            "$ref": "#/definitions/io.argoproj.eventsource.v1alpha1.Selector"
          }
        },
        "labels": {
          "description": "Labels provide listing options to K8s API to watch resource/s. Refer https://kubernetes.io/docs/concepts/overview/working-with-objects/label-selectors/ for more info.",
          "type": "array",
          "items": {
            "$ref": "#/definitions/io.argoproj.eventsource.v1alpha1.Selector"
          }
        },
        "prefix": {
          "description": "Prefix filter is applied on the resource name.",
          "type": "string"
        }
      }
    },
    "io.argoproj.eventsource.v1alpha1.SNSEventSource": {
      "description": "SNSEventSource refers to event-source for AWS SNS related events",
      "type": "object",
      "required": [
        "topicArn",
        "region"
      ],
      "properties": {
        "accessKey": {
          "description": "AccessKey refers K8s secret containing aws access key",
          "$ref": "#/definitions/io.k8s.api.core.v1.SecretKeySelector"
        },
        "filter": {
          "description": "Filter",
          "$ref": "#/definitions/io.argoproj.eventsource.v1alpha1.EventSourceFilter"
        },
        "metadata": {
          "description": "Metadata holds the user defined metadata which will passed along the event payload.",
          "type": "object",
          "additionalProperties": {
            "type": "string"
          }
        },
        "region": {
          "description": "Region is AWS region",
          "type": "string"
        },
        "roleARN": {
          "description": "RoleARN is the Amazon Resource Name (ARN) of the role to assume.",
          "type": "string"
        },
        "secretKey": {
          "description": "SecretKey refers K8s secret containing aws secret key",
          "$ref": "#/definitions/io.k8s.api.core.v1.SecretKeySelector"
        },
        "topicArn": {
          "description": "TopicArn",
          "type": "string"
        },
        "validateSignature": {
          "description": "ValidateSignature is boolean that can be set to true for SNS signature verification",
          "type": "boolean"
        },
        "webhook": {
          "description": "Webhook configuration for http server",
          "$ref": "#/definitions/io.argoproj.eventsource.v1alpha1.WebhookContext"
        }
      }
    },
    "io.argoproj.eventsource.v1alpha1.SQSEventSource": {
      "description": "SQSEventSource refers to event-source for AWS SQS related events",
      "type": "object",
      "required": [
        "region",
        "queue",
        "waitTimeSeconds"
      ],
      "properties": {
        "accessKey": {
          "description": "AccessKey refers K8s secret containing aws access key",
          "$ref": "#/definitions/io.k8s.api.core.v1.SecretKeySelector"
        },
        "dlq": {
          "description": "DLQ specifies if a dead-letter queue is configured for messages that can't be processed successfully. If set to true, messages with invalid payload won't be acknowledged to allow to forward them farther to the dead-letter queue. The default value is false.",
          "type": "boolean"
        },
        "endpoint": {
          "description": "Endpoint configures connection to a specific SQS endpoint instead of Amazons servers",
          "type": "string"
        },
        "filter": {
          "description": "Filter",
          "$ref": "#/definitions/io.argoproj.eventsource.v1alpha1.EventSourceFilter"
        },
        "jsonBody": {
          "description": "JSONBody specifies that all event body payload coming from this source will be JSON",
          "type": "boolean"
        },
        "metadata": {
          "description": "Metadata holds the user defined metadata which will passed along the event payload.",
          "type": "object",
          "additionalProperties": {
            "type": "string"
          }
        },
        "queue": {
          "description": "Queue is AWS SQS queue to listen to for messages",
          "type": "string"
        },
        "queueAccountId": {
          "description": "QueueAccountID is the ID of the account that created the queue to monitor",
          "type": "string"
        },
        "region": {
          "description": "Region is AWS region",
          "type": "string"
        },
        "roleARN": {
          "description": "RoleARN is the Amazon Resource Name (ARN) of the role to assume.",
          "type": "string"
        },
        "secretKey": {
          "description": "SecretKey refers K8s secret containing aws secret key",
          "$ref": "#/definitions/io.k8s.api.core.v1.SecretKeySelector"
        },
        "waitTimeSeconds": {
          "description": "WaitTimeSeconds is The duration (in seconds) for which the call waits for a message to arrive in the queue before returning.",
          "type": "integer",
          "format": "int64"
        }
      }
    },
    "io.argoproj.eventsource.v1alpha1.Selector": {
      "description": "Selector represents conditional operation to select K8s objects.",
      "type": "object",
      "required": [
        "key",
        "value"
      ],
      "properties": {
        "key": {
          "description": "Key name",
          "type": "string"
        },
        "operation": {
          "description": "Supported operations like ==, !=, \u003c=, \u003e= etc. Defaults to ==. Refer https://kubernetes.io/docs/concepts/overview/working-with-objects/labels/#label-selectors for more info.",
          "type": "string"
        },
        "value": {
          "description": "Value",
          "type": "string"
        }
      }
    },
    "io.argoproj.eventsource.v1alpha1.Service": {
      "description": "Service holds the service information eventsource exposes",
      "type": "object",
      "properties": {
        "clusterIP": {
          "description": "clusterIP is the IP address of the service and is usually assigned randomly by the master. If an address is specified manually and is not in use by others, it will be allocated to the service; otherwise, creation of the service will fail. This field can not be changed through updates. Valid values are \"None\", empty string (\"\"), or a valid IP address. \"None\" can be specified for headless services when proxying is not required. More info: https://kubernetes.io/docs/concepts/services-networking/service/#virtual-ips-and-service-proxies",
          "type": "string"
        },
        "ports": {
          "description": "The list of ports that are exposed by this ClusterIP service.",
          "type": "array",
          "items": {
            "$ref": "#/definitions/io.k8s.api.core.v1.ServicePort"
          },
          "x-kubernetes-list-map-keys": [
            "port",
            "protocol"
          ],
          "x-kubernetes-list-type": "map",
          "x-kubernetes-patch-merge-key": "port",
          "x-kubernetes-patch-strategy": "merge"
        }
      }
    },
    "io.argoproj.eventsource.v1alpha1.SlackEventSource": {
      "description": "SlackEventSource refers to event-source for Slack related events",
      "type": "object",
      "properties": {
        "filter": {
          "description": "Filter",
          "$ref": "#/definitions/io.argoproj.eventsource.v1alpha1.EventSourceFilter"
        },
        "metadata": {
          "description": "Metadata holds the user defined metadata which will passed along the event payload.",
          "type": "object",
          "additionalProperties": {
            "type": "string"
          }
        },
        "signingSecret": {
          "description": "Slack App signing secret",
          "$ref": "#/definitions/io.k8s.api.core.v1.SecretKeySelector"
        },
        "token": {
          "description": "Token for URL verification handshake",
          "$ref": "#/definitions/io.k8s.api.core.v1.SecretKeySelector"
        },
        "webhook": {
          "description": "Webhook holds configuration for a REST endpoint",
          "$ref": "#/definitions/io.argoproj.eventsource.v1alpha1.WebhookContext"
        }
      }
    },
    "io.argoproj.eventsource.v1alpha1.StorageGridEventSource": {
      "description": "StorageGridEventSource refers to event-source for StorageGrid related events",
      "type": "object",
      "required": [
        "topicArn",
        "bucket",
        "authToken",
        "apiURL"
      ],
      "properties": {
        "apiURL": {
          "description": "APIURL is the url of the storagegrid api.",
          "type": "string"
        },
        "authToken": {
          "description": "Auth token for storagegrid api",
          "$ref": "#/definitions/io.k8s.api.core.v1.SecretKeySelector"
        },
        "bucket": {
          "description": "Name of the bucket to register notifications for.",
          "type": "string"
        },
        "events": {
          "type": "array",
          "items": {
            "type": "string"
          }
        },
        "filter": {
          "description": "Filter on object key which caused the notification.",
          "$ref": "#/definitions/io.argoproj.eventsource.v1alpha1.StorageGridFilter"
        },
        "metadata": {
          "description": "Metadata holds the user defined metadata which will passed along the event payload.",
          "type": "object",
          "additionalProperties": {
            "type": "string"
          }
        },
        "region": {
          "description": "S3 region. Defaults to us-east-1",
          "type": "string"
        },
        "topicArn": {
          "description": "TopicArn",
          "type": "string"
        },
        "webhook": {
          "description": "Webhook holds configuration for a REST endpoint",
          "$ref": "#/definitions/io.argoproj.eventsource.v1alpha1.WebhookContext"
        }
      }
    },
    "io.argoproj.eventsource.v1alpha1.StorageGridFilter": {
      "description": "StorageGridFilter represents filters to apply to bucket notifications for specifying constraints on objects",
      "type": "object",
      "required": [
        "prefix",
        "suffix"
      ],
      "properties": {
        "prefix": {
          "type": "string"
        },
        "suffix": {
          "type": "string"
        }
      }
    },
    "io.argoproj.eventsource.v1alpha1.StripeEventSource": {
      "description": "StripeEventSource describes the event source for stripe webhook notifications More info at https://stripe.com/docs/webhooks",
      "type": "object",
      "properties": {
        "apiKey": {
          "description": "APIKey refers to K8s secret that holds Stripe API key. Used only if CreateWebhook is enabled.",
          "$ref": "#/definitions/io.k8s.api.core.v1.SecretKeySelector"
        },
        "createWebhook": {
          "description": "CreateWebhook if specified creates a new webhook programmatically.",
          "type": "boolean"
        },
        "eventFilter": {
          "description": "EventFilter describes the type of events to listen to. If not specified, all types of events will be processed. More info at https://stripe.com/docs/api/events/list",
          "type": "array",
          "items": {
            "type": "string"
          }
        },
        "metadata": {
          "description": "Metadata holds the user defined metadata which will passed along the event payload.",
          "type": "object",
          "additionalProperties": {
            "type": "string"
          }
        },
        "webhook": {
          "description": "Webhook holds configuration for a REST endpoint",
          "$ref": "#/definitions/io.argoproj.eventsource.v1alpha1.WebhookContext"
        }
      }
    },
    "io.argoproj.eventsource.v1alpha1.Template": {
      "description": "Template holds the information of an EventSource deployment template",
      "type": "object",
      "properties": {
        "affinity": {
          "description": "If specified, the pod's scheduling constraints",
          "$ref": "#/definitions/io.k8s.api.core.v1.Affinity"
        },
        "container": {
          "description": "Container is the main container image to run in the event source pod",
          "$ref": "#/definitions/io.k8s.api.core.v1.Container"
        },
        "imagePullSecrets": {
          "description": "ImagePullSecrets is an optional list of references to secrets in the same namespace to use for pulling any of the images used by this PodSpec. If specified, these secrets will be passed to individual puller implementations for them to use. For example, in the case of docker, only DockerConfig type secrets are honored. More info: https://kubernetes.io/docs/concepts/containers/images#specifying-imagepullsecrets-on-a-pod",
          "type": "array",
          "items": {
            "$ref": "#/definitions/io.k8s.api.core.v1.LocalObjectReference"
          },
          "x-kubernetes-patch-merge-key": "name",
          "x-kubernetes-patch-strategy": "merge"
        },
        "metadata": {
          "description": "Metadata sets the pods's metadata, i.e. annotations and labels",
          "$ref": "#/definitions/io.argoproj.common.Metadata"
        },
        "nodeSelector": {
          "description": "NodeSelector is a selector which must be true for the pod to fit on a node. Selector which must match a node's labels for the pod to be scheduled on that node. More info: https://kubernetes.io/docs/concepts/configuration/assign-pod-node/",
          "type": "object",
          "additionalProperties": {
            "type": "string"
          }
        },
        "priority": {
          "description": "The priority value. Various system components use this field to find the priority of the EventSource pod. When Priority Admission Controller is enabled, it prevents users from setting this field. The admission controller populates this field from PriorityClassName. The higher the value, the higher the priority. More info: https://kubernetes.io/docs/concepts/configuration/pod-priority-preemption/",
          "type": "integer",
          "format": "int32"
        },
        "priorityClassName": {
          "description": "If specified, indicates the EventSource pod's priority. \"system-node-critical\" and \"system-cluster-critical\" are two special keywords which indicate the highest priorities with the former being the highest priority. Any other name must be defined by creating a PriorityClass object with that name. If not specified, the pod priority will be default or zero if there is no default. More info: https://kubernetes.io/docs/concepts/configuration/pod-priority-preemption/",
          "type": "string"
        },
        "securityContext": {
          "description": "SecurityContext holds pod-level security attributes and common container settings. Optional: Defaults to empty.  See type description for default values of each field.",
          "$ref": "#/definitions/io.k8s.api.core.v1.PodSecurityContext"
        },
        "serviceAccountName": {
          "description": "ServiceAccountName is the name of the ServiceAccount to use to run event source pod. More info: https://kubernetes.io/docs/tasks/configure-pod-container/configure-service-account/",
          "type": "string"
        },
        "tolerations": {
          "description": "If specified, the pod's tolerations.",
          "type": "array",
          "items": {
            "$ref": "#/definitions/io.k8s.api.core.v1.Toleration"
          }
        },
        "volumes": {
          "description": "Volumes is a list of volumes that can be mounted by containers in an eventsource.",
          "type": "array",
          "items": {
            "$ref": "#/definitions/io.k8s.api.core.v1.Volume"
          },
          "x-kubernetes-patch-merge-key": "name",
          "x-kubernetes-patch-strategy": "merge"
        }
      }
    },
    "io.argoproj.eventsource.v1alpha1.WatchPathConfig": {
      "type": "object",
      "required": [
        "directory"
      ],
      "properties": {
        "directory": {
          "description": "Directory to watch for events",
          "type": "string"
        },
        "path": {
          "description": "Path is relative path of object to watch with respect to the directory",
          "type": "string"
        },
        "pathRegexp": {
          "description": "PathRegexp is regexp of relative path of object to watch with respect to the directory",
          "type": "string"
        }
      }
    },
    "io.argoproj.eventsource.v1alpha1.WebhookContext": {
      "description": "WebhookContext holds a general purpose REST API context",
      "type": "object",
      "required": [
        "endpoint",
        "method",
        "port",
        "url"
      ],
      "properties": {
        "authSecret": {
          "description": "AuthSecret holds a secret selector that contains a bearer token for authentication",
          "$ref": "#/definitions/io.k8s.api.core.v1.SecretKeySelector"
        },
        "endpoint": {
          "description": "REST API endpoint",
          "type": "string"
        },
        "metadata": {
          "description": "Metadata holds the user defined metadata which will passed along the event payload.",
          "type": "object",
          "additionalProperties": {
            "type": "string"
          }
        },
        "method": {
          "description": "Method is HTTP request method that indicates the desired action to be performed for a given resource. See RFC7231 Hypertext Transfer Protocol (HTTP/1.1): Semantics and Content",
          "type": "string"
        },
        "port": {
          "description": "Port on which HTTP server is listening for incoming events.",
          "type": "string"
        },
        "serverCertSecret": {
          "description": "ServerCertPath refers the file that contains the cert.",
          "$ref": "#/definitions/io.k8s.api.core.v1.SecretKeySelector"
        },
        "serverKeySecret": {
          "description": "ServerKeyPath refers the file that contains private key",
          "$ref": "#/definitions/io.k8s.api.core.v1.SecretKeySelector"
        },
        "url": {
          "description": "URL is the url of the server.",
          "type": "string"
        }
      }
    },
    "io.argoproj.sensor.v1alpha1.AWSLambdaTrigger": {
      "description": "AWSLambdaTrigger refers to specification of the trigger to invoke an AWS Lambda function",
      "type": "object",
      "required": [
        "functionName",
        "region",
        "payload"
      ],
      "properties": {
        "accessKey": {
          "description": "AccessKey refers K8s secret containing aws access key",
          "$ref": "#/definitions/io.k8s.api.core.v1.SecretKeySelector"
        },
        "functionName": {
          "description": "FunctionName refers to the name of the function to invoke.",
          "type": "string"
        },
        "invocationType": {
          "description": "Choose from the following options.\n\n   * RequestResponse (default) - Invoke the function synchronously. Keep\n   the connection open until the function returns a response or times out.\n   The API response includes the function response and additional data.\n\n   * Event - Invoke the function asynchronously. Send events that fail multiple\n   times to the function's dead-letter queue (if it's configured). The API\n   response only includes a status code.\n\n   * DryRun - Validate parameter values and verify that the user or role\n   has permission to invoke the function.",
          "type": "string"
        },
        "parameters": {
          "description": "Parameters is the list of key-value extracted from event's payload that are applied to the trigger resource.",
          "type": "array",
          "items": {
            "$ref": "#/definitions/io.argoproj.sensor.v1alpha1.TriggerParameter"
          }
        },
        "payload": {
          "description": "Payload is the list of key-value extracted from an event payload to construct the request payload.",
          "type": "array",
          "items": {
            "$ref": "#/definitions/io.argoproj.sensor.v1alpha1.TriggerParameter"
          }
        },
        "region": {
          "description": "Region is AWS region",
          "type": "string"
        },
        "roleARN": {
          "description": "RoleARN is the Amazon Resource Name (ARN) of the role to assume.",
          "type": "string"
        },
        "secretKey": {
          "description": "SecretKey refers K8s secret containing aws secret key",
          "$ref": "#/definitions/io.k8s.api.core.v1.SecretKeySelector"
        }
      }
    },
    "io.argoproj.sensor.v1alpha1.ArgoWorkflowTrigger": {
      "description": "ArgoWorkflowTrigger is the trigger for the Argo Workflow",
      "type": "object",
      "properties": {
        "args": {
          "description": "Args is the list of arguments to pass to the argo CLI",
          "type": "array",
          "items": {
            "type": "string"
          }
        },
        "operation": {
          "description": "Operation refers to the type of operation performed on the argo workflow resource. Default value is Submit.",
          "type": "string"
        },
        "parameters": {
          "description": "Parameters is the list of parameters to pass to resolved Argo Workflow object",
          "type": "array",
          "items": {
            "$ref": "#/definitions/io.argoproj.sensor.v1alpha1.TriggerParameter"
          }
        },
        "source": {
          "description": "Source of the K8s resource file(s)",
          "$ref": "#/definitions/io.argoproj.sensor.v1alpha1.ArtifactLocation"
        }
      }
    },
    "io.argoproj.sensor.v1alpha1.ArtifactLocation": {
      "description": "ArtifactLocation describes the source location for an external artifact",
      "type": "object",
      "properties": {
        "configmap": {
          "description": "Configmap that stores the artifact",
          "$ref": "#/definitions/io.k8s.api.core.v1.ConfigMapKeySelector"
        },
        "file": {
          "description": "File artifact is artifact stored in a file",
          "$ref": "#/definitions/io.argoproj.sensor.v1alpha1.FileArtifact"
        },
        "git": {
          "description": "Git repository hosting the artifact",
          "$ref": "#/definitions/io.argoproj.sensor.v1alpha1.GitArtifact"
        },
        "inline": {
          "description": "Inline artifact is embedded in sensor spec as a string",
          "type": "string"
        },
        "resource": {
          "description": "Resource is generic template for K8s resource",
          "$ref": "#/definitions/io.argoproj.common.Resource"
        },
        "s3": {
          "description": "S3 compliant artifact",
          "$ref": "#/definitions/io.argoproj.common.S3Artifact"
        },
        "url": {
          "description": "URL to fetch the artifact from",
          "$ref": "#/definitions/io.argoproj.sensor.v1alpha1.URLArtifact"
        }
      }
    },
    "io.argoproj.sensor.v1alpha1.AzureEventHubsTrigger": {
      "description": "AzureEventHubsTrigger refers to specification of the Azure Event Hubs Trigger",
      "type": "object",
      "required": [
        "fqdn",
        "hubName",
        "sharedAccessKeyName",
        "payload"
      ],
      "properties": {
        "fqdn": {
          "description": "FQDN refers to the namespace dns of Azure Event Hubs to be used i.e. \u003cnamespace\u003e.servicebus.windows.net",
          "type": "string"
        },
        "hubName": {
          "description": "HubName refers to the Azure Event Hub to send events to",
          "type": "string"
        },
        "parameters": {
          "description": "Parameters is the list of key-value extracted from event's payload that are applied to the trigger resource.",
          "type": "array",
          "items": {
            "$ref": "#/definitions/io.argoproj.sensor.v1alpha1.TriggerParameter"
          }
        },
        "payload": {
          "description": "Payload is the list of key-value extracted from an event payload to construct the request payload.",
          "type": "array",
          "items": {
            "$ref": "#/definitions/io.argoproj.sensor.v1alpha1.TriggerParameter"
          }
        },
        "sharedAccessKey": {
          "description": "SharedAccessKey refers to a K8s secret containing the primary key for the",
          "$ref": "#/definitions/io.k8s.api.core.v1.SecretKeySelector"
        },
        "sharedAccessKeyName": {
          "description": "SharedAccessKeyName refers to the name of the Shared Access Key",
          "$ref": "#/definitions/io.k8s.api.core.v1.SecretKeySelector"
        }
      }
    },
    "io.argoproj.sensor.v1alpha1.ConditionsResetByTime": {
      "type": "object",
      "properties": {
        "cron": {
          "description": "Cron is a cron-like expression. For reference, see: https://en.wikipedia.org/wiki/Cron",
          "type": "string"
        },
        "timezone": {
          "type": "string"
        }
      }
    },
    "io.argoproj.sensor.v1alpha1.ConditionsResetCriteria": {
      "type": "object",
      "properties": {
        "byTime": {
          "description": "Schedule is a cron-like expression. For reference, see: https://en.wikipedia.org/wiki/Cron",
          "$ref": "#/definitions/io.argoproj.sensor.v1alpha1.ConditionsResetByTime"
        }
      }
    },
    "io.argoproj.sensor.v1alpha1.CustomTrigger": {
      "description": "CustomTrigger refers to the specification of the custom trigger.",
      "type": "object",
      "required": [
        "serverURL",
        "secure",
        "spec",
        "payload"
      ],
      "properties": {
        "certSecret": {
          "description": "CertSecret refers to the secret that contains cert for secure connection between sensor and custom trigger gRPC server.",
          "$ref": "#/definitions/io.k8s.api.core.v1.SecretKeySelector"
        },
        "parameters": {
          "description": "Parameters is the list of parameters that is applied to resolved custom trigger trigger object.",
          "type": "array",
          "items": {
            "$ref": "#/definitions/io.argoproj.sensor.v1alpha1.TriggerParameter"
          }
        },
        "payload": {
          "description": "Payload is the list of key-value extracted from an event payload to construct the request payload.",
          "type": "array",
          "items": {
            "$ref": "#/definitions/io.argoproj.sensor.v1alpha1.TriggerParameter"
          }
        },
        "secure": {
          "description": "Secure refers to type of the connection between sensor to custom trigger gRPC",
          "type": "boolean"
        },
        "serverNameOverride": {
          "description": "ServerNameOverride for the secure connection between sensor and custom trigger gRPC server.",
          "type": "string"
        },
        "serverURL": {
          "description": "ServerURL is the url of the gRPC server that executes custom trigger",
          "type": "string"
        },
        "spec": {
          "description": "Spec is the custom trigger resource specification that custom trigger gRPC server knows how to interpret.",
          "type": "object",
          "additionalProperties": {
            "type": "string"
          }
        }
      }
    },
    "io.argoproj.sensor.v1alpha1.DataFilter": {
      "description": "DataFilter describes constraints and filters for event data Regular Expressions are purposefully not a feature as they are overkill for our uses here See Rob Pike's Post: https://commandcenter.blogspot.com/2011/08/regular-expressions-in-lexing-and.html",
      "type": "object",
      "required": [
        "path",
        "type",
        "value"
      ],
      "properties": {
        "comparator": {
          "description": "Comparator compares the event data with a user given value. Can be \"\u003e=\", \"\u003e\", \"=\", \"!=\", \"\u003c\", or \"\u003c=\". Is optional, and if left blank treated as equality \"=\".",
          "type": "string"
        },
        "path": {
          "description": "Path is the JSONPath of the event's (JSON decoded) data key Path is a series of keys separated by a dot. A key may contain wildcard characters '*' and '?'. To access an array value use the index as the key. The dot and wildcard characters can be escaped with '\\'. See https://github.com/tidwall/gjson#path-syntax for more information on how to use this.",
          "type": "string"
        },
        "template": {
          "description": "Template is a go-template for extracting a string from the event's data. A Template is evaluated with provided path, type and value. The templating follows the standard go-template syntax as well as sprig's extra functions. See https://pkg.go.dev/text/template and https://masterminds.github.io/sprig/",
          "type": "string"
        },
        "type": {
          "description": "Type contains the JSON type of the data",
          "type": "string"
        },
        "value": {
          "description": "Value is the allowed string values for this key Booleans are passed using strconv.ParseBool() Numbers are parsed using as float64 using strconv.ParseFloat() Strings are taken as is Nils this value is ignored",
          "type": "array",
          "items": {
            "type": "string"
          }
        }
      }
    },
    "io.argoproj.sensor.v1alpha1.Event": {
      "description": "Event represents the cloudevent received from an event source.",
      "type": "object",
      "required": [
        "data"
      ],
      "properties": {
        "context": {
          "$ref": "#/definitions/io.argoproj.sensor.v1alpha1.EventContext"
        },
        "data": {
          "type": "string",
          "format": "byte"
        }
      }
    },
    "io.argoproj.sensor.v1alpha1.EventContext": {
      "description": "EventContext holds the context of the cloudevent received from an event source.",
      "type": "object",
      "required": [
        "id",
        "source",
        "specversion",
        "type",
        "datacontenttype",
        "subject",
        "time"
      ],
      "properties": {
        "datacontenttype": {
          "description": "DataContentType - A MIME (RFC2046) string describing the media type of `data`.",
          "type": "string"
        },
        "id": {
          "description": "ID of the event; must be non-empty and unique within the scope of the producer.",
          "type": "string"
        },
        "source": {
          "description": "Source - A URI describing the event producer.",
          "type": "string"
        },
        "specversion": {
          "description": "SpecVersion - The version of the CloudEvents specification used by the event.",
          "type": "string"
        },
        "subject": {
          "description": "Subject - The subject of the event in the context of the event producer",
          "type": "string"
        },
        "time": {
          "description": "Time - A Timestamp when the event happened.",
          "$ref": "#/definitions/io.k8s.apimachinery.pkg.apis.meta.v1.Time"
        },
        "type": {
          "description": "Type - The type of the occurrence which has happened.",
          "type": "string"
        }
      }
    },
    "io.argoproj.sensor.v1alpha1.EventDependency": {
      "description": "EventDependency describes a dependency",
      "type": "object",
      "required": [
        "name",
        "eventSourceName",
        "eventName"
      ],
      "properties": {
        "eventName": {
          "description": "EventName is the name of the event",
          "type": "string"
        },
        "eventSourceName": {
          "description": "EventSourceName is the name of EventSource that Sensor depends on",
          "type": "string"
        },
        "filters": {
          "description": "Filters and rules governing toleration of success and constraints on the context and data of an event",
          "$ref": "#/definitions/io.argoproj.sensor.v1alpha1.EventDependencyFilter"
        },
        "filtersLogicalOperator": {
          "description": "FiltersLogicalOperator defines how different filters are evaluated together. Available values: and (\u0026\u0026), or (||) Is optional and if left blank treated as and (\u0026\u0026).",
          "type": "string"
        },
        "name": {
          "description": "Name is a unique name of this dependency",
          "type": "string"
        },
        "transform": {
          "description": "Transform transforms the event data",
          "$ref": "#/definitions/io.argoproj.sensor.v1alpha1.EventDependencyTransformer"
        }
      }
    },
    "io.argoproj.sensor.v1alpha1.EventDependencyFilter": {
      "description": "EventDependencyFilter defines filters and constraints for a event.",
      "type": "object",
      "properties": {
        "context": {
          "description": "Context filter constraints",
          "$ref": "#/definitions/io.argoproj.sensor.v1alpha1.EventContext"
        },
        "data": {
          "description": "Data filter constraints with escalation",
          "type": "array",
          "items": {
            "$ref": "#/definitions/io.argoproj.sensor.v1alpha1.DataFilter"
          }
        },
        "dataLogicalOperator": {
          "description": "DataLogicalOperator defines how multiple Data filters (if defined) are evaluated together. Available values: and (\u0026\u0026), or (||) Is optional and if left blank treated as and (\u0026\u0026).",
          "type": "string"
        },
        "exprLogicalOperator": {
          "description": "ExprLogicalOperator defines how multiple Exprs filters (if defined) are evaluated together. Available values: and (\u0026\u0026), or (||) Is optional and if left blank treated as and (\u0026\u0026).",
          "type": "string"
        },
        "exprs": {
          "description": "Exprs contains the list of expressions evaluated against the event payload.",
          "type": "array",
          "items": {
            "$ref": "#/definitions/io.argoproj.sensor.v1alpha1.ExprFilter"
          }
        },
        "time": {
          "description": "Time filter on the event with escalation",
          "$ref": "#/definitions/io.argoproj.sensor.v1alpha1.TimeFilter"
        }
      }
    },
    "io.argoproj.sensor.v1alpha1.EventDependencyTransformer": {
      "description": "EventDependencyTransformer transforms the event",
      "type": "object",
      "properties": {
        "jq": {
          "description": "JQ holds the jq command applied for transformation",
          "type": "string"
        },
        "script": {
          "description": "Script refers to a Lua script used to transform the event",
          "type": "string"
        }
      }
    },
    "io.argoproj.sensor.v1alpha1.ExprFilter": {
      "type": "object",
      "required": [
        "expr",
        "fields"
      ],
      "properties": {
        "expr": {
          "description": "Expr refers to the expression that determines the outcome of the filter.",
          "type": "string"
        },
        "fields": {
          "description": "Fields refers to set of keys that refer to the paths within event payload.",
          "type": "array",
          "items": {
            "$ref": "#/definitions/io.argoproj.sensor.v1alpha1.PayloadField"
          }
        }
      }
    },
    "io.argoproj.sensor.v1alpha1.FileArtifact": {
      "description": "FileArtifact contains information about an artifact in a filesystem",
      "type": "object",
      "properties": {
        "path": {
          "type": "string"
        }
      }
    },
    "io.argoproj.sensor.v1alpha1.GitArtifact": {
      "description": "GitArtifact contains information about an artifact stored in git",
      "type": "object",
      "required": [
        "url",
        "cloneDirectory",
        "filePath"
      ],
      "properties": {
        "branch": {
          "description": "Branch to use to pull trigger resource",
          "type": "string"
        },
        "cloneDirectory": {
          "description": "Directory to clone the repository. We clone complete directory because GitArtifact is not limited to any specific Git service providers. Hence we don't use any specific git provider client.",
          "type": "string"
        },
        "creds": {
          "description": "Creds contain reference to git username and password",
          "$ref": "#/definitions/io.argoproj.sensor.v1alpha1.GitCreds"
        },
        "filePath": {
          "description": "Path to file that contains trigger resource definition",
          "type": "string"
        },
        "ref": {
          "description": "Ref to use to pull trigger resource. Will result in a shallow clone and fetch.",
          "type": "string"
        },
        "remote": {
          "description": "Remote to manage set of tracked repositories. Defaults to \"origin\". Refer https://git-scm.com/docs/git-remote",
          "$ref": "#/definitions/io.argoproj.sensor.v1alpha1.GitRemoteConfig"
        },
        "sshKeySecret": {
          "description": "SSHKeySecret refers to the secret that contains SSH key",
          "$ref": "#/definitions/io.k8s.api.core.v1.SecretKeySelector"
        },
        "tag": {
          "description": "Tag to use to pull trigger resource",
          "type": "string"
        },
        "url": {
          "description": "Git URL",
          "type": "string"
        }
      }
    },
    "io.argoproj.sensor.v1alpha1.GitCreds": {
      "description": "GitCreds contain reference to git username and password",
      "type": "object",
      "properties": {
        "password": {
          "$ref": "#/definitions/io.k8s.api.core.v1.SecretKeySelector"
        },
        "username": {
          "$ref": "#/definitions/io.k8s.api.core.v1.SecretKeySelector"
        }
      }
    },
    "io.argoproj.sensor.v1alpha1.GitRemoteConfig": {
      "description": "GitRemoteConfig contains the configuration of a Git remote",
      "type": "object",
      "required": [
        "name",
        "urls"
      ],
      "properties": {
        "name": {
          "description": "Name of the remote to fetch from.",
          "type": "string"
        },
        "urls": {
          "description": "URLs the URLs of a remote repository. It must be non-empty. Fetch will always use the first URL, while push will use all of them.",
          "type": "array",
          "items": {
            "type": "string"
          }
        }
      }
    },
    "io.argoproj.sensor.v1alpha1.HTTPTrigger": {
      "description": "HTTPTrigger is the trigger for the HTTP request",
      "type": "object",
      "required": [
        "url",
        "payload"
      ],
      "properties": {
        "basicAuth": {
          "description": "BasicAuth configuration for the http request.",
          "$ref": "#/definitions/io.argoproj.common.BasicAuth"
        },
        "headers": {
          "description": "Headers for the HTTP request.",
          "type": "object",
          "additionalProperties": {
            "type": "string"
          }
        },
        "method": {
          "description": "Method refers to the type of the HTTP request. Refer https://golang.org/src/net/http/method.go for more info. Default value is POST.",
          "type": "string"
        },
        "parameters": {
          "description": "Parameters is the list of key-value extracted from event's payload that are applied to the HTTP trigger resource.",
          "type": "array",
          "items": {
            "$ref": "#/definitions/io.argoproj.sensor.v1alpha1.TriggerParameter"
          }
        },
        "payload": {
          "type": "array",
          "items": {
            "$ref": "#/definitions/io.argoproj.sensor.v1alpha1.TriggerParameter"
          }
        },
        "secureHeaders": {
          "description": "Secure Headers stored in Kubernetes Secrets for the HTTP requests.",
          "type": "array",
          "items": {
            "$ref": "#/definitions/io.argoproj.common.SecureHeader"
          }
        },
        "timeout": {
          "description": "Timeout refers to the HTTP request timeout in seconds. Default value is 60 seconds.",
          "type": "integer",
          "format": "int64"
        },
        "tls": {
          "description": "TLS configuration for the HTTP client.",
          "$ref": "#/definitions/io.argoproj.common.TLSConfig"
        },
        "url": {
          "description": "URL refers to the URL to send HTTP request to.",
          "type": "string"
        }
      }
    },
    "io.argoproj.sensor.v1alpha1.K8SResourcePolicy": {
      "description": "K8SResourcePolicy refers to the policy used to check the state of K8s based triggers using labels",
      "type": "object",
      "required": [
        "backoff",
        "errorOnBackoffTimeout"
      ],
      "properties": {
        "backoff": {
          "description": "Backoff before checking resource state",
          "$ref": "#/definitions/io.argoproj.common.Backoff"
        },
        "errorOnBackoffTimeout": {
          "description": "ErrorOnBackoffTimeout determines whether sensor should transition to error state if the trigger policy is unable to determine the state of the resource",
          "type": "boolean"
        },
        "labels": {
          "description": "Labels required to identify whether a resource is in success state",
          "type": "object",
          "additionalProperties": {
            "type": "string"
          }
        }
      }
    },
    "io.argoproj.sensor.v1alpha1.KafkaTrigger": {
      "description": "KafkaTrigger refers to the specification of the Kafka trigger.",
      "type": "object",
      "required": [
        "url",
        "topic",
        "partition",
        "payload"
      ],
      "properties": {
        "compress": {
          "description": "Compress determines whether to compress message or not. Defaults to false. If set to true, compresses message using snappy compression.",
          "type": "boolean"
        },
        "flushFrequency": {
          "description": "FlushFrequency refers to the frequency in milliseconds to flush batches. Defaults to 500 milliseconds.",
          "type": "integer",
          "format": "int32"
        },
        "parameters": {
          "description": "Parameters is the list of parameters that is applied to resolved Kafka trigger object.",
          "type": "array",
          "items": {
            "$ref": "#/definitions/io.argoproj.sensor.v1alpha1.TriggerParameter"
          }
        },
        "partition": {
          "description": "Partition to write data to.",
          "type": "integer",
          "format": "int32"
        },
        "partitioningKey": {
          "description": "The partitioning key for the messages put on the Kafka topic. Defaults to broker url.",
          "type": "string"
        },
        "payload": {
          "description": "Payload is the list of key-value extracted from an event payload to construct the request payload.",
          "type": "array",
          "items": {
            "$ref": "#/definitions/io.argoproj.sensor.v1alpha1.TriggerParameter"
          }
        },
        "requiredAcks": {
          "description": "RequiredAcks used in producer to tell the broker how many replica acknowledgements Defaults to 1 (Only wait for the leader to ack).",
          "type": "integer",
          "format": "int32"
        },
        "sasl": {
          "description": "SASL configuration for the kafka client",
          "$ref": "#/definitions/io.argoproj.common.SASLConfig"
        },
        "tls": {
          "description": "TLS configuration for the Kafka producer.",
          "$ref": "#/definitions/io.argoproj.common.TLSConfig"
        },
        "topic": {
          "description": "Name of the topic. More info at https://kafka.apache.org/documentation/#intro_topics",
          "type": "string"
        },
        "url": {
          "description": "URL of the Kafka broker, multiple URLs separated by comma.",
          "type": "string"
        },
        "version": {
          "description": "Specify what kafka version is being connected to enables certain features in sarama, defaults to 1.0.0",
          "type": "string"
        }
      }
    },
    "io.argoproj.sensor.v1alpha1.LogTrigger": {
      "type": "object",
      "properties": {
        "intervalSeconds": {
          "description": "Only print messages every interval. Useful to prevent logging too much data for busy events.",
          "type": "integer",
          "format": "int64"
        }
      }
    },
    "io.argoproj.sensor.v1alpha1.NATSTrigger": {
      "description": "NATSTrigger refers to the specification of the NATS trigger.",
      "type": "object",
      "required": [
        "url",
        "subject",
        "payload"
      ],
      "properties": {
        "parameters": {
          "type": "array",
          "items": {
            "$ref": "#/definitions/io.argoproj.sensor.v1alpha1.TriggerParameter"
          }
        },
        "payload": {
          "type": "array",
          "items": {
            "$ref": "#/definitions/io.argoproj.sensor.v1alpha1.TriggerParameter"
          }
        },
        "subject": {
          "description": "Name of the subject to put message on.",
          "type": "string"
        },
        "tls": {
          "description": "TLS configuration for the NATS producer.",
          "$ref": "#/definitions/io.argoproj.common.TLSConfig"
        },
        "url": {
          "description": "URL of the NATS cluster.",
          "type": "string"
        }
      }
    },
    "io.argoproj.sensor.v1alpha1.OpenWhiskTrigger": {
      "description": "OpenWhiskTrigger refers to the specification of the OpenWhisk trigger.",
      "type": "object",
      "required": [
        "host",
        "actionName",
        "payload"
      ],
      "properties": {
        "actionName": {
          "description": "Name of the action/function.",
          "type": "string"
        },
        "authToken": {
          "description": "AuthToken for authentication.",
          "$ref": "#/definitions/io.k8s.api.core.v1.SecretKeySelector"
        },
        "host": {
          "description": "Host URL of the OpenWhisk.",
          "type": "string"
        },
        "namespace": {
          "description": "Namespace for the action. Defaults to \"_\".",
          "type": "string"
        },
        "parameters": {
          "description": "Parameters is the list of key-value extracted from event's payload that are applied to the trigger resource.",
          "type": "array",
          "items": {
            "$ref": "#/definitions/io.argoproj.sensor.v1alpha1.TriggerParameter"
          }
        },
        "payload": {
          "description": "Payload is the list of key-value extracted from an event payload to construct the request payload.",
          "type": "array",
          "items": {
            "$ref": "#/definitions/io.argoproj.sensor.v1alpha1.TriggerParameter"
          }
        },
        "version": {
          "description": "Version for the API. Defaults to v1.",
          "type": "string"
        }
      }
    },
    "io.argoproj.sensor.v1alpha1.PayloadField": {
      "description": "PayloadField binds a value at path within the event payload against a name.",
      "type": "object",
      "required": [
        "path",
        "name"
      ],
      "properties": {
        "name": {
          "description": "Name acts as key that holds the value at the path.",
          "type": "string"
        },
        "path": {
          "description": "Path is the JSONPath of the event's (JSON decoded) data key Path is a series of keys separated by a dot. A key may contain wildcard characters '*' and '?'. To access an array value use the index as the key. The dot and wildcard characters can be escaped with '\\'. See https://github.com/tidwall/gjson#path-syntax for more information on how to use this.",
          "type": "string"
        }
      }
    },
    "io.argoproj.sensor.v1alpha1.PulsarTrigger": {
      "description": "PulsarTrigger refers to the specification of the Pulsar trigger.",
      "type": "object",
      "required": [
        "url",
        "topic",
        "payload"
      ],
      "properties": {
        "authTokenSecret": {
          "description": "Authentication token for the pulsar client.",
          "$ref": "#/definitions/io.k8s.api.core.v1.SecretKeySelector"
        },
        "connectionBackoff": {
          "description": "Backoff holds parameters applied to connection.",
          "$ref": "#/definitions/io.argoproj.common.Backoff"
        },
        "parameters": {
          "description": "Parameters is the list of parameters that is applied to resolved Kafka trigger object.",
          "type": "array",
          "items": {
            "$ref": "#/definitions/io.argoproj.sensor.v1alpha1.TriggerParameter"
          }
        },
        "payload": {
          "description": "Payload is the list of key-value extracted from an event payload to construct the request payload.",
          "type": "array",
          "items": {
            "$ref": "#/definitions/io.argoproj.sensor.v1alpha1.TriggerParameter"
          }
        },
        "tls": {
          "description": "TLS configuration for the pulsar client.",
          "$ref": "#/definitions/io.argoproj.common.TLSConfig"
        },
        "tlsAllowInsecureConnection": {
          "description": "Whether the Pulsar client accept untrusted TLS certificate from broker.",
          "type": "boolean"
        },
        "tlsTrustCertsSecret": {
          "description": "Trusted TLS certificate secret.",
          "$ref": "#/definitions/io.k8s.api.core.v1.SecretKeySelector"
        },
        "tlsValidateHostname": {
          "description": "Whether the Pulsar client verify the validity of the host name from broker.",
          "type": "boolean"
        },
        "topic": {
          "description": "Name of the topic. See https://pulsar.apache.org/docs/en/concepts-messaging/",
          "type": "string"
        },
        "url": {
          "description": "Configure the service URL for the Pulsar service.",
          "type": "string"
        }
      }
    },
    "io.argoproj.sensor.v1alpha1.RateLimit": {
      "type": "object",
      "properties": {
        "requestsPerUnit": {
          "type": "integer",
          "format": "int32"
        },
        "unit": {
          "description": "Defaults to Second",
          "type": "string"
        }
      }
    },
    "io.argoproj.sensor.v1alpha1.Sensor": {
      "description": "Sensor is the definition of a sensor resource",
      "type": "object",
      "required": [
        "metadata",
        "spec"
      ],
      "properties": {
        "apiVersion": {
          "description": "APIVersion defines the versioned schema of this representation of an object. Servers should convert recognized schemas to the latest internal value, and may reject unrecognized values. More info: https://git.k8s.io/community/contributors/devel/sig-architecture/api-conventions.md#resources",
          "type": "string"
        },
        "kind": {
          "description": "Kind is a string value representing the REST resource this object represents. Servers may infer this from the endpoint the client submits requests to. Cannot be updated. In CamelCase. More info: https://git.k8s.io/community/contributors/devel/sig-architecture/api-conventions.md#types-kinds",
          "type": "string"
        },
        "metadata": {
          "$ref": "#/definitions/io.k8s.apimachinery.pkg.apis.meta.v1.ObjectMeta"
        },
        "spec": {
          "$ref": "#/definitions/io.argoproj.sensor.v1alpha1.SensorSpec"
        },
        "status": {
          "$ref": "#/definitions/io.argoproj.sensor.v1alpha1.SensorStatus"
        }
      }
    },
    "io.argoproj.sensor.v1alpha1.SensorList": {
      "description": "SensorList is the list of Sensor resources",
      "type": "object",
      "required": [
        "metadata",
        "items"
      ],
      "properties": {
        "apiVersion": {
          "description": "APIVersion defines the versioned schema of this representation of an object. Servers should convert recognized schemas to the latest internal value, and may reject unrecognized values. More info: https://git.k8s.io/community/contributors/devel/sig-architecture/api-conventions.md#resources",
          "type": "string"
        },
        "items": {
          "type": "array",
          "items": {
            "$ref": "#/definitions/io.argoproj.sensor.v1alpha1.Sensor"
          }
        },
        "kind": {
          "description": "Kind is a string value representing the REST resource this object represents. Servers may infer this from the endpoint the client submits requests to. Cannot be updated. In CamelCase. More info: https://git.k8s.io/community/contributors/devel/sig-architecture/api-conventions.md#types-kinds",
          "type": "string"
        },
        "metadata": {
          "$ref": "#/definitions/io.k8s.apimachinery.pkg.apis.meta.v1.ListMeta"
        }
      }
    },
    "io.argoproj.sensor.v1alpha1.SensorSpec": {
      "description": "SensorSpec represents desired sensor state",
      "type": "object",
      "required": [
        "dependencies",
        "triggers"
      ],
      "properties": {
        "dependencies": {
          "description": "Dependencies is a list of the events that this sensor is dependent on.",
          "type": "array",
          "items": {
            "$ref": "#/definitions/io.argoproj.sensor.v1alpha1.EventDependency"
          }
        },
        "errorOnFailedRound": {
          "description": "ErrorOnFailedRound if set to true, marks sensor state as `error` if the previous trigger round fails. Once sensor state is set to `error`, no further triggers will be processed.",
          "type": "boolean"
        },
        "eventBusName": {
          "description": "EventBusName references to a EventBus name. By default the value is \"default\"",
          "type": "string"
        },
        "replicas": {
          "description": "Replicas is the sensor deployment replicas",
          "type": "integer",
          "format": "int32"
        },
        "template": {
          "description": "Template is the pod specification for the sensor",
          "$ref": "#/definitions/io.argoproj.sensor.v1alpha1.Template"
        },
        "triggers": {
          "description": "Triggers is a list of the things that this sensor evokes. These are the outputs from this sensor.",
          "type": "array",
          "items": {
            "$ref": "#/definitions/io.argoproj.sensor.v1alpha1.Trigger"
          }
        }
      }
    },
    "io.argoproj.sensor.v1alpha1.SensorStatus": {
      "description": "SensorStatus contains information about the status of a sensor.",
      "type": "object",
      "properties": {
        "conditions": {
          "description": "Conditions are the latest available observations of a resource's current state.",
          "type": "array",
          "items": {
            "$ref": "#/definitions/io.argoproj.common.Condition"
          },
          "x-kubernetes-patch-merge-key": "type",
          "x-kubernetes-patch-strategy": "merge"
        }
      }
    },
    "io.argoproj.sensor.v1alpha1.SlackTrigger": {
      "description": "SlackTrigger refers to the specification of the slack notification trigger.",
      "type": "object",
      "properties": {
        "channel": {
          "description": "Channel refers to which Slack channel to send slack message.",
          "type": "string"
        },
        "message": {
          "description": "Message refers to the message to send to the Slack channel.",
          "type": "string"
        },
        "parameters": {
          "description": "Parameters is the list of key-value extracted from event's payload that are applied to the trigger resource.",
          "type": "array",
          "items": {
            "$ref": "#/definitions/io.argoproj.sensor.v1alpha1.TriggerParameter"
          }
        },
        "slackToken": {
          "description": "SlackToken refers to the Kubernetes secret that holds the slack token required to send messages.",
          "$ref": "#/definitions/io.k8s.api.core.v1.SecretKeySelector"
        }
      }
    },
    "io.argoproj.sensor.v1alpha1.StandardK8STrigger": {
      "description": "StandardK8STrigger is the standard Kubernetes resource trigger",
      "type": "object",
      "properties": {
        "liveObject": {
          "description": "LiveObject specifies whether the resource should be directly fetched from K8s instead of being marshaled from the resource artifact. If set to true, the resource artifact must contain the information required to uniquely identify the resource in the cluster, that is, you must specify \"apiVersion\", \"kind\" as well as \"name\" and \"namespace\" meta data. Only valid for operation type `update`",
          "type": "boolean"
        },
        "operation": {
          "description": "Operation refers to the type of operation performed on the k8s resource. Default value is Create.",
          "type": "string"
        },
        "parameters": {
          "description": "Parameters is the list of parameters that is applied to resolved K8s trigger object.",
          "type": "array",
          "items": {
            "$ref": "#/definitions/io.argoproj.sensor.v1alpha1.TriggerParameter"
          }
        },
        "patchStrategy": {
          "description": "PatchStrategy controls the K8s object patching strategy when the trigger operation is specified as patch. possible values: \"application/json-patch+json\" \"application/merge-patch+json\" \"application/strategic-merge-patch+json\" \"application/apply-patch+yaml\". Defaults to \"application/merge-patch+json\"",
          "type": "string"
        },
        "source": {
          "description": "Source of the K8s resource file(s)",
          "$ref": "#/definitions/io.argoproj.sensor.v1alpha1.ArtifactLocation"
        }
      }
    },
    "io.argoproj.sensor.v1alpha1.StatusPolicy": {
      "description": "StatusPolicy refers to the policy used to check the state of the trigger using response status",
      "type": "object",
      "required": [
        "allow"
      ],
      "properties": {
        "allow": {
          "type": "array",
          "items": {
            "type": "integer",
            "format": "int32"
          }
        }
      }
    },
    "io.argoproj.sensor.v1alpha1.Template": {
      "description": "Template holds the information of a sensor deployment template",
      "type": "object",
      "properties": {
        "affinity": {
          "description": "If specified, the pod's scheduling constraints",
          "$ref": "#/definitions/io.k8s.api.core.v1.Affinity"
        },
        "container": {
          "description": "Container is the main container image to run in the sensor pod",
          "$ref": "#/definitions/io.k8s.api.core.v1.Container"
        },
        "imagePullSecrets": {
          "description": "ImagePullSecrets is an optional list of references to secrets in the same namespace to use for pulling any of the images used by this PodSpec. If specified, these secrets will be passed to individual puller implementations for them to use. For example, in the case of docker, only DockerConfig type secrets are honored. More info: https://kubernetes.io/docs/concepts/containers/images#specifying-imagepullsecrets-on-a-pod",
          "type": "array",
          "items": {
            "$ref": "#/definitions/io.k8s.api.core.v1.LocalObjectReference"
          },
          "x-kubernetes-patch-merge-key": "name",
          "x-kubernetes-patch-strategy": "merge"
        },
        "metadata": {
          "description": "Metadata sets the pods's metadata, i.e. annotations and labels",
          "$ref": "#/definitions/io.argoproj.common.Metadata"
        },
        "nodeSelector": {
          "description": "NodeSelector is a selector which must be true for the pod to fit on a node. Selector which must match a node's labels for the pod to be scheduled on that node. More info: https://kubernetes.io/docs/concepts/configuration/assign-pod-node/",
          "type": "object",
          "additionalProperties": {
            "type": "string"
          }
        },
        "priority": {
          "description": "The priority value. Various system components use this field to find the priority of the EventSource pod. When Priority Admission Controller is enabled, it prevents users from setting this field. The admission controller populates this field from PriorityClassName. The higher the value, the higher the priority. More info: https://kubernetes.io/docs/concepts/configuration/pod-priority-preemption/",
          "type": "integer",
          "format": "int32"
        },
        "priorityClassName": {
          "description": "If specified, indicates the EventSource pod's priority. \"system-node-critical\" and \"system-cluster-critical\" are two special keywords which indicate the highest priorities with the former being the highest priority. Any other name must be defined by creating a PriorityClass object with that name. If not specified, the pod priority will be default or zero if there is no default. More info: https://kubernetes.io/docs/concepts/configuration/pod-priority-preemption/",
          "type": "string"
        },
        "securityContext": {
          "description": "SecurityContext holds pod-level security attributes and common container settings. Optional: Defaults to empty.  See type description for default values of each field.",
          "$ref": "#/definitions/io.k8s.api.core.v1.PodSecurityContext"
        },
        "serviceAccountName": {
          "description": "ServiceAccountName is the name of the ServiceAccount to use to run sensor pod. More info: https://kubernetes.io/docs/tasks/configure-pod-container/configure-service-account/",
          "type": "string"
        },
        "tolerations": {
          "description": "If specified, the pod's tolerations.",
          "type": "array",
          "items": {
            "$ref": "#/definitions/io.k8s.api.core.v1.Toleration"
          }
        },
        "volumes": {
          "description": "Volumes is a list of volumes that can be mounted by containers in a workflow.",
          "type": "array",
          "items": {
            "$ref": "#/definitions/io.k8s.api.core.v1.Volume"
          },
          "x-kubernetes-patch-merge-key": "name",
          "x-kubernetes-patch-strategy": "merge"
        }
      }
    },
    "io.argoproj.sensor.v1alpha1.TimeFilter": {
      "description": "TimeFilter describes a window in time. It filters out events that occur outside the time limits. In other words, only events that occur after Start and before Stop will pass this filter.",
      "type": "object",
      "required": [
        "start",
        "stop"
      ],
      "properties": {
        "start": {
          "description": "Start is the beginning of a time window in UTC. Before this time, events for this dependency are ignored. Format is hh:mm:ss.",
          "type": "string"
        },
        "stop": {
          "description": "Stop is the end of a time window in UTC. After or equal to this time, events for this dependency are ignored and Format is hh:mm:ss. If it is smaller than Start, it is treated as next day of Start (e.g.: 22:00:00-01:00:00 means 22:00:00-25:00:00).",
          "type": "string"
        }
      }
    },
    "io.argoproj.sensor.v1alpha1.Trigger": {
      "description": "Trigger is an action taken, output produced, an event created, a message sent",
      "type": "object",
      "properties": {
        "parameters": {
          "description": "Parameters is the list of parameters applied to the trigger template definition",
          "type": "array",
          "items": {
            "$ref": "#/definitions/io.argoproj.sensor.v1alpha1.TriggerParameter"
          }
        },
        "policy": {
          "description": "Policy to configure backoff and execution criteria for the trigger",
          "$ref": "#/definitions/io.argoproj.sensor.v1alpha1.TriggerPolicy"
        },
        "rateLimit": {
          "description": "Rate limit, default unit is Second",
          "$ref": "#/definitions/io.argoproj.sensor.v1alpha1.RateLimit"
        },
        "retryStrategy": {
          "description": "Retry strategy, defaults to no retry",
          "$ref": "#/definitions/io.argoproj.common.Backoff"
        },
        "template": {
          "description": "Template describes the trigger specification.",
          "$ref": "#/definitions/io.argoproj.sensor.v1alpha1.TriggerTemplate"
        }
      }
    },
    "io.argoproj.sensor.v1alpha1.TriggerParameter": {
      "description": "TriggerParameter indicates a passed parameter to a service template",
      "type": "object",
      "required": [
        "dest"
      ],
      "properties": {
        "dest": {
          "description": "Dest is the JSONPath of a resource key. A path is a series of keys separated by a dot. The colon character can be escaped with '.' The -1 key can be used to append a value to an existing array. See https://github.com/tidwall/sjson#path-syntax for more information about how this is used.",
          "type": "string"
        },
        "operation": {
          "description": "Operation is what to do with the existing value at Dest, whether to 'prepend', 'overwrite', or 'append' it.",
          "type": "string"
        },
        "src": {
          "description": "Src contains a source reference to the value of the parameter from a dependency",
          "$ref": "#/definitions/io.argoproj.sensor.v1alpha1.TriggerParameterSource"
        }
      }
    },
    "io.argoproj.sensor.v1alpha1.TriggerParameterSource": {
      "description": "TriggerParameterSource defines the source for a parameter from a event event",
      "type": "object",
      "required": [
        "dependencyName"
      ],
      "properties": {
        "contextKey": {
          "description": "ContextKey is the JSONPath of the event's (JSON decoded) context key ContextKey is a series of keys separated by a dot. A key may contain wildcard characters '*' and '?'. To access an array value use the index as the key. The dot and wildcard characters can be escaped with '\\'. See https://github.com/tidwall/gjson#path-syntax for more information on how to use this.",
          "type": "string"
        },
        "contextTemplate": {
          "description": "ContextTemplate is a go-template for extracting a string from the event's context. If a ContextTemplate is provided with a ContextKey, the template will be evaluated first and fallback to the ContextKey. The templating follows the standard go-template syntax as well as sprig's extra functions. See https://pkg.go.dev/text/template and https://masterminds.github.io/sprig/",
          "type": "string"
        },
        "dataKey": {
          "description": "DataKey is the JSONPath of the event's (JSON decoded) data key DataKey is a series of keys separated by a dot. A key may contain wildcard characters '*' and '?'. To access an array value use the index as the key. The dot and wildcard characters can be escaped with '\\'. See https://github.com/tidwall/gjson#path-syntax for more information on how to use this.",
          "type": "string"
        },
        "dataTemplate": {
          "description": "DataTemplate is a go-template for extracting a string from the event's data. If a DataTemplate is provided with a DataKey, the template will be evaluated first and fallback to the DataKey. The templating follows the standard go-template syntax as well as sprig's extra functions. See https://pkg.go.dev/text/template and https://masterminds.github.io/sprig/",
          "type": "string"
        },
        "dependencyName": {
          "description": "DependencyName refers to the name of the dependency. The event which is stored for this dependency is used as payload for the parameterization. Make sure to refer to one of the dependencies you have defined under Dependencies list.",
          "type": "string"
        },
        "value": {
          "description": "Value is the default literal value to use for this parameter source This is only used if the DataKey is invalid. If the DataKey is invalid and this is not defined, this param source will produce an error.",
          "type": "string"
        }
      }
    },
    "io.argoproj.sensor.v1alpha1.TriggerPolicy": {
      "description": "TriggerPolicy dictates the policy for the trigger retries",
      "type": "object",
      "properties": {
        "k8s": {
          "description": "K8SResourcePolicy refers to the policy used to check the state of K8s based triggers using using labels",
          "$ref": "#/definitions/io.argoproj.sensor.v1alpha1.K8SResourcePolicy"
        },
        "status": {
          "description": "Status refers to the policy used to check the state of the trigger using response status",
          "$ref": "#/definitions/io.argoproj.sensor.v1alpha1.StatusPolicy"
        }
      }
    },
    "io.argoproj.sensor.v1alpha1.TriggerTemplate": {
      "description": "TriggerTemplate is the template that describes trigger specification.",
      "type": "object",
      "required": [
        "name"
      ],
      "properties": {
        "argoWorkflow": {
          "description": "ArgoWorkflow refers to the trigger that can perform various operations on an Argo workflow.",
          "$ref": "#/definitions/io.argoproj.sensor.v1alpha1.ArgoWorkflowTrigger"
        },
        "awsLambda": {
          "description": "AWSLambda refers to the trigger designed to invoke AWS Lambda function with with on-the-fly constructable payload.",
          "$ref": "#/definitions/io.argoproj.sensor.v1alpha1.AWSLambdaTrigger"
        },
        "azureEventHubs": {
          "description": "AzureEventHubs refers to the trigger send an event to an Azure Event Hub.",
          "$ref": "#/definitions/io.argoproj.sensor.v1alpha1.AzureEventHubsTrigger"
        },
        "conditions": {
          "description": "Conditions is the conditions to execute the trigger. For example: \"(dep01 || dep02) \u0026\u0026 dep04\"",
          "type": "string"
        },
        "conditionsReset": {
          "description": "Criteria to reset the conditons",
          "type": "array",
          "items": {
            "$ref": "#/definitions/io.argoproj.sensor.v1alpha1.ConditionsResetCriteria"
          }
        },
        "custom": {
          "description": "CustomTrigger refers to the trigger designed to connect to a gRPC trigger server and execute a custom trigger.",
          "$ref": "#/definitions/io.argoproj.sensor.v1alpha1.CustomTrigger"
        },
        "http": {
          "description": "HTTP refers to the trigger designed to dispatch a HTTP request with on-the-fly constructable payload.",
          "$ref": "#/definitions/io.argoproj.sensor.v1alpha1.HTTPTrigger"
        },
        "k8s": {
          "description": "StandardK8STrigger refers to the trigger designed to create or update a generic Kubernetes resource.",
          "$ref": "#/definitions/io.argoproj.sensor.v1alpha1.StandardK8STrigger"
        },
        "kafka": {
          "description": "Kafka refers to the trigger designed to place messages on Kafka topic.",
          "$ref": "#/definitions/io.argoproj.sensor.v1alpha1.KafkaTrigger"
        },
        "log": {
          "description": "Log refers to the trigger designed to invoke log the event.",
          "$ref": "#/definitions/io.argoproj.sensor.v1alpha1.LogTrigger"
        },
        "name": {
          "description": "Name is a unique name of the action to take.",
          "type": "string"
        },
        "nats": {
          "description": "NATS refers to the trigger designed to place message on NATS subject.",
          "$ref": "#/definitions/io.argoproj.sensor.v1alpha1.NATSTrigger"
        },
        "openWhisk": {
          "description": "OpenWhisk refers to the trigger designed to invoke OpenWhisk action.",
          "$ref": "#/definitions/io.argoproj.sensor.v1alpha1.OpenWhiskTrigger"
        },
        "pulsar": {
          "description": "Pulsar refers to the trigger designed to place messages on Pulsar topic.",
          "$ref": "#/definitions/io.argoproj.sensor.v1alpha1.PulsarTrigger"
        },
        "slack": {
          "description": "Slack refers to the trigger designed to send slack notification message.",
          "$ref": "#/definitions/io.argoproj.sensor.v1alpha1.SlackTrigger"
        }
      }
    },
    "io.argoproj.sensor.v1alpha1.URLArtifact": {
      "description": "URLArtifact contains information about an artifact at an http endpoint.",
      "type": "object",
      "required": [
        "path"
      ],
      "properties": {
        "path": {
          "description": "Path is the complete URL",
          "type": "string"
        },
        "verifyCert": {
          "description": "VerifyCert decides whether the connection is secure or not",
          "type": "boolean"
        }
      }
    },
    "io.k8s.api.core.v1.Affinity": {
      "description": "Affinity is a group of affinity scheduling rules.",
      "type": "object",
      "properties": {
        "nodeAffinity": {
          "description": "Node affinity is a group of node affinity scheduling rules.",
          "type": "object",
          "properties": {
            "preferredDuringSchedulingIgnoredDuringExecution": {
              "description": "The scheduler will prefer to schedule pods to nodes that satisfy the affinity expressions specified by this field, but it may choose a node that violates one or more of the expressions. The node that is most preferred is the one with the greatest sum of weights, i.e. for each node that meets all of the scheduling requirements (resource request, requiredDuringScheduling affinity expressions, etc.), compute a sum by iterating through the elements of this field and adding \"weight\" to the sum if the node matches the corresponding matchExpressions; the node(s) with the highest sum are the most preferred.",
              "type": "array",
              "items": {
                "description": "An empty preferred scheduling term matches all objects with implicit weight 0 (i.e. it's a no-op). A null preferred scheduling term matches no objects (i.e. is also a no-op).",
                "type": "object",
                "required": [
                  "weight",
                  "preference"
                ],
                "properties": {
                  "preference": {
                    "description": "A null or empty node selector term matches no objects. The requirements of them are ANDed. The TopologySelectorTerm type implements a subset of the NodeSelectorTerm.",
                    "type": "object",
                    "properties": {
                      "matchExpressions": {
                        "description": "A list of node selector requirements by node's labels.",
                        "type": "array",
                        "items": {
                          "description": "A node selector requirement is a selector that contains values, a key, and an operator that relates the key and values.",
                          "type": "object",
                          "required": [
                            "key",
                            "operator"
                          ],
                          "properties": {
                            "key": {
                              "description": "The label key that the selector applies to.",
                              "type": "string"
                            },
                            "operator": {
                              "description": "Represents a key's relationship to a set of values. Valid operators are In, NotIn, Exists, DoesNotExist. Gt, and Lt.",
                              "type": "string"
                            },
                            "values": {
                              "description": "An array of string values. If the operator is In or NotIn, the values array must be non-empty. If the operator is Exists or DoesNotExist, the values array must be empty. If the operator is Gt or Lt, the values array must have a single element, which will be interpreted as an integer. This array is replaced during a strategic merge patch.",
                              "type": "array",
                              "items": {
                                "type": "string"
                              }
                            }
                          }
                        }
                      },
                      "matchFields": {
                        "description": "A list of node selector requirements by node's fields.",
                        "type": "array",
                        "items": {
                          "description": "A node selector requirement is a selector that contains values, a key, and an operator that relates the key and values.",
                          "type": "object",
                          "required": [
                            "key",
                            "operator"
                          ],
                          "properties": {
                            "key": {
                              "description": "The label key that the selector applies to.",
                              "type": "string"
                            },
                            "operator": {
                              "description": "Represents a key's relationship to a set of values. Valid operators are In, NotIn, Exists, DoesNotExist. Gt, and Lt.",
                              "type": "string"
                            },
                            "values": {
                              "description": "An array of string values. If the operator is In or NotIn, the values array must be non-empty. If the operator is Exists or DoesNotExist, the values array must be empty. If the operator is Gt or Lt, the values array must have a single element, which will be interpreted as an integer. This array is replaced during a strategic merge patch.",
                              "type": "array",
                              "items": {
                                "type": "string"
                              }
                            }
                          }
                        }
                      }
                    }
                  },
                  "weight": {
                    "description": "Weight associated with matching the corresponding nodeSelectorTerm, in the range 1-100.",
                    "type": "integer",
                    "format": "int32"
                  }
                }
              }
            },
            "requiredDuringSchedulingIgnoredDuringExecution": {
              "description": "A node selector represents the union of the results of one or more label queries over a set of nodes; that is, it represents the OR of the selectors represented by the node selector terms.",
              "type": "object",
              "required": [
                "nodeSelectorTerms"
              ],
              "properties": {
                "nodeSelectorTerms": {
                  "description": "Required. A list of node selector terms. The terms are ORed.",
                  "type": "array",
                  "items": {
                    "description": "A null or empty node selector term matches no objects. The requirements of them are ANDed. The TopologySelectorTerm type implements a subset of the NodeSelectorTerm.",
                    "type": "object",
                    "properties": {
                      "matchExpressions": {
                        "description": "A list of node selector requirements by node's labels.",
                        "type": "array",
                        "items": {
                          "description": "A node selector requirement is a selector that contains values, a key, and an operator that relates the key and values.",
                          "type": "object",
                          "required": [
                            "key",
                            "operator"
                          ],
                          "properties": {
                            "key": {
                              "description": "The label key that the selector applies to.",
                              "type": "string"
                            },
                            "operator": {
                              "description": "Represents a key's relationship to a set of values. Valid operators are In, NotIn, Exists, DoesNotExist. Gt, and Lt.",
                              "type": "string"
                            },
                            "values": {
                              "description": "An array of string values. If the operator is In or NotIn, the values array must be non-empty. If the operator is Exists or DoesNotExist, the values array must be empty. If the operator is Gt or Lt, the values array must have a single element, which will be interpreted as an integer. This array is replaced during a strategic merge patch.",
                              "type": "array",
                              "items": {
                                "type": "string"
                              }
                            }
                          }
                        }
                      },
                      "matchFields": {
                        "description": "A list of node selector requirements by node's fields.",
                        "type": "array",
                        "items": {
                          "description": "A node selector requirement is a selector that contains values, a key, and an operator that relates the key and values.",
                          "type": "object",
                          "required": [
                            "key",
                            "operator"
                          ],
                          "properties": {
                            "key": {
                              "description": "The label key that the selector applies to.",
                              "type": "string"
                            },
                            "operator": {
                              "description": "Represents a key's relationship to a set of values. Valid operators are In, NotIn, Exists, DoesNotExist. Gt, and Lt.",
                              "type": "string"
                            },
                            "values": {
                              "description": "An array of string values. If the operator is In or NotIn, the values array must be non-empty. If the operator is Exists or DoesNotExist, the values array must be empty. If the operator is Gt or Lt, the values array must have a single element, which will be interpreted as an integer. This array is replaced during a strategic merge patch.",
                              "type": "array",
                              "items": {
                                "type": "string"
                              }
                            }
                          }
                        }
                      }
                    }
                  }
                }
              }
            }
          }
        },
        "podAffinity": {
          "description": "Pod affinity is a group of inter pod affinity scheduling rules.",
          "type": "object",
          "properties": {
            "preferredDuringSchedulingIgnoredDuringExecution": {
              "description": "The scheduler will prefer to schedule pods to nodes that satisfy the affinity expressions specified by this field, but it may choose a node that violates one or more of the expressions. The node that is most preferred is the one with the greatest sum of weights, i.e. for each node that meets all of the scheduling requirements (resource request, requiredDuringScheduling affinity expressions, etc.), compute a sum by iterating through the elements of this field and adding \"weight\" to the sum if the node has pods which matches the corresponding podAffinityTerm; the node(s) with the highest sum are the most preferred.",
              "type": "array",
              "items": {
                "description": "The weights of all of the matched WeightedPodAffinityTerm fields are added per-node to find the most preferred node(s)",
                "type": "object",
                "required": [
                  "weight",
                  "podAffinityTerm"
                ],
                "properties": {
                  "podAffinityTerm": {
                    "description": "Defines a set of pods (namely those matching the labelSelector relative to the given namespace(s)) that this pod should be co-located (affinity) or not co-located (anti-affinity) with, where co-located is defined as running on a node whose value of the label with key \u003ctopologyKey\u003e matches that of any node on which a pod of the set of pods is running",
                    "type": "object",
                    "required": [
                      "topologyKey"
                    ],
                    "properties": {
                      "labelSelector": {
                        "description": "A label selector is a label query over a set of resources. The result of matchLabels and matchExpressions are ANDed. An empty label selector matches all objects. A null label selector matches no objects.",
                        "type": "object",
                        "properties": {
                          "matchExpressions": {
                            "description": "matchExpressions is a list of label selector requirements. The requirements are ANDed.",
                            "type": "array",
                            "items": {
                              "description": "A label selector requirement is a selector that contains values, a key, and an operator that relates the key and values.",
                              "type": "object",
                              "required": [
                                "key",
                                "operator"
                              ],
                              "properties": {
                                "key": {
                                  "description": "key is the label key that the selector applies to.",
                                  "type": "string",
                                  "x-kubernetes-patch-merge-key": "key",
                                  "x-kubernetes-patch-strategy": "merge"
                                },
                                "operator": {
                                  "description": "operator represents a key's relationship to a set of values. Valid operators are In, NotIn, Exists and DoesNotExist.",
                                  "type": "string"
                                },
                                "values": {
                                  "description": "values is an array of string values. If the operator is In or NotIn, the values array must be non-empty. If the operator is Exists or DoesNotExist, the values array must be empty. This array is replaced during a strategic merge patch.",
                                  "type": "array",
                                  "items": {
                                    "type": "string"
                                  }
                                }
                              }
                            }
                          },
                          "matchLabels": {
                            "description": "matchLabels is a map of {key,value} pairs. A single {key,value} in the matchLabels map is equivalent to an element of matchExpressions, whose key field is \"key\", the operator is \"In\", and the values array contains only \"value\". The requirements are ANDed.",
                            "type": "object",
                            "additionalProperties": {
                              "type": "string"
                            }
                          }
                        },
                        "x-kubernetes-map-type": "atomic"
                      },
                      "namespaces": {
                        "description": "namespaces specifies which namespaces the labelSelector applies to (matches against); null or empty list means \"this pod's namespace\"",
                        "type": "array",
                        "items": {
                          "type": "string"
                        }
                      },
                      "topologyKey": {
                        "description": "This pod should be co-located (affinity) or not co-located (anti-affinity) with the pods matching the labelSelector in the specified namespaces, where co-located is defined as running on a node whose value of the label with key topologyKey matches that of any node on which any of the selected pods is running. Empty topologyKey is not allowed.",
                        "type": "string"
                      }
                    }
                  },
                  "weight": {
                    "description": "weight associated with matching the corresponding podAffinityTerm, in the range 1-100.",
                    "type": "integer",
                    "format": "int32"
                  }
                }
              }
            },
            "requiredDuringSchedulingIgnoredDuringExecution": {
              "description": "If the affinity requirements specified by this field are not met at scheduling time, the pod will not be scheduled onto the node. If the affinity requirements specified by this field cease to be met at some point during pod execution (e.g. due to a pod label update), the system may or may not try to eventually evict the pod from its node. When there are multiple elements, the lists of nodes corresponding to each podAffinityTerm are intersected, i.e. all terms must be satisfied.",
              "type": "array",
              "items": {
                "description": "Defines a set of pods (namely those matching the labelSelector relative to the given namespace(s)) that this pod should be co-located (affinity) or not co-located (anti-affinity) with, where co-located is defined as running on a node whose value of the label with key \u003ctopologyKey\u003e matches that of any node on which a pod of the set of pods is running",
                "type": "object",
                "required": [
                  "topologyKey"
                ],
                "properties": {
                  "labelSelector": {
                    "description": "A label selector is a label query over a set of resources. The result of matchLabels and matchExpressions are ANDed. An empty label selector matches all objects. A null label selector matches no objects.",
                    "type": "object",
                    "properties": {
                      "matchExpressions": {
                        "description": "matchExpressions is a list of label selector requirements. The requirements are ANDed.",
                        "type": "array",
                        "items": {
                          "description": "A label selector requirement is a selector that contains values, a key, and an operator that relates the key and values.",
                          "type": "object",
                          "required": [
                            "key",
                            "operator"
                          ],
                          "properties": {
                            "key": {
                              "description": "key is the label key that the selector applies to.",
                              "type": "string",
                              "x-kubernetes-patch-merge-key": "key",
                              "x-kubernetes-patch-strategy": "merge"
                            },
                            "operator": {
                              "description": "operator represents a key's relationship to a set of values. Valid operators are In, NotIn, Exists and DoesNotExist.",
                              "type": "string"
                            },
                            "values": {
                              "description": "values is an array of string values. If the operator is In or NotIn, the values array must be non-empty. If the operator is Exists or DoesNotExist, the values array must be empty. This array is replaced during a strategic merge patch.",
                              "type": "array",
                              "items": {
                                "type": "string"
                              }
                            }
                          }
                        }
                      },
                      "matchLabels": {
                        "description": "matchLabels is a map of {key,value} pairs. A single {key,value} in the matchLabels map is equivalent to an element of matchExpressions, whose key field is \"key\", the operator is \"In\", and the values array contains only \"value\". The requirements are ANDed.",
                        "type": "object",
                        "additionalProperties": {
                          "type": "string"
                        }
                      }
                    },
                    "x-kubernetes-map-type": "atomic"
                  },
                  "namespaces": {
                    "description": "namespaces specifies which namespaces the labelSelector applies to (matches against); null or empty list means \"this pod's namespace\"",
                    "type": "array",
                    "items": {
                      "type": "string"
                    }
                  },
                  "topologyKey": {
                    "description": "This pod should be co-located (affinity) or not co-located (anti-affinity) with the pods matching the labelSelector in the specified namespaces, where co-located is defined as running on a node whose value of the label with key topologyKey matches that of any node on which any of the selected pods is running. Empty topologyKey is not allowed.",
                    "type": "string"
                  }
                }
              }
            }
          }
        },
        "podAntiAffinity": {
          "description": "Pod anti affinity is a group of inter pod anti affinity scheduling rules.",
          "type": "object",
          "properties": {
            "preferredDuringSchedulingIgnoredDuringExecution": {
              "description": "The scheduler will prefer to schedule pods to nodes that satisfy the anti-affinity expressions specified by this field, but it may choose a node that violates one or more of the expressions. The node that is most preferred is the one with the greatest sum of weights, i.e. for each node that meets all of the scheduling requirements (resource request, requiredDuringScheduling anti-affinity expressions, etc.), compute a sum by iterating through the elements of this field and adding \"weight\" to the sum if the node has pods which matches the corresponding podAffinityTerm; the node(s) with the highest sum are the most preferred.",
              "type": "array",
              "items": {
                "description": "The weights of all of the matched WeightedPodAffinityTerm fields are added per-node to find the most preferred node(s)",
                "type": "object",
                "required": [
                  "weight",
                  "podAffinityTerm"
                ],
                "properties": {
                  "podAffinityTerm": {
                    "description": "Defines a set of pods (namely those matching the labelSelector relative to the given namespace(s)) that this pod should be co-located (affinity) or not co-located (anti-affinity) with, where co-located is defined as running on a node whose value of the label with key \u003ctopologyKey\u003e matches that of any node on which a pod of the set of pods is running",
                    "type": "object",
                    "required": [
                      "topologyKey"
                    ],
                    "properties": {
                      "labelSelector": {
                        "description": "A label selector is a label query over a set of resources. The result of matchLabels and matchExpressions are ANDed. An empty label selector matches all objects. A null label selector matches no objects.",
                        "type": "object",
                        "properties": {
                          "matchExpressions": {
                            "description": "matchExpressions is a list of label selector requirements. The requirements are ANDed.",
                            "type": "array",
                            "items": {
                              "description": "A label selector requirement is a selector that contains values, a key, and an operator that relates the key and values.",
                              "type": "object",
                              "required": [
                                "key",
                                "operator"
                              ],
                              "properties": {
                                "key": {
                                  "description": "key is the label key that the selector applies to.",
                                  "type": "string",
                                  "x-kubernetes-patch-merge-key": "key",
                                  "x-kubernetes-patch-strategy": "merge"
                                },
                                "operator": {
                                  "description": "operator represents a key's relationship to a set of values. Valid operators are In, NotIn, Exists and DoesNotExist.",
                                  "type": "string"
                                },
                                "values": {
                                  "description": "values is an array of string values. If the operator is In or NotIn, the values array must be non-empty. If the operator is Exists or DoesNotExist, the values array must be empty. This array is replaced during a strategic merge patch.",
                                  "type": "array",
                                  "items": {
                                    "type": "string"
                                  }
                                }
                              }
                            }
                          },
                          "matchLabels": {
                            "description": "matchLabels is a map of {key,value} pairs. A single {key,value} in the matchLabels map is equivalent to an element of matchExpressions, whose key field is \"key\", the operator is \"In\", and the values array contains only \"value\". The requirements are ANDed.",
                            "type": "object",
                            "additionalProperties": {
                              "type": "string"
                            }
                          }
                        },
                        "x-kubernetes-map-type": "atomic"
                      },
                      "namespaces": {
                        "description": "namespaces specifies which namespaces the labelSelector applies to (matches against); null or empty list means \"this pod's namespace\"",
                        "type": "array",
                        "items": {
                          "type": "string"
                        }
                      },
                      "topologyKey": {
                        "description": "This pod should be co-located (affinity) or not co-located (anti-affinity) with the pods matching the labelSelector in the specified namespaces, where co-located is defined as running on a node whose value of the label with key topologyKey matches that of any node on which any of the selected pods is running. Empty topologyKey is not allowed.",
                        "type": "string"
                      }
                    }
                  },
                  "weight": {
                    "description": "weight associated with matching the corresponding podAffinityTerm, in the range 1-100.",
                    "type": "integer",
                    "format": "int32"
                  }
                }
              }
            },
            "requiredDuringSchedulingIgnoredDuringExecution": {
              "description": "If the anti-affinity requirements specified by this field are not met at scheduling time, the pod will not be scheduled onto the node. If the anti-affinity requirements specified by this field cease to be met at some point during pod execution (e.g. due to a pod label update), the system may or may not try to eventually evict the pod from its node. When there are multiple elements, the lists of nodes corresponding to each podAffinityTerm are intersected, i.e. all terms must be satisfied.",
              "type": "array",
              "items": {
                "description": "Defines a set of pods (namely those matching the labelSelector relative to the given namespace(s)) that this pod should be co-located (affinity) or not co-located (anti-affinity) with, where co-located is defined as running on a node whose value of the label with key \u003ctopologyKey\u003e matches that of any node on which a pod of the set of pods is running",
                "type": "object",
                "required": [
                  "topologyKey"
                ],
                "properties": {
                  "labelSelector": {
                    "description": "A label selector is a label query over a set of resources. The result of matchLabels and matchExpressions are ANDed. An empty label selector matches all objects. A null label selector matches no objects.",
                    "type": "object",
                    "properties": {
                      "matchExpressions": {
                        "description": "matchExpressions is a list of label selector requirements. The requirements are ANDed.",
                        "type": "array",
                        "items": {
                          "description": "A label selector requirement is a selector that contains values, a key, and an operator that relates the key and values.",
                          "type": "object",
                          "required": [
                            "key",
                            "operator"
                          ],
                          "properties": {
                            "key": {
                              "description": "key is the label key that the selector applies to.",
                              "type": "string",
                              "x-kubernetes-patch-merge-key": "key",
                              "x-kubernetes-patch-strategy": "merge"
                            },
                            "operator": {
                              "description": "operator represents a key's relationship to a set of values. Valid operators are In, NotIn, Exists and DoesNotExist.",
                              "type": "string"
                            },
                            "values": {
                              "description": "values is an array of string values. If the operator is In or NotIn, the values array must be non-empty. If the operator is Exists or DoesNotExist, the values array must be empty. This array is replaced during a strategic merge patch.",
                              "type": "array",
                              "items": {
                                "type": "string"
                              }
                            }
                          }
                        }
                      },
                      "matchLabels": {
                        "description": "matchLabels is a map of {key,value} pairs. A single {key,value} in the matchLabels map is equivalent to an element of matchExpressions, whose key field is \"key\", the operator is \"In\", and the values array contains only \"value\". The requirements are ANDed.",
                        "type": "object",
                        "additionalProperties": {
                          "type": "string"
                        }
                      }
                    },
                    "x-kubernetes-map-type": "atomic"
                  },
                  "namespaces": {
                    "description": "namespaces specifies which namespaces the labelSelector applies to (matches against); null or empty list means \"this pod's namespace\"",
                    "type": "array",
                    "items": {
                      "type": "string"
                    }
                  },
                  "topologyKey": {
                    "description": "This pod should be co-located (affinity) or not co-located (anti-affinity) with the pods matching the labelSelector in the specified namespaces, where co-located is defined as running on a node whose value of the label with key topologyKey matches that of any node on which any of the selected pods is running. Empty topologyKey is not allowed.",
                    "type": "string"
                  }
                }
              }
            }
          }
        }
      }
    },
    "io.k8s.api.core.v1.ConfigMapKeySelector": {
      "description": "Selects a key from a ConfigMap.",
      "type": "object",
      "required": [
        "key"
      ],
      "properties": {
        "key": {
          "description": "The key to select.",
          "type": "string"
        },
        "name": {
          "description": "Name of the referent. More info: https://kubernetes.io/docs/concepts/overview/working-with-objects/names/#names",
          "type": "string"
        },
        "optional": {
          "description": "Specify whether the ConfigMap or its key must be defined",
          "type": "boolean"
        }
      }
    },
    "io.k8s.api.core.v1.Container": {
      "description": "A single application container that you want to run within a pod.",
      "type": "object",
      "required": [
        "name"
      ],
      "properties": {
        "args": {
          "description": "Arguments to the entrypoint. The docker image's CMD is used if this is not provided. Variable references $(VAR_NAME) are expanded using the container's environment. If a variable cannot be resolved, the reference in the input string will be unchanged. The $(VAR_NAME) syntax can be escaped with a double $$, ie: $$(VAR_NAME). Escaped references will never be expanded, regardless of whether the variable exists or not. Cannot be updated. More info: https://kubernetes.io/docs/tasks/inject-data-application/define-command-argument-container/#running-a-command-in-a-shell",
          "type": "array",
          "items": {
            "type": "string"
          }
        },
        "command": {
          "description": "Entrypoint array. Not executed within a shell. The docker image's ENTRYPOINT is used if this is not provided. Variable references $(VAR_NAME) are expanded using the container's environment. If a variable cannot be resolved, the reference in the input string will be unchanged. The $(VAR_NAME) syntax can be escaped with a double $$, ie: $$(VAR_NAME). Escaped references will never be expanded, regardless of whether the variable exists or not. Cannot be updated. More info: https://kubernetes.io/docs/tasks/inject-data-application/define-command-argument-container/#running-a-command-in-a-shell",
          "type": "array",
          "items": {
            "type": "string"
          }
        },
        "env": {
          "description": "List of environment variables to set in the container. Cannot be updated.",
          "type": "array",
          "items": {
            "description": "EnvVar represents an environment variable present in a Container.",
            "type": "object",
            "required": [
              "name"
            ],
            "properties": {
              "name": {
                "description": "Name of the environment variable. Must be a C_IDENTIFIER.",
                "type": "string"
              },
              "value": {
                "description": "Variable references $(VAR_NAME) are expanded using the previous defined environment variables in the container and any service environment variables. If a variable cannot be resolved, the reference in the input string will be unchanged. The $(VAR_NAME) syntax can be escaped with a double $$, ie: $$(VAR_NAME). Escaped references will never be expanded, regardless of whether the variable exists or not. Defaults to \"\".",
                "type": "string"
              },
              "valueFrom": {
                "description": "EnvVarSource represents a source for the value of an EnvVar.",
                "type": "object",
                "properties": {
                  "configMapKeyRef": {
                    "description": "Selects a key from a ConfigMap.",
                    "type": "object",
                    "required": [
                      "key"
                    ],
                    "properties": {
                      "key": {
                        "description": "The key to select.",
                        "type": "string"
                      },
                      "name": {
                        "description": "Name of the referent. More info: https://kubernetes.io/docs/concepts/overview/working-with-objects/names/#names",
                        "type": "string"
                      },
                      "optional": {
                        "description": "Specify whether the ConfigMap or its key must be defined",
                        "type": "boolean"
                      }
                    }
                  },
                  "fieldRef": {
                    "description": "ObjectFieldSelector selects an APIVersioned field of an object.",
                    "type": "object",
                    "required": [
                      "fieldPath"
                    ],
                    "properties": {
                      "apiVersion": {
                        "description": "Version of the schema the FieldPath is written in terms of, defaults to \"v1\".",
                        "type": "string"
                      },
                      "fieldPath": {
                        "description": "Path of the field to select in the specified API version.",
                        "type": "string"
                      }
                    }
                  },
                  "resourceFieldRef": {
                    "description": "ResourceFieldSelector represents container resources (cpu, memory) and their output format",
                    "type": "object",
                    "required": [
                      "resource"
                    ],
                    "properties": {
                      "containerName": {
                        "description": "Container name: required for volumes, optional for env vars",
                        "type": "string"
                      },
                      "divisor": {
                        "description": "Quantity is a fixed-point representation of a number. It provides convenient marshaling/unmarshaling in JSON and YAML, in addition to String() and AsInt64() accessors.\n\nThe serialization format is:\n\n\u003cquantity\u003e        ::= \u003csignedNumber\u003e\u003csuffix\u003e\n  (Note that \u003csuffix\u003e may be empty, from the \"\" case in \u003cdecimalSI\u003e.)\n\u003cdigit\u003e           ::= 0 | 1 | ... | 9 \u003cdigits\u003e          ::= \u003cdigit\u003e | \u003cdigit\u003e\u003cdigits\u003e \u003cnumber\u003e          ::= \u003cdigits\u003e | \u003cdigits\u003e.\u003cdigits\u003e | \u003cdigits\u003e. | .\u003cdigits\u003e \u003csign\u003e            ::= \"+\" | \"-\" \u003csignedNumber\u003e    ::= \u003cnumber\u003e | \u003csign\u003e\u003cnumber\u003e \u003csuffix\u003e          ::= \u003cbinarySI\u003e | \u003cdecimalExponent\u003e | \u003cdecimalSI\u003e \u003cbinarySI\u003e        ::= Ki | Mi | Gi | Ti | Pi | Ei\n  (International System of units; See: http://physics.nist.gov/cuu/Units/binary.html)\n\u003cdecimalSI\u003e       ::= m | \"\" | k | M | G | T | P | E\n  (Note that 1024 = 1Ki but 1000 = 1k; I didn't choose the capitalization.)\n\u003cdecimalExponent\u003e ::= \"e\" \u003csignedNumber\u003e | \"E\" \u003csignedNumber\u003e\n\nNo matter which of the three exponent forms is used, no quantity may represent a number greater than 2^63-1 in magnitude, nor may it have more than 3 decimal places. Numbers larger or more precise will be capped or rounded up. (E.g.: 0.1m will rounded up to 1m.) This may be extended in the future if we require larger or smaller quantities.\n\nWhen a Quantity is parsed from a string, it will remember the type of suffix it had, and will use the same type again when it is serialized.\n\nBefore serializing, Quantity will be put in \"canonical form\". This means that Exponent/suffix will be adjusted up or down (with a corresponding increase or decrease in Mantissa) such that:\n  a. No precision is lost\n  b. No fractional digits will be emitted\n  c. The exponent (or suffix) is as large as possible.\nThe sign will be omitted unless the number is negative.\n\nExamples:\n  1.5 will be serialized as \"1500m\"\n  1.5Gi will be serialized as \"1536Mi\"\n\nNote that the quantity will NEVER be internally represented by a floating point number. That is the whole point of this exercise.\n\nNon-canonical values will still parse as long as they are well formed, but will be re-emitted in their canonical form. (So always use canonical form, or don't diff.)\n\nThis format is intended to make it difficult to use these numbers without writing some sort of special handling code in the hopes that that will cause implementors to also use a fixed point implementation.",
                        "type": "string"
                      },
                      "resource": {
                        "description": "Required: resource to select",
                        "type": "string"
                      }
                    }
                  },
                  "secretKeyRef": {
                    "description": "SecretKeySelector selects a key of a Secret.",
                    "type": "object",
                    "required": [
                      "key"
                    ],
                    "properties": {
                      "key": {
                        "description": "The key of the secret to select from.  Must be a valid secret key.",
                        "type": "string"
                      },
                      "name": {
                        "description": "Name of the referent. More info: https://kubernetes.io/docs/concepts/overview/working-with-objects/names/#names",
                        "type": "string"
                      },
                      "optional": {
                        "description": "Specify whether the Secret or its key must be defined",
                        "type": "boolean"
                      }
                    }
                  }
                }
              }
            }
          },
          "x-kubernetes-patch-merge-key": "name",
          "x-kubernetes-patch-strategy": "merge"
        },
        "envFrom": {
          "description": "List of sources to populate environment variables in the container. The keys defined within a source must be a C_IDENTIFIER. All invalid keys will be reported as an event when the container is starting. When a key exists in multiple sources, the value associated with the last source will take precedence. Values defined by an Env with a duplicate key will take precedence. Cannot be updated.",
          "type": "array",
          "items": {
            "description": "EnvFromSource represents the source of a set of ConfigMaps",
            "type": "object",
            "properties": {
              "configMapRef": {
                "description": "ConfigMapEnvSource selects a ConfigMap to populate the environment variables with.\n\nThe contents of the target ConfigMap's Data field will represent the key-value pairs as environment variables.",
                "type": "object",
                "properties": {
                  "name": {
                    "description": "Name of the referent. More info: https://kubernetes.io/docs/concepts/overview/working-with-objects/names/#names",
                    "type": "string"
                  },
                  "optional": {
                    "description": "Specify whether the ConfigMap must be defined",
                    "type": "boolean"
                  }
                }
              },
              "prefix": {
                "description": "An optional identifier to prepend to each key in the ConfigMap. Must be a C_IDENTIFIER.",
                "type": "string"
              },
              "secretRef": {
                "description": "SecretEnvSource selects a Secret to populate the environment variables with.\n\nThe contents of the target Secret's Data field will represent the key-value pairs as environment variables.",
                "type": "object",
                "properties": {
                  "name": {
                    "description": "Name of the referent. More info: https://kubernetes.io/docs/concepts/overview/working-with-objects/names/#names",
                    "type": "string"
                  },
                  "optional": {
                    "description": "Specify whether the Secret must be defined",
                    "type": "boolean"
                  }
                }
              }
            }
          }
        },
        "image": {
          "description": "Docker image name. More info: https://kubernetes.io/docs/concepts/containers/images This field is optional to allow higher level config management to default or override container images in workload controllers like Deployments and StatefulSets.",
          "type": "string"
        },
        "imagePullPolicy": {
          "description": "Image pull policy. One of Always, Never, IfNotPresent. Defaults to Always if :latest tag is specified, or IfNotPresent otherwise. Cannot be updated. More info: https://kubernetes.io/docs/concepts/containers/images#updating-images",
          "type": "string"
        },
        "lifecycle": {
          "description": "Lifecycle describes actions that the management system should take in response to container lifecycle events. For the PostStart and PreStop lifecycle handlers, management of the container blocks until the action is complete, unless the container process fails, in which case the handler is aborted.",
          "type": "object",
          "properties": {
            "postStart": {
              "description": "Handler defines a specific action that should be taken",
              "type": "object",
              "properties": {
                "exec": {
                  "description": "ExecAction describes a \"run in container\" action.",
                  "type": "object",
                  "properties": {
                    "command": {
                      "description": "Command is the command line to execute inside the container, the working directory for the command  is root ('/') in the container's filesystem. The command is simply exec'd, it is not run inside a shell, so traditional shell instructions ('|', etc) won't work. To use a shell, you need to explicitly call out to that shell. Exit status of 0 is treated as live/healthy and non-zero is unhealthy.",
                      "type": "array",
                      "items": {
                        "type": "string"
                      }
                    }
                  }
                },
                "httpGet": {
                  "description": "HTTPGetAction describes an action based on HTTP Get requests.",
                  "type": "object",
                  "required": [
                    "port"
                  ],
                  "properties": {
                    "host": {
                      "description": "Host name to connect to, defaults to the pod IP. You probably want to set \"Host\" in httpHeaders instead.",
                      "type": "string"
                    },
                    "httpHeaders": {
                      "description": "Custom headers to set in the request. HTTP allows repeated headers.",
                      "type": "array",
                      "items": {
                        "description": "HTTPHeader describes a custom header to be used in HTTP probes",
                        "type": "object",
                        "required": [
                          "name",
                          "value"
                        ],
                        "properties": {
                          "name": {
                            "description": "The header field name",
                            "type": "string"
                          },
                          "value": {
                            "description": "The header field value",
                            "type": "string"
                          }
                        }
                      }
                    },
                    "path": {
                      "description": "Path to access on the HTTP server.",
                      "type": "string"
                    },
                    "port": {
                      "description": "IntOrString is a type that can hold an int32 or a string.  When used in JSON or YAML marshalling and unmarshalling, it produces or consumes the inner type.  This allows you to have, for example, a JSON field that can accept a name or number.",
                      "type": "string",
                      "format": "int-or-string"
                    },
                    "scheme": {
                      "description": "Scheme to use for connecting to the host. Defaults to HTTP.",
                      "type": "string"
                    }
                  }
                },
                "tcpSocket": {
                  "description": "TCPSocketAction describes an action based on opening a socket",
                  "type": "object",
                  "required": [
                    "port"
                  ],
                  "properties": {
                    "host": {
                      "description": "Optional: Host name to connect to, defaults to the pod IP.",
                      "type": "string"
                    },
                    "port": {
                      "description": "IntOrString is a type that can hold an int32 or a string.  When used in JSON or YAML marshalling and unmarshalling, it produces or consumes the inner type.  This allows you to have, for example, a JSON field that can accept a name or number.",
                      "type": "string",
                      "format": "int-or-string"
                    }
                  }
                }
              }
            },
            "preStop": {
              "description": "Handler defines a specific action that should be taken",
              "type": "object",
              "properties": {
                "exec": {
                  "description": "ExecAction describes a \"run in container\" action.",
                  "type": "object",
                  "properties": {
                    "command": {
                      "description": "Command is the command line to execute inside the container, the working directory for the command  is root ('/') in the container's filesystem. The command is simply exec'd, it is not run inside a shell, so traditional shell instructions ('|', etc) won't work. To use a shell, you need to explicitly call out to that shell. Exit status of 0 is treated as live/healthy and non-zero is unhealthy.",
                      "type": "array",
                      "items": {
                        "type": "string"
                      }
                    }
                  }
                },
                "httpGet": {
                  "description": "HTTPGetAction describes an action based on HTTP Get requests.",
                  "type": "object",
                  "required": [
                    "port"
                  ],
                  "properties": {
                    "host": {
                      "description": "Host name to connect to, defaults to the pod IP. You probably want to set \"Host\" in httpHeaders instead.",
                      "type": "string"
                    },
                    "httpHeaders": {
                      "description": "Custom headers to set in the request. HTTP allows repeated headers.",
                      "type": "array",
                      "items": {
                        "description": "HTTPHeader describes a custom header to be used in HTTP probes",
                        "type": "object",
                        "required": [
                          "name",
                          "value"
                        ],
                        "properties": {
                          "name": {
                            "description": "The header field name",
                            "type": "string"
                          },
                          "value": {
                            "description": "The header field value",
                            "type": "string"
                          }
                        }
                      }
                    },
                    "path": {
                      "description": "Path to access on the HTTP server.",
                      "type": "string"
                    },
                    "port": {
                      "description": "IntOrString is a type that can hold an int32 or a string.  When used in JSON or YAML marshalling and unmarshalling, it produces or consumes the inner type.  This allows you to have, for example, a JSON field that can accept a name or number.",
                      "type": "string",
                      "format": "int-or-string"
                    },
                    "scheme": {
                      "description": "Scheme to use for connecting to the host. Defaults to HTTP.",
                      "type": "string"
                    }
                  }
                },
                "tcpSocket": {
                  "description": "TCPSocketAction describes an action based on opening a socket",
                  "type": "object",
                  "required": [
                    "port"
                  ],
                  "properties": {
                    "host": {
                      "description": "Optional: Host name to connect to, defaults to the pod IP.",
                      "type": "string"
                    },
                    "port": {
                      "description": "IntOrString is a type that can hold an int32 or a string.  When used in JSON or YAML marshalling and unmarshalling, it produces or consumes the inner type.  This allows you to have, for example, a JSON field that can accept a name or number.",
                      "type": "string",
                      "format": "int-or-string"
                    }
                  }
                }
              }
            }
          }
        },
        "livenessProbe": {
          "description": "Probe describes a health check to be performed against a container to determine whether it is alive or ready to receive traffic.",
          "type": "object",
          "properties": {
            "exec": {
              "description": "ExecAction describes a \"run in container\" action.",
              "type": "object",
              "properties": {
                "command": {
                  "description": "Command is the command line to execute inside the container, the working directory for the command  is root ('/') in the container's filesystem. The command is simply exec'd, it is not run inside a shell, so traditional shell instructions ('|', etc) won't work. To use a shell, you need to explicitly call out to that shell. Exit status of 0 is treated as live/healthy and non-zero is unhealthy.",
                  "type": "array",
                  "items": {
                    "type": "string"
                  }
                }
              }
            },
            "failureThreshold": {
              "description": "Minimum consecutive failures for the probe to be considered failed after having succeeded. Defaults to 3. Minimum value is 1.",
              "type": "integer",
              "format": "int32"
            },
            "httpGet": {
              "description": "HTTPGetAction describes an action based on HTTP Get requests.",
              "type": "object",
              "required": [
                "port"
              ],
              "properties": {
                "host": {
                  "description": "Host name to connect to, defaults to the pod IP. You probably want to set \"Host\" in httpHeaders instead.",
                  "type": "string"
                },
                "httpHeaders": {
                  "description": "Custom headers to set in the request. HTTP allows repeated headers.",
                  "type": "array",
                  "items": {
                    "description": "HTTPHeader describes a custom header to be used in HTTP probes",
                    "type": "object",
                    "required": [
                      "name",
                      "value"
                    ],
                    "properties": {
                      "name": {
                        "description": "The header field name",
                        "type": "string"
                      },
                      "value": {
                        "description": "The header field value",
                        "type": "string"
                      }
                    }
                  }
                },
                "path": {
                  "description": "Path to access on the HTTP server.",
                  "type": "string"
                },
                "port": {
                  "description": "IntOrString is a type that can hold an int32 or a string.  When used in JSON or YAML marshalling and unmarshalling, it produces or consumes the inner type.  This allows you to have, for example, a JSON field that can accept a name or number.",
                  "type": "string",
                  "format": "int-or-string"
                },
                "scheme": {
                  "description": "Scheme to use for connecting to the host. Defaults to HTTP.",
                  "type": "string"
                }
              }
            },
            "initialDelaySeconds": {
              "description": "Number of seconds after the container has started before liveness probes are initiated. More info: https://kubernetes.io/docs/concepts/workloads/pods/pod-lifecycle#container-probes",
              "type": "integer",
              "format": "int32"
            },
            "periodSeconds": {
              "description": "How often (in seconds) to perform the probe. Default to 10 seconds. Minimum value is 1.",
              "type": "integer",
              "format": "int32"
            },
            "successThreshold": {
              "description": "Minimum consecutive successes for the probe to be considered successful after having failed. Defaults to 1. Must be 1 for liveness and startup. Minimum value is 1.",
              "type": "integer",
              "format": "int32"
            },
            "tcpSocket": {
              "description": "TCPSocketAction describes an action based on opening a socket",
              "type": "object",
              "required": [
                "port"
              ],
              "properties": {
                "host": {
                  "description": "Optional: Host name to connect to, defaults to the pod IP.",
                  "type": "string"
                },
                "port": {
                  "description": "IntOrString is a type that can hold an int32 or a string.  When used in JSON or YAML marshalling and unmarshalling, it produces or consumes the inner type.  This allows you to have, for example, a JSON field that can accept a name or number.",
                  "type": "string",
                  "format": "int-or-string"
                }
              }
            },
            "timeoutSeconds": {
              "description": "Number of seconds after which the probe times out. Defaults to 1 second. Minimum value is 1. More info: https://kubernetes.io/docs/concepts/workloads/pods/pod-lifecycle#container-probes",
              "type": "integer",
              "format": "int32"
            }
          }
        },
        "name": {
          "description": "Name of the container specified as a DNS_LABEL. Each container in a pod must have a unique name (DNS_LABEL). Cannot be updated.",
          "type": "string"
        },
        "ports": {
          "description": "List of ports to expose from the container. Exposing a port here gives the system additional information about the network connections a container uses, but is primarily informational. Not specifying a port here DOES NOT prevent that port from being exposed. Any port which is listening on the default \"0.0.0.0\" address inside a container will be accessible from the network. Cannot be updated.",
          "type": "array",
          "items": {
            "description": "ContainerPort represents a network port in a single container.",
            "type": "object",
            "required": [
              "containerPort"
            ],
            "properties": {
              "containerPort": {
                "description": "Number of port to expose on the pod's IP address. This must be a valid port number, 0 \u003c x \u003c 65536.",
                "type": "integer",
                "format": "int32"
              },
              "hostIP": {
                "description": "What host IP to bind the external port to.",
                "type": "string"
              },
              "hostPort": {
                "description": "Number of port to expose on the host. If specified, this must be a valid port number, 0 \u003c x \u003c 65536. If HostNetwork is specified, this must match ContainerPort. Most containers do not need this.",
                "type": "integer",
                "format": "int32"
              },
              "name": {
                "description": "If specified, this must be an IANA_SVC_NAME and unique within the pod. Each named port in a pod must have a unique name. Name for the port that can be referred to by services.",
                "type": "string"
              },
              "protocol": {
                "description": "Protocol for port. Must be UDP, TCP, or SCTP. Defaults to \"TCP\".",
                "type": "string"
              }
            }
          },
          "x-kubernetes-list-map-keys": [
            "containerPort",
            "protocol"
          ],
          "x-kubernetes-list-type": "map",
          "x-kubernetes-patch-merge-key": "containerPort",
          "x-kubernetes-patch-strategy": "merge"
        },
        "readinessProbe": {
          "description": "Probe describes a health check to be performed against a container to determine whether it is alive or ready to receive traffic.",
          "type": "object",
          "properties": {
            "exec": {
              "description": "ExecAction describes a \"run in container\" action.",
              "type": "object",
              "properties": {
                "command": {
                  "description": "Command is the command line to execute inside the container, the working directory for the command  is root ('/') in the container's filesystem. The command is simply exec'd, it is not run inside a shell, so traditional shell instructions ('|', etc) won't work. To use a shell, you need to explicitly call out to that shell. Exit status of 0 is treated as live/healthy and non-zero is unhealthy.",
                  "type": "array",
                  "items": {
                    "type": "string"
                  }
                }
              }
            },
            "failureThreshold": {
              "description": "Minimum consecutive failures for the probe to be considered failed after having succeeded. Defaults to 3. Minimum value is 1.",
              "type": "integer",
              "format": "int32"
            },
            "httpGet": {
              "description": "HTTPGetAction describes an action based on HTTP Get requests.",
              "type": "object",
              "required": [
                "port"
              ],
              "properties": {
                "host": {
                  "description": "Host name to connect to, defaults to the pod IP. You probably want to set \"Host\" in httpHeaders instead.",
                  "type": "string"
                },
                "httpHeaders": {
                  "description": "Custom headers to set in the request. HTTP allows repeated headers.",
                  "type": "array",
                  "items": {
                    "description": "HTTPHeader describes a custom header to be used in HTTP probes",
                    "type": "object",
                    "required": [
                      "name",
                      "value"
                    ],
                    "properties": {
                      "name": {
                        "description": "The header field name",
                        "type": "string"
                      },
                      "value": {
                        "description": "The header field value",
                        "type": "string"
                      }
                    }
                  }
                },
                "path": {
                  "description": "Path to access on the HTTP server.",
                  "type": "string"
                },
                "port": {
                  "description": "IntOrString is a type that can hold an int32 or a string.  When used in JSON or YAML marshalling and unmarshalling, it produces or consumes the inner type.  This allows you to have, for example, a JSON field that can accept a name or number.",
                  "type": "string",
                  "format": "int-or-string"
                },
                "scheme": {
                  "description": "Scheme to use for connecting to the host. Defaults to HTTP.",
                  "type": "string"
                }
              }
            },
            "initialDelaySeconds": {
              "description": "Number of seconds after the container has started before liveness probes are initiated. More info: https://kubernetes.io/docs/concepts/workloads/pods/pod-lifecycle#container-probes",
              "type": "integer",
              "format": "int32"
            },
            "periodSeconds": {
              "description": "How often (in seconds) to perform the probe. Default to 10 seconds. Minimum value is 1.",
              "type": "integer",
              "format": "int32"
            },
            "successThreshold": {
              "description": "Minimum consecutive successes for the probe to be considered successful after having failed. Defaults to 1. Must be 1 for liveness and startup. Minimum value is 1.",
              "type": "integer",
              "format": "int32"
            },
            "tcpSocket": {
              "description": "TCPSocketAction describes an action based on opening a socket",
              "type": "object",
              "required": [
                "port"
              ],
              "properties": {
                "host": {
                  "description": "Optional: Host name to connect to, defaults to the pod IP.",
                  "type": "string"
                },
                "port": {
                  "description": "IntOrString is a type that can hold an int32 or a string.  When used in JSON or YAML marshalling and unmarshalling, it produces or consumes the inner type.  This allows you to have, for example, a JSON field that can accept a name or number.",
                  "type": "string",
                  "format": "int-or-string"
                }
              }
            },
            "timeoutSeconds": {
              "description": "Number of seconds after which the probe times out. Defaults to 1 second. Minimum value is 1. More info: https://kubernetes.io/docs/concepts/workloads/pods/pod-lifecycle#container-probes",
              "type": "integer",
              "format": "int32"
            }
          }
        },
        "resources": {
          "description": "ResourceRequirements describes the compute resource requirements.",
          "type": "object",
          "properties": {
            "limits": {
              "description": "Limits describes the maximum amount of compute resources allowed. More info: https://kubernetes.io/docs/concepts/configuration/manage-compute-resources-container/",
              "type": "object",
              "additionalProperties": {
                "description": "Quantity is a fixed-point representation of a number. It provides convenient marshaling/unmarshaling in JSON and YAML, in addition to String() and AsInt64() accessors.\n\nThe serialization format is:\n\n\u003cquantity\u003e        ::= \u003csignedNumber\u003e\u003csuffix\u003e\n  (Note that \u003csuffix\u003e may be empty, from the \"\" case in \u003cdecimalSI\u003e.)\n\u003cdigit\u003e           ::= 0 | 1 | ... | 9 \u003cdigits\u003e          ::= \u003cdigit\u003e | \u003cdigit\u003e\u003cdigits\u003e \u003cnumber\u003e          ::= \u003cdigits\u003e | \u003cdigits\u003e.\u003cdigits\u003e | \u003cdigits\u003e. | .\u003cdigits\u003e \u003csign\u003e            ::= \"+\" | \"-\" \u003csignedNumber\u003e    ::= \u003cnumber\u003e | \u003csign\u003e\u003cnumber\u003e \u003csuffix\u003e          ::= \u003cbinarySI\u003e | \u003cdecimalExponent\u003e | \u003cdecimalSI\u003e \u003cbinarySI\u003e        ::= Ki | Mi | Gi | Ti | Pi | Ei\n  (International System of units; See: http://physics.nist.gov/cuu/Units/binary.html)\n\u003cdecimalSI\u003e       ::= m | \"\" | k | M | G | T | P | E\n  (Note that 1024 = 1Ki but 1000 = 1k; I didn't choose the capitalization.)\n\u003cdecimalExponent\u003e ::= \"e\" \u003csignedNumber\u003e | \"E\" \u003csignedNumber\u003e\n\nNo matter which of the three exponent forms is used, no quantity may represent a number greater than 2^63-1 in magnitude, nor may it have more than 3 decimal places. Numbers larger or more precise will be capped or rounded up. (E.g.: 0.1m will rounded up to 1m.) This may be extended in the future if we require larger or smaller quantities.\n\nWhen a Quantity is parsed from a string, it will remember the type of suffix it had, and will use the same type again when it is serialized.\n\nBefore serializing, Quantity will be put in \"canonical form\". This means that Exponent/suffix will be adjusted up or down (with a corresponding increase or decrease in Mantissa) such that:\n  a. No precision is lost\n  b. No fractional digits will be emitted\n  c. The exponent (or suffix) is as large as possible.\nThe sign will be omitted unless the number is negative.\n\nExamples:\n  1.5 will be serialized as \"1500m\"\n  1.5Gi will be serialized as \"1536Mi\"\n\nNote that the quantity will NEVER be internally represented by a floating point number. That is the whole point of this exercise.\n\nNon-canonical values will still parse as long as they are well formed, but will be re-emitted in their canonical form. (So always use canonical form, or don't diff.)\n\nThis format is intended to make it difficult to use these numbers without writing some sort of special handling code in the hopes that that will cause implementors to also use a fixed point implementation.",
                "type": "string"
              }
            },
            "requests": {
              "description": "Requests describes the minimum amount of compute resources required. If Requests is omitted for a container, it defaults to Limits if that is explicitly specified, otherwise to an implementation-defined value. More info: https://kubernetes.io/docs/concepts/configuration/manage-compute-resources-container/",
              "type": "object",
              "additionalProperties": {
                "description": "Quantity is a fixed-point representation of a number. It provides convenient marshaling/unmarshaling in JSON and YAML, in addition to String() and AsInt64() accessors.\n\nThe serialization format is:\n\n\u003cquantity\u003e        ::= \u003csignedNumber\u003e\u003csuffix\u003e\n  (Note that \u003csuffix\u003e may be empty, from the \"\" case in \u003cdecimalSI\u003e.)\n\u003cdigit\u003e           ::= 0 | 1 | ... | 9 \u003cdigits\u003e          ::= \u003cdigit\u003e | \u003cdigit\u003e\u003cdigits\u003e \u003cnumber\u003e          ::= \u003cdigits\u003e | \u003cdigits\u003e.\u003cdigits\u003e | \u003cdigits\u003e. | .\u003cdigits\u003e \u003csign\u003e            ::= \"+\" | \"-\" \u003csignedNumber\u003e    ::= \u003cnumber\u003e | \u003csign\u003e\u003cnumber\u003e \u003csuffix\u003e          ::= \u003cbinarySI\u003e | \u003cdecimalExponent\u003e | \u003cdecimalSI\u003e \u003cbinarySI\u003e        ::= Ki | Mi | Gi | Ti | Pi | Ei\n  (International System of units; See: http://physics.nist.gov/cuu/Units/binary.html)\n\u003cdecimalSI\u003e       ::= m | \"\" | k | M | G | T | P | E\n  (Note that 1024 = 1Ki but 1000 = 1k; I didn't choose the capitalization.)\n\u003cdecimalExponent\u003e ::= \"e\" \u003csignedNumber\u003e | \"E\" \u003csignedNumber\u003e\n\nNo matter which of the three exponent forms is used, no quantity may represent a number greater than 2^63-1 in magnitude, nor may it have more than 3 decimal places. Numbers larger or more precise will be capped or rounded up. (E.g.: 0.1m will rounded up to 1m.) This may be extended in the future if we require larger or smaller quantities.\n\nWhen a Quantity is parsed from a string, it will remember the type of suffix it had, and will use the same type again when it is serialized.\n\nBefore serializing, Quantity will be put in \"canonical form\". This means that Exponent/suffix will be adjusted up or down (with a corresponding increase or decrease in Mantissa) such that:\n  a. No precision is lost\n  b. No fractional digits will be emitted\n  c. The exponent (or suffix) is as large as possible.\nThe sign will be omitted unless the number is negative.\n\nExamples:\n  1.5 will be serialized as \"1500m\"\n  1.5Gi will be serialized as \"1536Mi\"\n\nNote that the quantity will NEVER be internally represented by a floating point number. That is the whole point of this exercise.\n\nNon-canonical values will still parse as long as they are well formed, but will be re-emitted in their canonical form. (So always use canonical form, or don't diff.)\n\nThis format is intended to make it difficult to use these numbers without writing some sort of special handling code in the hopes that that will cause implementors to also use a fixed point implementation.",
                "type": "string"
              }
            }
          }
        },
        "securityContext": {
          "description": "SecurityContext holds security configuration that will be applied to a container. Some fields are present in both SecurityContext and PodSecurityContext.  When both are set, the values in SecurityContext take precedence.",
          "type": "object",
          "properties": {
            "allowPrivilegeEscalation": {
              "description": "AllowPrivilegeEscalation controls whether a process can gain more privileges than its parent process. This bool directly controls if the no_new_privs flag will be set on the container process. AllowPrivilegeEscalation is true always when the container is: 1) run as Privileged 2) has CAP_SYS_ADMIN",
              "type": "boolean"
            },
            "capabilities": {
              "description": "Adds and removes POSIX capabilities from running containers.",
              "type": "object",
              "properties": {
                "add": {
                  "description": "Added capabilities",
                  "type": "array",
                  "items": {
                    "type": "string"
                  }
                },
                "drop": {
                  "description": "Removed capabilities",
                  "type": "array",
                  "items": {
                    "type": "string"
                  }
                }
              }
            },
            "privileged": {
              "description": "Run container in privileged mode. Processes in privileged containers are essentially equivalent to root on the host. Defaults to false.",
              "type": "boolean"
            },
            "procMount": {
              "description": "procMount denotes the type of proc mount to use for the containers. The default is DefaultProcMount which uses the container runtime defaults for readonly paths and masked paths. This requires the ProcMountType feature flag to be enabled.",
              "type": "string"
            },
            "readOnlyRootFilesystem": {
              "description": "Whether this container has a read-only root filesystem. Default is false.",
              "type": "boolean"
            },
            "runAsGroup": {
              "description": "The GID to run the entrypoint of the container process. Uses runtime default if unset. May also be set in PodSecurityContext.  If set in both SecurityContext and PodSecurityContext, the value specified in SecurityContext takes precedence.",
              "type": "integer",
              "format": "int64"
            },
            "runAsNonRoot": {
              "description": "Indicates that the container must run as a non-root user. If true, the Kubelet will validate the image at runtime to ensure that it does not run as UID 0 (root) and fail to start the container if it does. If unset or false, no such validation will be performed. May also be set in PodSecurityContext.  If set in both SecurityContext and PodSecurityContext, the value specified in SecurityContext takes precedence.",
              "type": "boolean"
            },
            "runAsUser": {
              "description": "The UID to run the entrypoint of the container process. Defaults to user specified in image metadata if unspecified. May also be set in PodSecurityContext.  If set in both SecurityContext and PodSecurityContext, the value specified in SecurityContext takes precedence.",
              "type": "integer",
              "format": "int64"
            },
            "seLinuxOptions": {
              "description": "SELinuxOptions are the labels to be applied to the container",
              "type": "object",
              "properties": {
                "level": {
                  "description": "Level is SELinux level label that applies to the container.",
                  "type": "string"
                },
                "role": {
                  "description": "Role is a SELinux role label that applies to the container.",
                  "type": "string"
                },
                "type": {
                  "description": "Type is a SELinux type label that applies to the container.",
                  "type": "string"
                },
                "user": {
                  "description": "User is a SELinux user label that applies to the container.",
                  "type": "string"
                }
              }
            },
            "seccompProfile": {
              "description": "SeccompProfile defines a pod/container's seccomp profile settings. Only one profile source may be set.",
              "type": "object",
              "required": [
                "type"
              ],
              "properties": {
                "localhostProfile": {
                  "description": "localhostProfile indicates a profile defined in a file on the node should be used. The profile must be preconfigured on the node to work. Must be a descending path, relative to the kubelet's configured seccomp profile location. Must only be set if type is \"Localhost\".",
                  "type": "string"
                },
                "type": {
                  "description": "type indicates which kind of seccomp profile will be applied. Valid options are:\n\nLocalhost - a profile defined in a file on the node should be used. RuntimeDefault - the container runtime default profile should be used. Unconfined - no profile should be applied.",
                  "type": "string"
                }
              },
              "x-kubernetes-unions": [
                {
                  "discriminator": "type",
                  "fields-to-discriminateBy": {
                    "localhostProfile": "LocalhostProfile"
                  }
                }
              ]
            },
            "windowsOptions": {
              "description": "WindowsSecurityContextOptions contain Windows-specific options and credentials.",
              "type": "object",
              "properties": {
                "gmsaCredentialSpec": {
                  "description": "GMSACredentialSpec is where the GMSA admission webhook (https://github.com/kubernetes-sigs/windows-gmsa) inlines the contents of the GMSA credential spec named by the GMSACredentialSpecName field.",
                  "type": "string"
                },
                "gmsaCredentialSpecName": {
                  "description": "GMSACredentialSpecName is the name of the GMSA credential spec to use.",
                  "type": "string"
                },
                "runAsUserName": {
                  "description": "The UserName in Windows to run the entrypoint of the container process. Defaults to the user specified in image metadata if unspecified. May also be set in PodSecurityContext. If set in both SecurityContext and PodSecurityContext, the value specified in SecurityContext takes precedence.",
                  "type": "string"
                }
              }
            }
          }
        },
        "startupProbe": {
          "description": "Probe describes a health check to be performed against a container to determine whether it is alive or ready to receive traffic.",
          "type": "object",
          "properties": {
            "exec": {
              "description": "ExecAction describes a \"run in container\" action.",
              "type": "object",
              "properties": {
                "command": {
                  "description": "Command is the command line to execute inside the container, the working directory for the command  is root ('/') in the container's filesystem. The command is simply exec'd, it is not run inside a shell, so traditional shell instructions ('|', etc) won't work. To use a shell, you need to explicitly call out to that shell. Exit status of 0 is treated as live/healthy and non-zero is unhealthy.",
                  "type": "array",
                  "items": {
                    "type": "string"
                  }
                }
              }
            },
            "failureThreshold": {
              "description": "Minimum consecutive failures for the probe to be considered failed after having succeeded. Defaults to 3. Minimum value is 1.",
              "type": "integer",
              "format": "int32"
            },
            "httpGet": {
              "description": "HTTPGetAction describes an action based on HTTP Get requests.",
              "type": "object",
              "required": [
                "port"
              ],
              "properties": {
                "host": {
                  "description": "Host name to connect to, defaults to the pod IP. You probably want to set \"Host\" in httpHeaders instead.",
                  "type": "string"
                },
                "httpHeaders": {
                  "description": "Custom headers to set in the request. HTTP allows repeated headers.",
                  "type": "array",
                  "items": {
                    "description": "HTTPHeader describes a custom header to be used in HTTP probes",
                    "type": "object",
                    "required": [
                      "name",
                      "value"
                    ],
                    "properties": {
                      "name": {
                        "description": "The header field name",
                        "type": "string"
                      },
                      "value": {
                        "description": "The header field value",
                        "type": "string"
                      }
                    }
                  }
                },
                "path": {
                  "description": "Path to access on the HTTP server.",
                  "type": "string"
                },
                "port": {
                  "description": "IntOrString is a type that can hold an int32 or a string.  When used in JSON or YAML marshalling and unmarshalling, it produces or consumes the inner type.  This allows you to have, for example, a JSON field that can accept a name or number.",
                  "type": "string",
                  "format": "int-or-string"
                },
                "scheme": {
                  "description": "Scheme to use for connecting to the host. Defaults to HTTP.",
                  "type": "string"
                }
              }
            },
            "initialDelaySeconds": {
              "description": "Number of seconds after the container has started before liveness probes are initiated. More info: https://kubernetes.io/docs/concepts/workloads/pods/pod-lifecycle#container-probes",
              "type": "integer",
              "format": "int32"
            },
            "periodSeconds": {
              "description": "How often (in seconds) to perform the probe. Default to 10 seconds. Minimum value is 1.",
              "type": "integer",
              "format": "int32"
            },
            "successThreshold": {
              "description": "Minimum consecutive successes for the probe to be considered successful after having failed. Defaults to 1. Must be 1 for liveness and startup. Minimum value is 1.",
              "type": "integer",
              "format": "int32"
            },
            "tcpSocket": {
              "description": "TCPSocketAction describes an action based on opening a socket",
              "type": "object",
              "required": [
                "port"
              ],
              "properties": {
                "host": {
                  "description": "Optional: Host name to connect to, defaults to the pod IP.",
                  "type": "string"
                },
                "port": {
                  "description": "IntOrString is a type that can hold an int32 or a string.  When used in JSON or YAML marshalling and unmarshalling, it produces or consumes the inner type.  This allows you to have, for example, a JSON field that can accept a name or number.",
                  "type": "string",
                  "format": "int-or-string"
                }
              }
            },
            "timeoutSeconds": {
              "description": "Number of seconds after which the probe times out. Defaults to 1 second. Minimum value is 1. More info: https://kubernetes.io/docs/concepts/workloads/pods/pod-lifecycle#container-probes",
              "type": "integer",
              "format": "int32"
            }
          }
        },
        "stdin": {
          "description": "Whether this container should allocate a buffer for stdin in the container runtime. If this is not set, reads from stdin in the container will always result in EOF. Default is false.",
          "type": "boolean"
        },
        "stdinOnce": {
          "description": "Whether the container runtime should close the stdin channel after it has been opened by a single attach. When stdin is true the stdin stream will remain open across multiple attach sessions. If stdinOnce is set to true, stdin is opened on container start, is empty until the first client attaches to stdin, and then remains open and accepts data until the client disconnects, at which time stdin is closed and remains closed until the container is restarted. If this flag is false, a container processes that reads from stdin will never receive an EOF. Default is false",
          "type": "boolean"
        },
        "terminationMessagePath": {
          "description": "Optional: Path at which the file to which the container's termination message will be written is mounted into the container's filesystem. Message written is intended to be brief final status, such as an assertion failure message. Will be truncated by the node if greater than 4096 bytes. The total message length across all containers will be limited to 12kb. Defaults to /dev/termination-log. Cannot be updated.",
          "type": "string"
        },
        "terminationMessagePolicy": {
          "description": "Indicate how the termination message should be populated. File will use the contents of terminationMessagePath to populate the container status message on both success and failure. FallbackToLogsOnError will use the last chunk of container log output if the termination message file is empty and the container exited with an error. The log output is limited to 2048 bytes or 80 lines, whichever is smaller. Defaults to File. Cannot be updated.",
          "type": "string"
        },
        "tty": {
          "description": "Whether this container should allocate a TTY for itself, also requires 'stdin' to be true. Default is false.",
          "type": "boolean"
        },
        "volumeDevices": {
          "description": "volumeDevices is the list of block devices to be used by the container.",
          "type": "array",
          "items": {
            "description": "volumeDevice describes a mapping of a raw block device within a container.",
            "type": "object",
            "required": [
              "name",
              "devicePath"
            ],
            "properties": {
              "devicePath": {
                "description": "devicePath is the path inside of the container that the device will be mapped to.",
                "type": "string"
              },
              "name": {
                "description": "name must match the name of a persistentVolumeClaim in the pod",
                "type": "string"
              }
            }
          },
          "x-kubernetes-patch-merge-key": "devicePath",
          "x-kubernetes-patch-strategy": "merge"
        },
        "volumeMounts": {
          "description": "Pod volumes to mount into the container's filesystem. Cannot be updated.",
          "type": "array",
          "items": {
            "description": "VolumeMount describes a mounting of a Volume within a container.",
            "type": "object",
            "required": [
              "name",
              "mountPath"
            ],
            "properties": {
              "mountPath": {
                "description": "Path within the container at which the volume should be mounted.  Must not contain ':'.",
                "type": "string"
              },
              "mountPropagation": {
                "description": "mountPropagation determines how mounts are propagated from the host to container and the other way around. When not set, MountPropagationNone is used. This field is beta in 1.10.",
                "type": "string"
              },
              "name": {
                "description": "This must match the Name of a Volume.",
                "type": "string"
              },
              "readOnly": {
                "description": "Mounted read-only if true, read-write otherwise (false or unspecified). Defaults to false.",
                "type": "boolean"
              },
              "subPath": {
                "description": "Path within the volume from which the container's volume should be mounted. Defaults to \"\" (volume's root).",
                "type": "string"
              },
              "subPathExpr": {
                "description": "Expanded path within the volume from which the container's volume should be mounted. Behaves similarly to SubPath but environment variable references $(VAR_NAME) are expanded using the container's environment. Defaults to \"\" (volume's root). SubPathExpr and SubPath are mutually exclusive.",
                "type": "string"
              }
            }
          },
          "x-kubernetes-patch-merge-key": "mountPath",
          "x-kubernetes-patch-strategy": "merge"
        },
        "workingDir": {
          "description": "Container's working directory. If not specified, the container runtime's default will be used, which might be configured in the container image. Cannot be updated.",
          "type": "string"
        }
      }
    },
    "io.k8s.api.core.v1.LocalObjectReference": {
      "description": "LocalObjectReference contains enough information to let you locate the referenced object inside the same namespace.",
      "type": "object",
      "properties": {
        "name": {
          "description": "Name of the referent. More info: https://kubernetes.io/docs/concepts/overview/working-with-objects/names/#names",
          "type": "string"
        }
      }
    },
    "io.k8s.api.core.v1.PodSecurityContext": {
      "description": "PodSecurityContext holds pod-level security attributes and common container settings. Some fields are also present in container.securityContext.  Field values of container.securityContext take precedence over field values of PodSecurityContext.",
      "type": "object",
      "properties": {
        "fsGroup": {
          "description": "A special supplemental group that applies to all containers in a pod. Some volume types allow the Kubelet to change the ownership of that volume to be owned by the pod:\n\n1. The owning GID will be the FSGroup 2. The setgid bit is set (new files created in the volume will be owned by FSGroup) 3. The permission bits are OR'd with rw-rw----\n\nIf unset, the Kubelet will not modify the ownership and permissions of any volume.",
          "type": "integer",
          "format": "int64"
        },
        "fsGroupChangePolicy": {
          "description": "fsGroupChangePolicy defines behavior of changing ownership and permission of the volume before being exposed inside Pod. This field will only apply to volume types which support fsGroup based ownership(and permissions). It will have no effect on ephemeral volume types such as: secret, configmaps and emptydir. Valid values are \"OnRootMismatch\" and \"Always\". If not specified, \"Always\" is used.",
          "type": "string"
        },
        "runAsGroup": {
          "description": "The GID to run the entrypoint of the container process. Uses runtime default if unset. May also be set in SecurityContext.  If set in both SecurityContext and PodSecurityContext, the value specified in SecurityContext takes precedence for that container.",
          "type": "integer",
          "format": "int64"
        },
        "runAsNonRoot": {
          "description": "Indicates that the container must run as a non-root user. If true, the Kubelet will validate the image at runtime to ensure that it does not run as UID 0 (root) and fail to start the container if it does. If unset or false, no such validation will be performed. May also be set in SecurityContext.  If set in both SecurityContext and PodSecurityContext, the value specified in SecurityContext takes precedence.",
          "type": "boolean"
        },
        "runAsUser": {
          "description": "The UID to run the entrypoint of the container process. Defaults to user specified in image metadata if unspecified. May also be set in SecurityContext.  If set in both SecurityContext and PodSecurityContext, the value specified in SecurityContext takes precedence for that container.",
          "type": "integer",
          "format": "int64"
        },
        "seLinuxOptions": {
          "description": "SELinuxOptions are the labels to be applied to the container",
          "type": "object",
          "properties": {
            "level": {
              "description": "Level is SELinux level label that applies to the container.",
              "type": "string"
            },
            "role": {
              "description": "Role is a SELinux role label that applies to the container.",
              "type": "string"
            },
            "type": {
              "description": "Type is a SELinux type label that applies to the container.",
              "type": "string"
            },
            "user": {
              "description": "User is a SELinux user label that applies to the container.",
              "type": "string"
            }
          }
        },
        "seccompProfile": {
          "description": "SeccompProfile defines a pod/container's seccomp profile settings. Only one profile source may be set.",
          "type": "object",
          "required": [
            "type"
          ],
          "properties": {
            "localhostProfile": {
              "description": "localhostProfile indicates a profile defined in a file on the node should be used. The profile must be preconfigured on the node to work. Must be a descending path, relative to the kubelet's configured seccomp profile location. Must only be set if type is \"Localhost\".",
              "type": "string"
            },
            "type": {
              "description": "type indicates which kind of seccomp profile will be applied. Valid options are:\n\nLocalhost - a profile defined in a file on the node should be used. RuntimeDefault - the container runtime default profile should be used. Unconfined - no profile should be applied.",
              "type": "string"
            }
          },
          "x-kubernetes-unions": [
            {
              "discriminator": "type",
              "fields-to-discriminateBy": {
                "localhostProfile": "LocalhostProfile"
              }
            }
          ]
        },
        "supplementalGroups": {
          "description": "A list of groups applied to the first process run in each container, in addition to the container's primary GID.  If unspecified, no groups will be added to any container.",
          "type": "array",
          "items": {
            "type": "integer",
            "format": "int64"
          }
        },
        "sysctls": {
          "description": "Sysctls hold a list of namespaced sysctls used for the pod. Pods with unsupported sysctls (by the container runtime) might fail to launch.",
          "type": "array",
          "items": {
            "description": "Sysctl defines a kernel parameter to be set",
            "type": "object",
            "required": [
              "name",
              "value"
            ],
            "properties": {
              "name": {
                "description": "Name of a property to set",
                "type": "string"
              },
              "value": {
                "description": "Value of a property to set",
                "type": "string"
              }
            }
          }
        },
        "windowsOptions": {
          "description": "WindowsSecurityContextOptions contain Windows-specific options and credentials.",
          "type": "object",
          "properties": {
            "gmsaCredentialSpec": {
              "description": "GMSACredentialSpec is where the GMSA admission webhook (https://github.com/kubernetes-sigs/windows-gmsa) inlines the contents of the GMSA credential spec named by the GMSACredentialSpecName field.",
              "type": "string"
            },
            "gmsaCredentialSpecName": {
              "description": "GMSACredentialSpecName is the name of the GMSA credential spec to use.",
              "type": "string"
            },
            "runAsUserName": {
              "description": "The UserName in Windows to run the entrypoint of the container process. Defaults to the user specified in image metadata if unspecified. May also be set in PodSecurityContext. If set in both SecurityContext and PodSecurityContext, the value specified in SecurityContext takes precedence.",
              "type": "string"
            }
          }
        }
      }
    },
    "io.k8s.api.core.v1.ResourceRequirements": {
      "description": "ResourceRequirements describes the compute resource requirements.",
      "type": "object",
      "properties": {
        "limits": {
          "description": "Limits describes the maximum amount of compute resources allowed. More info: https://kubernetes.io/docs/concepts/configuration/manage-compute-resources-container/",
          "type": "object",
          "additionalProperties": {
            "description": "Quantity is a fixed-point representation of a number. It provides convenient marshaling/unmarshaling in JSON and YAML, in addition to String() and AsInt64() accessors.\n\nThe serialization format is:\n\n\u003cquantity\u003e        ::= \u003csignedNumber\u003e\u003csuffix\u003e\n  (Note that \u003csuffix\u003e may be empty, from the \"\" case in \u003cdecimalSI\u003e.)\n\u003cdigit\u003e           ::= 0 | 1 | ... | 9 \u003cdigits\u003e          ::= \u003cdigit\u003e | \u003cdigit\u003e\u003cdigits\u003e \u003cnumber\u003e          ::= \u003cdigits\u003e | \u003cdigits\u003e.\u003cdigits\u003e | \u003cdigits\u003e. | .\u003cdigits\u003e \u003csign\u003e            ::= \"+\" | \"-\" \u003csignedNumber\u003e    ::= \u003cnumber\u003e | \u003csign\u003e\u003cnumber\u003e \u003csuffix\u003e          ::= \u003cbinarySI\u003e | \u003cdecimalExponent\u003e | \u003cdecimalSI\u003e \u003cbinarySI\u003e        ::= Ki | Mi | Gi | Ti | Pi | Ei\n  (International System of units; See: http://physics.nist.gov/cuu/Units/binary.html)\n\u003cdecimalSI\u003e       ::= m | \"\" | k | M | G | T | P | E\n  (Note that 1024 = 1Ki but 1000 = 1k; I didn't choose the capitalization.)\n\u003cdecimalExponent\u003e ::= \"e\" \u003csignedNumber\u003e | \"E\" \u003csignedNumber\u003e\n\nNo matter which of the three exponent forms is used, no quantity may represent a number greater than 2^63-1 in magnitude, nor may it have more than 3 decimal places. Numbers larger or more precise will be capped or rounded up. (E.g.: 0.1m will rounded up to 1m.) This may be extended in the future if we require larger or smaller quantities.\n\nWhen a Quantity is parsed from a string, it will remember the type of suffix it had, and will use the same type again when it is serialized.\n\nBefore serializing, Quantity will be put in \"canonical form\". This means that Exponent/suffix will be adjusted up or down (with a corresponding increase or decrease in Mantissa) such that:\n  a. No precision is lost\n  b. No fractional digits will be emitted\n  c. The exponent (or suffix) is as large as possible.\nThe sign will be omitted unless the number is negative.\n\nExamples:\n  1.5 will be serialized as \"1500m\"\n  1.5Gi will be serialized as \"1536Mi\"\n\nNote that the quantity will NEVER be internally represented by a floating point number. That is the whole point of this exercise.\n\nNon-canonical values will still parse as long as they are well formed, but will be re-emitted in their canonical form. (So always use canonical form, or don't diff.)\n\nThis format is intended to make it difficult to use these numbers without writing some sort of special handling code in the hopes that that will cause implementors to also use a fixed point implementation.",
            "type": "string"
          }
        },
        "requests": {
          "description": "Requests describes the minimum amount of compute resources required. If Requests is omitted for a container, it defaults to Limits if that is explicitly specified, otherwise to an implementation-defined value. More info: https://kubernetes.io/docs/concepts/configuration/manage-compute-resources-container/",
          "type": "object",
          "additionalProperties": {
            "description": "Quantity is a fixed-point representation of a number. It provides convenient marshaling/unmarshaling in JSON and YAML, in addition to String() and AsInt64() accessors.\n\nThe serialization format is:\n\n\u003cquantity\u003e        ::= \u003csignedNumber\u003e\u003csuffix\u003e\n  (Note that \u003csuffix\u003e may be empty, from the \"\" case in \u003cdecimalSI\u003e.)\n\u003cdigit\u003e           ::= 0 | 1 | ... | 9 \u003cdigits\u003e          ::= \u003cdigit\u003e | \u003cdigit\u003e\u003cdigits\u003e \u003cnumber\u003e          ::= \u003cdigits\u003e | \u003cdigits\u003e.\u003cdigits\u003e | \u003cdigits\u003e. | .\u003cdigits\u003e \u003csign\u003e            ::= \"+\" | \"-\" \u003csignedNumber\u003e    ::= \u003cnumber\u003e | \u003csign\u003e\u003cnumber\u003e \u003csuffix\u003e          ::= \u003cbinarySI\u003e | \u003cdecimalExponent\u003e | \u003cdecimalSI\u003e \u003cbinarySI\u003e        ::= Ki | Mi | Gi | Ti | Pi | Ei\n  (International System of units; See: http://physics.nist.gov/cuu/Units/binary.html)\n\u003cdecimalSI\u003e       ::= m | \"\" | k | M | G | T | P | E\n  (Note that 1024 = 1Ki but 1000 = 1k; I didn't choose the capitalization.)\n\u003cdecimalExponent\u003e ::= \"e\" \u003csignedNumber\u003e | \"E\" \u003csignedNumber\u003e\n\nNo matter which of the three exponent forms is used, no quantity may represent a number greater than 2^63-1 in magnitude, nor may it have more than 3 decimal places. Numbers larger or more precise will be capped or rounded up. (E.g.: 0.1m will rounded up to 1m.) This may be extended in the future if we require larger or smaller quantities.\n\nWhen a Quantity is parsed from a string, it will remember the type of suffix it had, and will use the same type again when it is serialized.\n\nBefore serializing, Quantity will be put in \"canonical form\". This means that Exponent/suffix will be adjusted up or down (with a corresponding increase or decrease in Mantissa) such that:\n  a. No precision is lost\n  b. No fractional digits will be emitted\n  c. The exponent (or suffix) is as large as possible.\nThe sign will be omitted unless the number is negative.\n\nExamples:\n  1.5 will be serialized as \"1500m\"\n  1.5Gi will be serialized as \"1536Mi\"\n\nNote that the quantity will NEVER be internally represented by a floating point number. That is the whole point of this exercise.\n\nNon-canonical values will still parse as long as they are well formed, but will be re-emitted in their canonical form. (So always use canonical form, or don't diff.)\n\nThis format is intended to make it difficult to use these numbers without writing some sort of special handling code in the hopes that that will cause implementors to also use a fixed point implementation.",
            "type": "string"
          }
        }
      }
    },
    "io.k8s.api.core.v1.SecretKeySelector": {
      "description": "SecretKeySelector selects a key of a Secret.",
      "type": "object",
      "required": [
        "key"
      ],
      "properties": {
        "key": {
          "description": "The key of the secret to select from.  Must be a valid secret key.",
          "type": "string"
        },
        "name": {
          "description": "Name of the referent. More info: https://kubernetes.io/docs/concepts/overview/working-with-objects/names/#names",
          "type": "string"
        },
        "optional": {
          "description": "Specify whether the Secret or its key must be defined",
          "type": "boolean"
        }
      }
    },
    "io.k8s.api.core.v1.SecurityContext": {
      "description": "SecurityContext holds security configuration that will be applied to a container. Some fields are present in both SecurityContext and PodSecurityContext.  When both are set, the values in SecurityContext take precedence.",
      "type": "object",
      "properties": {
        "allowPrivilegeEscalation": {
          "description": "AllowPrivilegeEscalation controls whether a process can gain more privileges than its parent process. This bool directly controls if the no_new_privs flag will be set on the container process. AllowPrivilegeEscalation is true always when the container is: 1) run as Privileged 2) has CAP_SYS_ADMIN",
          "type": "boolean"
        },
        "capabilities": {
          "description": "Adds and removes POSIX capabilities from running containers.",
          "type": "object",
          "properties": {
            "add": {
              "description": "Added capabilities",
              "type": "array",
              "items": {
                "type": "string"
              }
            },
            "drop": {
              "description": "Removed capabilities",
              "type": "array",
              "items": {
                "type": "string"
              }
            }
          }
        },
        "privileged": {
          "description": "Run container in privileged mode. Processes in privileged containers are essentially equivalent to root on the host. Defaults to false.",
          "type": "boolean"
        },
        "procMount": {
          "description": "procMount denotes the type of proc mount to use for the containers. The default is DefaultProcMount which uses the container runtime defaults for readonly paths and masked paths. This requires the ProcMountType feature flag to be enabled.",
          "type": "string"
        },
        "readOnlyRootFilesystem": {
          "description": "Whether this container has a read-only root filesystem. Default is false.",
          "type": "boolean"
        },
        "runAsGroup": {
          "description": "The GID to run the entrypoint of the container process. Uses runtime default if unset. May also be set in PodSecurityContext.  If set in both SecurityContext and PodSecurityContext, the value specified in SecurityContext takes precedence.",
          "type": "integer",
          "format": "int64"
        },
        "runAsNonRoot": {
          "description": "Indicates that the container must run as a non-root user. If true, the Kubelet will validate the image at runtime to ensure that it does not run as UID 0 (root) and fail to start the container if it does. If unset or false, no such validation will be performed. May also be set in PodSecurityContext.  If set in both SecurityContext and PodSecurityContext, the value specified in SecurityContext takes precedence.",
          "type": "boolean"
        },
        "runAsUser": {
          "description": "The UID to run the entrypoint of the container process. Defaults to user specified in image metadata if unspecified. May also be set in PodSecurityContext.  If set in both SecurityContext and PodSecurityContext, the value specified in SecurityContext takes precedence.",
          "type": "integer",
          "format": "int64"
        },
        "seLinuxOptions": {
          "description": "SELinuxOptions are the labels to be applied to the container",
          "type": "object",
          "properties": {
            "level": {
              "description": "Level is SELinux level label that applies to the container.",
              "type": "string"
            },
            "role": {
              "description": "Role is a SELinux role label that applies to the container.",
              "type": "string"
            },
            "type": {
              "description": "Type is a SELinux type label that applies to the container.",
              "type": "string"
            },
            "user": {
              "description": "User is a SELinux user label that applies to the container.",
              "type": "string"
            }
          }
        },
        "seccompProfile": {
          "description": "SeccompProfile defines a pod/container's seccomp profile settings. Only one profile source may be set.",
          "type": "object",
          "required": [
            "type"
          ],
          "properties": {
            "localhostProfile": {
              "description": "localhostProfile indicates a profile defined in a file on the node should be used. The profile must be preconfigured on the node to work. Must be a descending path, relative to the kubelet's configured seccomp profile location. Must only be set if type is \"Localhost\".",
              "type": "string"
            },
            "type": {
              "description": "type indicates which kind of seccomp profile will be applied. Valid options are:\n\nLocalhost - a profile defined in a file on the node should be used. RuntimeDefault - the container runtime default profile should be used. Unconfined - no profile should be applied.",
              "type": "string"
            }
          },
          "x-kubernetes-unions": [
            {
              "discriminator": "type",
              "fields-to-discriminateBy": {
                "localhostProfile": "LocalhostProfile"
              }
            }
          ]
        },
        "windowsOptions": {
          "description": "WindowsSecurityContextOptions contain Windows-specific options and credentials.",
          "type": "object",
          "properties": {
            "gmsaCredentialSpec": {
              "description": "GMSACredentialSpec is where the GMSA admission webhook (https://github.com/kubernetes-sigs/windows-gmsa) inlines the contents of the GMSA credential spec named by the GMSACredentialSpecName field.",
              "type": "string"
            },
            "gmsaCredentialSpecName": {
              "description": "GMSACredentialSpecName is the name of the GMSA credential spec to use.",
              "type": "string"
            },
            "runAsUserName": {
              "description": "The UserName in Windows to run the entrypoint of the container process. Defaults to the user specified in image metadata if unspecified. May also be set in PodSecurityContext. If set in both SecurityContext and PodSecurityContext, the value specified in SecurityContext takes precedence.",
              "type": "string"
            }
          }
        }
      }
    },
    "io.k8s.api.core.v1.ServicePort": {
      "description": "ServicePort contains information on service's port.",
      "type": "object",
      "required": [
        "port"
      ],
      "properties": {
        "appProtocol": {
          "description": "The application protocol for this port. This field follows standard Kubernetes label syntax. Un-prefixed names are reserved for IANA standard service names (as per RFC-6335 and http://www.iana.org/assignments/service-names). Non-standard protocols should use prefixed names such as mycompany.com/my-custom-protocol. This is a beta field that is guarded by the ServiceAppProtocol feature gate and enabled by default.",
          "type": "string"
        },
        "name": {
          "description": "The name of this port within the service. This must be a DNS_LABEL. All ports within a ServiceSpec must have unique names. When considering the endpoints for a Service, this must match the 'name' field in the EndpointPort. Optional if only one ServicePort is defined on this service.",
          "type": "string"
        },
        "nodePort": {
          "description": "The port on each node on which this service is exposed when type is NodePort or LoadBalancer.  Usually assigned by the system. If a value is specified, in-range, and not in use it will be used, otherwise the operation will fail.  If not specified, a port will be allocated if this Service requires one.  If this field is specified when creating a Service which does not need it, creation will fail. This field will be wiped when updating a Service to no longer need it (e.g. changing type from NodePort to ClusterIP). More info: https://kubernetes.io/docs/concepts/services-networking/service/#type-nodeport",
          "type": "integer",
          "format": "int32"
        },
        "port": {
          "description": "The port that will be exposed by this service.",
          "type": "integer",
          "format": "int32"
        },
        "protocol": {
          "description": "The IP protocol for this port. Supports \"TCP\", \"UDP\", and \"SCTP\". Default is TCP.",
          "type": "string"
        },
        "targetPort": {
          "description": "IntOrString is a type that can hold an int32 or a string.  When used in JSON or YAML marshalling and unmarshalling, it produces or consumes the inner type.  This allows you to have, for example, a JSON field that can accept a name or number.",
          "type": "string",
          "format": "int-or-string"
        }
      }
    },
    "io.k8s.api.core.v1.Toleration": {
      "description": "The pod this Toleration is attached to tolerates any taint that matches the triple \u003ckey,value,effect\u003e using the matching operator \u003coperator\u003e.",
      "type": "object",
      "properties": {
        "effect": {
          "description": "Effect indicates the taint effect to match. Empty means match all taint effects. When specified, allowed values are NoSchedule, PreferNoSchedule and NoExecute.",
          "type": "string"
        },
        "key": {
          "description": "Key is the taint key that the toleration applies to. Empty means match all taint keys. If the key is empty, operator must be Exists; this combination means to match all values and all keys.",
          "type": "string"
        },
        "operator": {
          "description": "Operator represents a key's relationship to the value. Valid operators are Exists and Equal. Defaults to Equal. Exists is equivalent to wildcard for value, so that a pod can tolerate all taints of a particular category.",
          "type": "string"
        },
        "tolerationSeconds": {
          "description": "TolerationSeconds represents the period of time the toleration (which must be of effect NoExecute, otherwise this field is ignored) tolerates the taint. By default, it is not set, which means tolerate the taint forever (do not evict). Zero and negative values will be treated as 0 (evict immediately) by the system.",
          "type": "integer",
          "format": "int64"
        },
        "value": {
          "description": "Value is the taint value the toleration matches to. If the operator is Exists, the value should be empty, otherwise just a regular string.",
          "type": "string"
        }
      }
    },
    "io.k8s.api.core.v1.Volume": {
      "description": "Volume represents a named volume in a pod that may be accessed by any container in the pod.",
      "type": "object",
      "required": [
        "name"
      ],
      "properties": {
        "awsElasticBlockStore": {
          "description": "Represents a Persistent Disk resource in AWS.\n\nAn AWS EBS disk must exist before mounting to a container. The disk must also be in the same AWS zone as the kubelet. An AWS EBS disk can only be mounted as read/write once. AWS EBS volumes support ownership management and SELinux relabeling.",
          "type": "object",
          "required": [
            "volumeID"
          ],
          "properties": {
            "fsType": {
              "description": "Filesystem type of the volume that you want to mount. Tip: Ensure that the filesystem type is supported by the host operating system. Examples: \"ext4\", \"xfs\", \"ntfs\". Implicitly inferred to be \"ext4\" if unspecified. More info: https://kubernetes.io/docs/concepts/storage/volumes#awselasticblockstore",
              "type": "string"
            },
            "partition": {
              "description": "The partition in the volume that you want to mount. If omitted, the default is to mount by volume name. Examples: For volume /dev/sda1, you specify the partition as \"1\". Similarly, the volume partition for /dev/sda is \"0\" (or you can leave the property empty).",
              "type": "integer",
              "format": "int32"
            },
            "readOnly": {
              "description": "Specify \"true\" to force and set the ReadOnly property in VolumeMounts to \"true\". If omitted, the default is \"false\". More info: https://kubernetes.io/docs/concepts/storage/volumes#awselasticblockstore",
              "type": "boolean"
            },
            "volumeID": {
              "description": "Unique ID of the persistent disk resource in AWS (Amazon EBS volume). More info: https://kubernetes.io/docs/concepts/storage/volumes#awselasticblockstore",
              "type": "string"
            }
          }
        },
        "azureDisk": {
          "description": "AzureDisk represents an Azure Data Disk mount on the host and bind mount to the pod.",
          "type": "object",
          "required": [
            "diskName",
            "diskURI"
          ],
          "properties": {
            "cachingMode": {
              "description": "Host Caching mode: None, Read Only, Read Write.",
              "type": "string"
            },
            "diskName": {
              "description": "The Name of the data disk in the blob storage",
              "type": "string"
            },
            "diskURI": {
              "description": "The URI the data disk in the blob storage",
              "type": "string"
            },
            "fsType": {
              "description": "Filesystem type to mount. Must be a filesystem type supported by the host operating system. Ex. \"ext4\", \"xfs\", \"ntfs\". Implicitly inferred to be \"ext4\" if unspecified.",
              "type": "string"
            },
            "kind": {
              "description": "Expected values Shared: multiple blob disks per storage account  Dedicated: single blob disk per storage account  Managed: azure managed data disk (only in managed availability set). defaults to shared",
              "type": "string"
            },
            "readOnly": {
              "description": "Defaults to false (read/write). ReadOnly here will force the ReadOnly setting in VolumeMounts.",
              "type": "boolean"
            }
          }
        },
        "azureFile": {
          "description": "AzureFile represents an Azure File Service mount on the host and bind mount to the pod.",
          "type": "object",
          "required": [
            "secretName",
            "shareName"
          ],
          "properties": {
            "readOnly": {
              "description": "Defaults to false (read/write). ReadOnly here will force the ReadOnly setting in VolumeMounts.",
              "type": "boolean"
            },
            "secretName": {
              "description": "the name of secret that contains Azure Storage Account Name and Key",
              "type": "string"
            },
            "shareName": {
              "description": "Share Name",
              "type": "string"
            }
          }
        },
        "cephfs": {
          "description": "Represents a Ceph Filesystem mount that lasts the lifetime of a pod Cephfs volumes do not support ownership management or SELinux relabeling.",
          "type": "object",
          "required": [
            "monitors"
          ],
          "properties": {
            "monitors": {
              "description": "Required: Monitors is a collection of Ceph monitors More info: https://examples.k8s.io/volumes/cephfs/README.md#how-to-use-it",
              "type": "array",
              "items": {
                "type": "string"
              }
            },
            "path": {
              "description": "Optional: Used as the mounted root, rather than the full Ceph tree, default is /",
              "type": "string"
            },
            "readOnly": {
              "description": "Optional: Defaults to false (read/write). ReadOnly here will force the ReadOnly setting in VolumeMounts. More info: https://examples.k8s.io/volumes/cephfs/README.md#how-to-use-it",
              "type": "boolean"
            },
            "secretFile": {
              "description": "Optional: SecretFile is the path to key ring for User, default is /etc/ceph/user.secret More info: https://examples.k8s.io/volumes/cephfs/README.md#how-to-use-it",
              "type": "string"
            },
            "secretRef": {
              "description": "LocalObjectReference contains enough information to let you locate the referenced object inside the same namespace.",
              "type": "object",
              "properties": {
                "name": {
                  "description": "Name of the referent. More info: https://kubernetes.io/docs/concepts/overview/working-with-objects/names/#names",
                  "type": "string"
                }
              }
            },
            "user": {
              "description": "Optional: User is the rados user name, default is admin More info: https://examples.k8s.io/volumes/cephfs/README.md#how-to-use-it",
              "type": "string"
            }
          }
        },
        "cinder": {
          "description": "Represents a cinder volume resource in Openstack. A Cinder volume must exist before mounting to a container. The volume must also be in the same region as the kubelet. Cinder volumes support ownership management and SELinux relabeling.",
          "type": "object",
          "required": [
            "volumeID"
          ],
          "properties": {
            "fsType": {
              "description": "Filesystem type to mount. Must be a filesystem type supported by the host operating system. Examples: \"ext4\", \"xfs\", \"ntfs\". Implicitly inferred to be \"ext4\" if unspecified. More info: https://examples.k8s.io/mysql-cinder-pd/README.md",
              "type": "string"
            },
            "readOnly": {
              "description": "Optional: Defaults to false (read/write). ReadOnly here will force the ReadOnly setting in VolumeMounts. More info: https://examples.k8s.io/mysql-cinder-pd/README.md",
              "type": "boolean"
            },
            "secretRef": {
              "description": "LocalObjectReference contains enough information to let you locate the referenced object inside the same namespace.",
              "type": "object",
              "properties": {
                "name": {
                  "description": "Name of the referent. More info: https://kubernetes.io/docs/concepts/overview/working-with-objects/names/#names",
                  "type": "string"
                }
              }
            },
            "volumeID": {
              "description": "volume id used to identify the volume in cinder. More info: https://examples.k8s.io/mysql-cinder-pd/README.md",
              "type": "string"
            }
          }
        },
        "configMap": {
          "description": "Adapts a ConfigMap into a volume.\n\nThe contents of the target ConfigMap's Data field will be presented in a volume as files using the keys in the Data field as the file names, unless the items element is populated with specific mappings of keys to paths. ConfigMap volumes support ownership management and SELinux relabeling.",
          "type": "object",
          "properties": {
            "defaultMode": {
              "description": "Optional: mode bits used to set permissions on created files by default. Must be an octal value between 0000 and 0777 or a decimal value between 0 and 511. YAML accepts both octal and decimal values, JSON requires decimal values for mode bits. Defaults to 0644. Directories within the path are not affected by this setting. This might be in conflict with other options that affect the file mode, like fsGroup, and the result can be other mode bits set.",
              "type": "integer",
              "format": "int32"
            },
            "items": {
              "description": "If unspecified, each key-value pair in the Data field of the referenced ConfigMap will be projected into the volume as a file whose name is the key and content is the value. If specified, the listed keys will be projected into the specified paths, and unlisted keys will not be present. If a key is specified which is not present in the ConfigMap, the volume setup will error unless it is marked optional. Paths must be relative and may not contain the '..' path or start with '..'.",
              "type": "array",
              "items": {
                "description": "Maps a string key to a path within a volume.",
                "type": "object",
                "required": [
                  "key",
                  "path"
                ],
                "properties": {
                  "key": {
                    "description": "The key to project.",
                    "type": "string"
                  },
                  "mode": {
                    "description": "Optional: mode bits used to set permissions on this file. Must be an octal value between 0000 and 0777 or a decimal value between 0 and 511. YAML accepts both octal and decimal values, JSON requires decimal values for mode bits. If not specified, the volume defaultMode will be used. This might be in conflict with other options that affect the file mode, like fsGroup, and the result can be other mode bits set.",
                    "type": "integer",
                    "format": "int32"
                  },
                  "path": {
                    "description": "The relative path of the file to map the key to. May not be an absolute path. May not contain the path element '..'. May not start with the string '..'.",
                    "type": "string"
                  }
                }
              }
            },
            "name": {
              "description": "Name of the referent. More info: https://kubernetes.io/docs/concepts/overview/working-with-objects/names/#names",
              "type": "string"
            },
            "optional": {
              "description": "Specify whether the ConfigMap or its keys must be defined",
              "type": "boolean"
            }
          }
        },
        "csi": {
          "description": "Represents a source location of a volume to mount, managed by an external CSI driver",
          "type": "object",
          "required": [
            "driver"
          ],
          "properties": {
            "driver": {
              "description": "Driver is the name of the CSI driver that handles this volume. Consult with your admin for the correct name as registered in the cluster.",
              "type": "string"
            },
            "fsType": {
              "description": "Filesystem type to mount. Ex. \"ext4\", \"xfs\", \"ntfs\". If not provided, the empty value is passed to the associated CSI driver which will determine the default filesystem to apply.",
              "type": "string"
            },
            "nodePublishSecretRef": {
              "description": "LocalObjectReference contains enough information to let you locate the referenced object inside the same namespace.",
              "type": "object",
              "properties": {
                "name": {
                  "description": "Name of the referent. More info: https://kubernetes.io/docs/concepts/overview/working-with-objects/names/#names",
                  "type": "string"
                }
              }
            },
            "readOnly": {
              "description": "Specifies a read-only configuration for the volume. Defaults to false (read/write).",
              "type": "boolean"
            },
            "volumeAttributes": {
              "description": "VolumeAttributes stores driver-specific properties that are passed to the CSI driver. Consult your driver's documentation for supported values.",
              "type": "object",
              "additionalProperties": {
                "type": "string"
              }
            }
          }
        },
        "downwardAPI": {
          "description": "DownwardAPIVolumeSource represents a volume containing downward API info. Downward API volumes support ownership management and SELinux relabeling.",
          "type": "object",
          "properties": {
            "defaultMode": {
              "description": "Optional: mode bits to use on created files by default. Must be a Optional: mode bits used to set permissions on created files by default. Must be an octal value between 0000 and 0777 or a decimal value between 0 and 511. YAML accepts both octal and decimal values, JSON requires decimal values for mode bits. Defaults to 0644. Directories within the path are not affected by this setting. This might be in conflict with other options that affect the file mode, like fsGroup, and the result can be other mode bits set.",
              "type": "integer",
              "format": "int32"
            },
            "items": {
              "description": "Items is a list of downward API volume file",
              "type": "array",
              "items": {
                "description": "DownwardAPIVolumeFile represents information to create the file containing the pod field",
                "type": "object",
                "required": [
                  "path"
                ],
                "properties": {
                  "fieldRef": {
                    "description": "ObjectFieldSelector selects an APIVersioned field of an object.",
                    "type": "object",
                    "required": [
                      "fieldPath"
                    ],
                    "properties": {
                      "apiVersion": {
                        "description": "Version of the schema the FieldPath is written in terms of, defaults to \"v1\".",
                        "type": "string"
                      },
                      "fieldPath": {
                        "description": "Path of the field to select in the specified API version.",
                        "type": "string"
                      }
                    }
                  },
                  "mode": {
                    "description": "Optional: mode bits used to set permissions on this file, must be an octal value between 0000 and 0777 or a decimal value between 0 and 511. YAML accepts both octal and decimal values, JSON requires decimal values for mode bits. If not specified, the volume defaultMode will be used. This might be in conflict with other options that affect the file mode, like fsGroup, and the result can be other mode bits set.",
                    "type": "integer",
                    "format": "int32"
                  },
                  "path": {
                    "description": "Required: Path is  the relative path name of the file to be created. Must not be absolute or contain the '..' path. Must be utf-8 encoded. The first item of the relative path must not start with '..'",
                    "type": "string"
                  },
                  "resourceFieldRef": {
                    "description": "ResourceFieldSelector represents container resources (cpu, memory) and their output format",
                    "type": "object",
                    "required": [
                      "resource"
                    ],
                    "properties": {
                      "containerName": {
                        "description": "Container name: required for volumes, optional for env vars",
                        "type": "string"
                      },
                      "divisor": {
                        "description": "Quantity is a fixed-point representation of a number. It provides convenient marshaling/unmarshaling in JSON and YAML, in addition to String() and AsInt64() accessors.\n\nThe serialization format is:\n\n\u003cquantity\u003e        ::= \u003csignedNumber\u003e\u003csuffix\u003e\n  (Note that \u003csuffix\u003e may be empty, from the \"\" case in \u003cdecimalSI\u003e.)\n\u003cdigit\u003e           ::= 0 | 1 | ... | 9 \u003cdigits\u003e          ::= \u003cdigit\u003e | \u003cdigit\u003e\u003cdigits\u003e \u003cnumber\u003e          ::= \u003cdigits\u003e | \u003cdigits\u003e.\u003cdigits\u003e | \u003cdigits\u003e. | .\u003cdigits\u003e \u003csign\u003e            ::= \"+\" | \"-\" \u003csignedNumber\u003e    ::= \u003cnumber\u003e | \u003csign\u003e\u003cnumber\u003e \u003csuffix\u003e          ::= \u003cbinarySI\u003e | \u003cdecimalExponent\u003e | \u003cdecimalSI\u003e \u003cbinarySI\u003e        ::= Ki | Mi | Gi | Ti | Pi | Ei\n  (International System of units; See: http://physics.nist.gov/cuu/Units/binary.html)\n\u003cdecimalSI\u003e       ::= m | \"\" | k | M | G | T | P | E\n  (Note that 1024 = 1Ki but 1000 = 1k; I didn't choose the capitalization.)\n\u003cdecimalExponent\u003e ::= \"e\" \u003csignedNumber\u003e | \"E\" \u003csignedNumber\u003e\n\nNo matter which of the three exponent forms is used, no quantity may represent a number greater than 2^63-1 in magnitude, nor may it have more than 3 decimal places. Numbers larger or more precise will be capped or rounded up. (E.g.: 0.1m will rounded up to 1m.) This may be extended in the future if we require larger or smaller quantities.\n\nWhen a Quantity is parsed from a string, it will remember the type of suffix it had, and will use the same type again when it is serialized.\n\nBefore serializing, Quantity will be put in \"canonical form\". This means that Exponent/suffix will be adjusted up or down (with a corresponding increase or decrease in Mantissa) such that:\n  a. No precision is lost\n  b. No fractional digits will be emitted\n  c. The exponent (or suffix) is as large as possible.\nThe sign will be omitted unless the number is negative.\n\nExamples:\n  1.5 will be serialized as \"1500m\"\n  1.5Gi will be serialized as \"1536Mi\"\n\nNote that the quantity will NEVER be internally represented by a floating point number. That is the whole point of this exercise.\n\nNon-canonical values will still parse as long as they are well formed, but will be re-emitted in their canonical form. (So always use canonical form, or don't diff.)\n\nThis format is intended to make it difficult to use these numbers without writing some sort of special handling code in the hopes that that will cause implementors to also use a fixed point implementation.",
                        "type": "string"
                      },
                      "resource": {
                        "description": "Required: resource to select",
                        "type": "string"
                      }
                    }
                  }
                }
              }
            }
          }
        },
        "emptyDir": {
          "description": "Represents an empty directory for a pod. Empty directory volumes support ownership management and SELinux relabeling.",
          "type": "object",
          "properties": {
            "medium": {
              "description": "What type of storage medium should back this directory. The default is \"\" which means to use the node's default medium. Must be an empty string (default) or Memory. More info: https://kubernetes.io/docs/concepts/storage/volumes#emptydir",
              "type": "string"
            },
            "sizeLimit": {
              "description": "Quantity is a fixed-point representation of a number. It provides convenient marshaling/unmarshaling in JSON and YAML, in addition to String() and AsInt64() accessors.\n\nThe serialization format is:\n\n\u003cquantity\u003e        ::= \u003csignedNumber\u003e\u003csuffix\u003e\n  (Note that \u003csuffix\u003e may be empty, from the \"\" case in \u003cdecimalSI\u003e.)\n\u003cdigit\u003e           ::= 0 | 1 | ... | 9 \u003cdigits\u003e          ::= \u003cdigit\u003e | \u003cdigit\u003e\u003cdigits\u003e \u003cnumber\u003e          ::= \u003cdigits\u003e | \u003cdigits\u003e.\u003cdigits\u003e | \u003cdigits\u003e. | .\u003cdigits\u003e \u003csign\u003e            ::= \"+\" | \"-\" \u003csignedNumber\u003e    ::= \u003cnumber\u003e | \u003csign\u003e\u003cnumber\u003e \u003csuffix\u003e          ::= \u003cbinarySI\u003e | \u003cdecimalExponent\u003e | \u003cdecimalSI\u003e \u003cbinarySI\u003e        ::= Ki | Mi | Gi | Ti | Pi | Ei\n  (International System of units; See: http://physics.nist.gov/cuu/Units/binary.html)\n\u003cdecimalSI\u003e       ::= m | \"\" | k | M | G | T | P | E\n  (Note that 1024 = 1Ki but 1000 = 1k; I didn't choose the capitalization.)\n\u003cdecimalExponent\u003e ::= \"e\" \u003csignedNumber\u003e | \"E\" \u003csignedNumber\u003e\n\nNo matter which of the three exponent forms is used, no quantity may represent a number greater than 2^63-1 in magnitude, nor may it have more than 3 decimal places. Numbers larger or more precise will be capped or rounded up. (E.g.: 0.1m will rounded up to 1m.) This may be extended in the future if we require larger or smaller quantities.\n\nWhen a Quantity is parsed from a string, it will remember the type of suffix it had, and will use the same type again when it is serialized.\n\nBefore serializing, Quantity will be put in \"canonical form\". This means that Exponent/suffix will be adjusted up or down (with a corresponding increase or decrease in Mantissa) such that:\n  a. No precision is lost\n  b. No fractional digits will be emitted\n  c. The exponent (or suffix) is as large as possible.\nThe sign will be omitted unless the number is negative.\n\nExamples:\n  1.5 will be serialized as \"1500m\"\n  1.5Gi will be serialized as \"1536Mi\"\n\nNote that the quantity will NEVER be internally represented by a floating point number. That is the whole point of this exercise.\n\nNon-canonical values will still parse as long as they are well formed, but will be re-emitted in their canonical form. (So always use canonical form, or don't diff.)\n\nThis format is intended to make it difficult to use these numbers without writing some sort of special handling code in the hopes that that will cause implementors to also use a fixed point implementation.",
              "type": "string"
            }
          }
        },
        "ephemeral": {
          "description": "Represents an ephemeral volume that is handled by a normal storage driver.",
          "type": "object",
          "properties": {
            "readOnly": {
              "description": "Specifies a read-only configuration for the volume. Defaults to false (read/write).",
              "type": "boolean"
            },
            "volumeClaimTemplate": {
              "description": "PersistentVolumeClaimTemplate is used to produce PersistentVolumeClaim objects as part of an EphemeralVolumeSource.",
              "type": "object",
              "required": [
                "spec"
              ],
              "properties": {
                "metadata": {
                  "description": "ObjectMeta is metadata that all persisted resources must have, which includes all objects users must create.",
                  "type": "object",
                  "properties": {
                    "annotations": {
                      "description": "Annotations is an unstructured key value map stored with a resource that may be set by external tools to store and retrieve arbitrary metadata. They are not queryable and should be preserved when modifying objects. More info: http://kubernetes.io/docs/user-guide/annotations",
                      "type": "object",
                      "additionalProperties": {
                        "type": "string"
                      }
                    },
                    "clusterName": {
                      "description": "The name of the cluster which the object belongs to. This is used to distinguish resources with same name and namespace in different clusters. This field is not set anywhere right now and apiserver is going to ignore it if set in create or update request.",
                      "type": "string"
                    },
                    "creationTimestamp": {
                      "description": "Time is a wrapper around time.Time which supports correct marshaling to YAML and JSON.  Wrappers are provided for many of the factory methods that the time package offers.",
                      "type": "string",
                      "format": "date-time"
                    },
                    "deletionGracePeriodSeconds": {
                      "description": "Number of seconds allowed for this object to gracefully terminate before it will be removed from the system. Only set when deletionTimestamp is also set. May only be shortened. Read-only.",
                      "type": "integer",
                      "format": "int64"
                    },
                    "deletionTimestamp": {
                      "description": "Time is a wrapper around time.Time which supports correct marshaling to YAML and JSON.  Wrappers are provided for many of the factory methods that the time package offers.",
                      "type": "string",
                      "format": "date-time"
                    },
                    "finalizers": {
                      "description": "Must be empty before the object is deleted from the registry. Each entry is an identifier for the responsible component that will remove the entry from the list. If the deletionTimestamp of the object is non-nil, entries in this list can only be removed. Finalizers may be processed and removed in any order.  Order is NOT enforced because it introduces significant risk of stuck finalizers. finalizers is a shared field, any actor with permission can reorder it. If the finalizer list is processed in order, then this can lead to a situation in which the component responsible for the first finalizer in the list is waiting for a signal (field value, external system, or other) produced by a component responsible for a finalizer later in the list, resulting in a deadlock. Without enforced ordering finalizers are free to order amongst themselves and are not vulnerable to ordering changes in the list.",
                      "type": "array",
                      "items": {
                        "type": "string"
                      },
                      "x-kubernetes-patch-strategy": "merge"
                    },
                    "generateName": {
                      "description": "GenerateName is an optional prefix, used by the server, to generate a unique name ONLY IF the Name field has not been provided. If this field is used, the name returned to the client will be different than the name passed. This value will also be combined with a unique suffix. The provided value has the same validation rules as the Name field, and may be truncated by the length of the suffix required to make the value unique on the server.\n\nIf this field is specified and the generated name exists, the server will NOT return a 409 - instead, it will either return 201 Created or 500 with Reason ServerTimeout indicating a unique name could not be found in the time allotted, and the client should retry (optionally after the time indicated in the Retry-After header).\n\nApplied only if Name is not specified. More info: https://git.k8s.io/community/contributors/devel/sig-architecture/api-conventions.md#idempotency",
                      "type": "string"
                    },
                    "generation": {
                      "description": "A sequence number representing a specific generation of the desired state. Populated by the system. Read-only.",
                      "type": "integer",
                      "format": "int64"
                    },
                    "labels": {
                      "description": "Map of string keys and values that can be used to organize and categorize (scope and select) objects. May match selectors of replication controllers and services. More info: http://kubernetes.io/docs/user-guide/labels",
                      "type": "object",
                      "additionalProperties": {
                        "type": "string"
                      }
                    },
                    "managedFields": {
                      "description": "ManagedFields maps workflow-id and version to the set of fields that are managed by that workflow. This is mostly for internal housekeeping, and users typically shouldn't need to set or understand this field. A workflow can be the user's name, a controller's name, or the name of a specific apply path like \"ci-cd\". The set of fields is always in the version that the workflow used when modifying the object.",
                      "type": "array",
                      "items": {
                        "description": "ManagedFieldsEntry is a workflow-id, a FieldSet and the group version of the resource that the fieldset applies to.",
                        "type": "object",
                        "properties": {
                          "apiVersion": {
                            "description": "APIVersion defines the version of this resource that this field set applies to. The format is \"group/version\" just like the top-level APIVersion field. It is necessary to track the version of a field set because it cannot be automatically converted.",
                            "type": "string"
                          },
                          "fieldsType": {
                            "description": "FieldsType is the discriminator for the different fields format and version. There is currently only one possible value: \"FieldsV1\"",
                            "type": "string"
                          },
                          "fieldsV1": {
                            "description": "FieldsV1 stores a set of fields in a data structure like a Trie, in JSON format.\n\nEach key is either a '.' representing the field itself, and will always map to an empty set, or a string representing a sub-field or item. The string will follow one of these four formats: 'f:\u003cname\u003e', where \u003cname\u003e is the name of a field in a struct, or key in a map 'v:\u003cvalue\u003e', where \u003cvalue\u003e is the exact json formatted value of a list item 'i:\u003cindex\u003e', where \u003cindex\u003e is position of a item in a list 'k:\u003ckeys\u003e', where \u003ckeys\u003e is a map of  a list item's key fields to their unique values If a key maps to an empty Fields value, the field that key represents is part of the set.\n\nThe exact format is defined in sigs.k8s.io/structured-merge-diff",
                            "type": "object"
                          },
                          "manager": {
                            "description": "Manager is an identifier of the workflow managing these fields.",
                            "type": "string"
                          },
                          "operation": {
                            "description": "Operation is the type of operation which lead to this ManagedFieldsEntry being created. The only valid values for this field are 'Apply' and 'Update'.",
                            "type": "string"
                          },
                          "time": {
                            "description": "Time is a wrapper around time.Time which supports correct marshaling to YAML and JSON.  Wrappers are provided for many of the factory methods that the time package offers.",
                            "type": "string",
                            "format": "date-time"
                          }
                        }
                      }
                    },
                    "name": {
                      "description": "Name must be unique within a namespace. Is required when creating resources, although some resources may allow a client to request the generation of an appropriate name automatically. Name is primarily intended for creation idempotence and configuration definition. Cannot be updated. More info: http://kubernetes.io/docs/user-guide/identifiers#names",
                      "type": "string"
                    },
                    "namespace": {
                      "description": "Namespace defines the space within which each name must be unique. An empty namespace is equivalent to the \"default\" namespace, but \"default\" is the canonical representation. Not all objects are required to be scoped to a namespace - the value of this field for those objects will be empty.\n\nMust be a DNS_LABEL. Cannot be updated. More info: http://kubernetes.io/docs/user-guide/namespaces",
                      "type": "string"
                    },
                    "ownerReferences": {
                      "description": "List of objects depended by this object. If ALL objects in the list have been deleted, this object will be garbage collected. If this object is managed by a controller, then an entry in this list will point to this controller, with the controller field set to true. There cannot be more than one managing controller.",
                      "type": "array",
                      "items": {
                        "description": "OwnerReference contains enough information to let you identify an owning object. An owning object must be in the same namespace as the dependent, or be cluster-scoped, so there is no namespace field.",
                        "type": "object",
                        "required": [
                          "apiVersion",
                          "kind",
                          "name",
                          "uid"
                        ],
                        "properties": {
                          "apiVersion": {
                            "description": "API version of the referent.",
                            "type": "string"
                          },
                          "blockOwnerDeletion": {
                            "description": "If true, AND if the owner has the \"foregroundDeletion\" finalizer, then the owner cannot be deleted from the key-value store until this reference is removed. Defaults to false. To set this field, a user needs \"delete\" permission of the owner, otherwise 422 (Unprocessable Entity) will be returned.",
                            "type": "boolean"
                          },
                          "controller": {
                            "description": "If true, this reference points to the managing controller.",
                            "type": "boolean"
                          },
                          "kind": {
                            "description": "Kind of the referent. More info: https://git.k8s.io/community/contributors/devel/sig-architecture/api-conventions.md#types-kinds",
                            "type": "string"
                          },
                          "name": {
                            "description": "Name of the referent. More info: http://kubernetes.io/docs/user-guide/identifiers#names",
                            "type": "string"
                          },
                          "uid": {
                            "description": "UID of the referent. More info: http://kubernetes.io/docs/user-guide/identifiers#uids",
                            "type": "string"
                          }
                        }
                      },
                      "x-kubernetes-patch-merge-key": "uid",
                      "x-kubernetes-patch-strategy": "merge"
                    },
                    "resourceVersion": {
                      "description": "An opaque value that represents the internal version of this object that can be used by clients to determine when objects have changed. May be used for optimistic concurrency, change detection, and the watch operation on a resource or set of resources. Clients must treat these values as opaque and passed unmodified back to the server. They may only be valid for a particular resource or set of resources.\n\nPopulated by the system. Read-only. Value must be treated as opaque by clients and . More info: https://git.k8s.io/community/contributors/devel/sig-architecture/api-conventions.md#concurrency-control-and-consistency",
                      "type": "string"
                    },
                    "selfLink": {
                      "description": "SelfLink is a URL representing this object. Populated by the system. Read-only.\n\nDEPRECATED Kubernetes will stop propagating this field in 1.20 release and the field is planned to be removed in 1.21 release.",
                      "type": "string"
                    },
                    "uid": {
                      "description": "UID is the unique in time and space value for this object. It is typically generated by the server on successful creation of a resource and is not allowed to change on PUT operations.\n\nPopulated by the system. Read-only. More info: http://kubernetes.io/docs/user-guide/identifiers#uids",
                      "type": "string"
                    }
                  }
                },
                "spec": {
                  "description": "PersistentVolumeClaimSpec describes the common attributes of storage devices and allows a Source for provider-specific attributes",
                  "type": "object",
                  "properties": {
                    "accessModes": {
                      "description": "AccessModes contains the desired access modes the volume should have. More info: https://kubernetes.io/docs/concepts/storage/persistent-volumes#access-modes-1",
                      "type": "array",
                      "items": {
                        "type": "string"
                      }
                    },
                    "dataSource": {
                      "description": "TypedLocalObjectReference contains enough information to let you locate the typed referenced object inside the same namespace.",
                      "type": "object",
                      "required": [
                        "kind",
                        "name"
                      ],
                      "properties": {
                        "apiGroup": {
                          "description": "APIGroup is the group for the resource being referenced. If APIGroup is not specified, the specified Kind must be in the core API group. For any other third-party types, APIGroup is required.",
                          "type": "string"
                        },
                        "kind": {
                          "description": "Kind is the type of resource being referenced",
                          "type": "string"
                        },
                        "name": {
                          "description": "Name is the name of resource being referenced",
                          "type": "string"
                        }
                      }
                    },
                    "resources": {
                      "description": "ResourceRequirements describes the compute resource requirements.",
                      "type": "object",
                      "properties": {
                        "limits": {
                          "description": "Limits describes the maximum amount of compute resources allowed. More info: https://kubernetes.io/docs/concepts/configuration/manage-compute-resources-container/",
                          "type": "object",
                          "additionalProperties": {
                            "description": "Quantity is a fixed-point representation of a number. It provides convenient marshaling/unmarshaling in JSON and YAML, in addition to String() and AsInt64() accessors.\n\nThe serialization format is:\n\n\u003cquantity\u003e        ::= \u003csignedNumber\u003e\u003csuffix\u003e\n  (Note that \u003csuffix\u003e may be empty, from the \"\" case in \u003cdecimalSI\u003e.)\n\u003cdigit\u003e           ::= 0 | 1 | ... | 9 \u003cdigits\u003e          ::= \u003cdigit\u003e | \u003cdigit\u003e\u003cdigits\u003e \u003cnumber\u003e          ::= \u003cdigits\u003e | \u003cdigits\u003e.\u003cdigits\u003e | \u003cdigits\u003e. | .\u003cdigits\u003e \u003csign\u003e            ::= \"+\" | \"-\" \u003csignedNumber\u003e    ::= \u003cnumber\u003e | \u003csign\u003e\u003cnumber\u003e \u003csuffix\u003e          ::= \u003cbinarySI\u003e | \u003cdecimalExponent\u003e | \u003cdecimalSI\u003e \u003cbinarySI\u003e        ::= Ki | Mi | Gi | Ti | Pi | Ei\n  (International System of units; See: http://physics.nist.gov/cuu/Units/binary.html)\n\u003cdecimalSI\u003e       ::= m | \"\" | k | M | G | T | P | E\n  (Note that 1024 = 1Ki but 1000 = 1k; I didn't choose the capitalization.)\n\u003cdecimalExponent\u003e ::= \"e\" \u003csignedNumber\u003e | \"E\" \u003csignedNumber\u003e\n\nNo matter which of the three exponent forms is used, no quantity may represent a number greater than 2^63-1 in magnitude, nor may it have more than 3 decimal places. Numbers larger or more precise will be capped or rounded up. (E.g.: 0.1m will rounded up to 1m.) This may be extended in the future if we require larger or smaller quantities.\n\nWhen a Quantity is parsed from a string, it will remember the type of suffix it had, and will use the same type again when it is serialized.\n\nBefore serializing, Quantity will be put in \"canonical form\". This means that Exponent/suffix will be adjusted up or down (with a corresponding increase or decrease in Mantissa) such that:\n  a. No precision is lost\n  b. No fractional digits will be emitted\n  c. The exponent (or suffix) is as large as possible.\nThe sign will be omitted unless the number is negative.\n\nExamples:\n  1.5 will be serialized as \"1500m\"\n  1.5Gi will be serialized as \"1536Mi\"\n\nNote that the quantity will NEVER be internally represented by a floating point number. That is the whole point of this exercise.\n\nNon-canonical values will still parse as long as they are well formed, but will be re-emitted in their canonical form. (So always use canonical form, or don't diff.)\n\nThis format is intended to make it difficult to use these numbers without writing some sort of special handling code in the hopes that that will cause implementors to also use a fixed point implementation.",
                            "type": "string"
                          }
                        },
                        "requests": {
                          "description": "Requests describes the minimum amount of compute resources required. If Requests is omitted for a container, it defaults to Limits if that is explicitly specified, otherwise to an implementation-defined value. More info: https://kubernetes.io/docs/concepts/configuration/manage-compute-resources-container/",
                          "type": "object",
                          "additionalProperties": {
                            "description": "Quantity is a fixed-point representation of a number. It provides convenient marshaling/unmarshaling in JSON and YAML, in addition to String() and AsInt64() accessors.\n\nThe serialization format is:\n\n\u003cquantity\u003e        ::= \u003csignedNumber\u003e\u003csuffix\u003e\n  (Note that \u003csuffix\u003e may be empty, from the \"\" case in \u003cdecimalSI\u003e.)\n\u003cdigit\u003e           ::= 0 | 1 | ... | 9 \u003cdigits\u003e          ::= \u003cdigit\u003e | \u003cdigit\u003e\u003cdigits\u003e \u003cnumber\u003e          ::= \u003cdigits\u003e | \u003cdigits\u003e.\u003cdigits\u003e | \u003cdigits\u003e. | .\u003cdigits\u003e \u003csign\u003e            ::= \"+\" | \"-\" \u003csignedNumber\u003e    ::= \u003cnumber\u003e | \u003csign\u003e\u003cnumber\u003e \u003csuffix\u003e          ::= \u003cbinarySI\u003e | \u003cdecimalExponent\u003e | \u003cdecimalSI\u003e \u003cbinarySI\u003e        ::= Ki | Mi | Gi | Ti | Pi | Ei\n  (International System of units; See: http://physics.nist.gov/cuu/Units/binary.html)\n\u003cdecimalSI\u003e       ::= m | \"\" | k | M | G | T | P | E\n  (Note that 1024 = 1Ki but 1000 = 1k; I didn't choose the capitalization.)\n\u003cdecimalExponent\u003e ::= \"e\" \u003csignedNumber\u003e | \"E\" \u003csignedNumber\u003e\n\nNo matter which of the three exponent forms is used, no quantity may represent a number greater than 2^63-1 in magnitude, nor may it have more than 3 decimal places. Numbers larger or more precise will be capped or rounded up. (E.g.: 0.1m will rounded up to 1m.) This may be extended in the future if we require larger or smaller quantities.\n\nWhen a Quantity is parsed from a string, it will remember the type of suffix it had, and will use the same type again when it is serialized.\n\nBefore serializing, Quantity will be put in \"canonical form\". This means that Exponent/suffix will be adjusted up or down (with a corresponding increase or decrease in Mantissa) such that:\n  a. No precision is lost\n  b. No fractional digits will be emitted\n  c. The exponent (or suffix) is as large as possible.\nThe sign will be omitted unless the number is negative.\n\nExamples:\n  1.5 will be serialized as \"1500m\"\n  1.5Gi will be serialized as \"1536Mi\"\n\nNote that the quantity will NEVER be internally represented by a floating point number. That is the whole point of this exercise.\n\nNon-canonical values will still parse as long as they are well formed, but will be re-emitted in their canonical form. (So always use canonical form, or don't diff.)\n\nThis format is intended to make it difficult to use these numbers without writing some sort of special handling code in the hopes that that will cause implementors to also use a fixed point implementation.",
                            "type": "string"
                          }
                        }
                      }
                    },
                    "selector": {
                      "description": "A label selector is a label query over a set of resources. The result of matchLabels and matchExpressions are ANDed. An empty label selector matches all objects. A null label selector matches no objects.",
                      "type": "object",
                      "properties": {
                        "matchExpressions": {
                          "description": "matchExpressions is a list of label selector requirements. The requirements are ANDed.",
                          "type": "array",
                          "items": {
                            "description": "A label selector requirement is a selector that contains values, a key, and an operator that relates the key and values.",
                            "type": "object",
                            "required": [
                              "key",
                              "operator"
                            ],
                            "properties": {
                              "key": {
                                "description": "key is the label key that the selector applies to.",
                                "type": "string",
                                "x-kubernetes-patch-merge-key": "key",
                                "x-kubernetes-patch-strategy": "merge"
                              },
                              "operator": {
                                "description": "operator represents a key's relationship to a set of values. Valid operators are In, NotIn, Exists and DoesNotExist.",
                                "type": "string"
                              },
                              "values": {
                                "description": "values is an array of string values. If the operator is In or NotIn, the values array must be non-empty. If the operator is Exists or DoesNotExist, the values array must be empty. This array is replaced during a strategic merge patch.",
                                "type": "array",
                                "items": {
                                  "type": "string"
                                }
                              }
                            }
                          }
                        },
                        "matchLabels": {
                          "description": "matchLabels is a map of {key,value} pairs. A single {key,value} in the matchLabels map is equivalent to an element of matchExpressions, whose key field is \"key\", the operator is \"In\", and the values array contains only \"value\". The requirements are ANDed.",
                          "type": "object",
                          "additionalProperties": {
                            "type": "string"
                          }
                        }
                      },
                      "x-kubernetes-map-type": "atomic"
                    },
                    "storageClassName": {
                      "description": "Name of the StorageClass required by the claim. More info: https://kubernetes.io/docs/concepts/storage/persistent-volumes#class-1",
                      "type": "string"
                    },
                    "volumeMode": {
                      "description": "volumeMode defines what type of volume is required by the claim. Value of Filesystem is implied when not included in claim spec.",
                      "type": "string"
                    },
                    "volumeName": {
                      "description": "VolumeName is the binding reference to the PersistentVolume backing this claim.",
                      "type": "string"
                    }
                  }
                }
              }
            }
          }
        },
        "fc": {
          "description": "Represents a Fibre Channel volume. Fibre Channel volumes can only be mounted as read/write once. Fibre Channel volumes support ownership management and SELinux relabeling.",
          "type": "object",
          "properties": {
            "fsType": {
              "description": "Filesystem type to mount. Must be a filesystem type supported by the host operating system. Ex. \"ext4\", \"xfs\", \"ntfs\". Implicitly inferred to be \"ext4\" if unspecified.",
              "type": "string"
            },
            "lun": {
              "description": "Optional: FC target lun number",
              "type": "integer",
              "format": "int32"
            },
            "readOnly": {
              "description": "Optional: Defaults to false (read/write). ReadOnly here will force the ReadOnly setting in VolumeMounts.",
              "type": "boolean"
            },
            "targetWWNs": {
              "description": "Optional: FC target worldwide names (WWNs)",
              "type": "array",
              "items": {
                "type": "string"
              }
            },
            "wwids": {
              "description": "Optional: FC volume world wide identifiers (wwids) Either wwids or combination of targetWWNs and lun must be set, but not both simultaneously.",
              "type": "array",
              "items": {
                "type": "string"
              }
            }
          }
        },
        "flexVolume": {
          "description": "FlexVolume represents a generic volume resource that is provisioned/attached using an exec based plugin.",
          "type": "object",
          "required": [
            "driver"
          ],
          "properties": {
            "driver": {
              "description": "Driver is the name of the driver to use for this volume.",
              "type": "string"
            },
            "fsType": {
              "description": "Filesystem type to mount. Must be a filesystem type supported by the host operating system. Ex. \"ext4\", \"xfs\", \"ntfs\". The default filesystem depends on FlexVolume script.",
              "type": "string"
            },
            "options": {
              "description": "Optional: Extra command options if any.",
              "type": "object",
              "additionalProperties": {
                "type": "string"
              }
            },
            "readOnly": {
              "description": "Optional: Defaults to false (read/write). ReadOnly here will force the ReadOnly setting in VolumeMounts.",
              "type": "boolean"
            },
            "secretRef": {
              "description": "LocalObjectReference contains enough information to let you locate the referenced object inside the same namespace.",
              "type": "object",
              "properties": {
                "name": {
                  "description": "Name of the referent. More info: https://kubernetes.io/docs/concepts/overview/working-with-objects/names/#names",
                  "type": "string"
                }
              }
            }
          }
        },
        "flocker": {
          "description": "Represents a Flocker volume mounted by the Flocker agent. One and only one of datasetName and datasetUUID should be set. Flocker volumes do not support ownership management or SELinux relabeling.",
          "type": "object",
          "properties": {
            "datasetName": {
              "description": "Name of the dataset stored as metadata -\u003e name on the dataset for Flocker should be considered as deprecated",
              "type": "string"
            },
            "datasetUUID": {
              "description": "UUID of the dataset. This is unique identifier of a Flocker dataset",
              "type": "string"
            }
          }
        },
        "gcePersistentDisk": {
          "description": "Represents a Persistent Disk resource in Google Compute Engine.\n\nA GCE PD must exist before mounting to a container. The disk must also be in the same GCE project and zone as the kubelet. A GCE PD can only be mounted as read/write once or read-only many times. GCE PDs support ownership management and SELinux relabeling.",
          "type": "object",
          "required": [
            "pdName"
          ],
          "properties": {
            "fsType": {
              "description": "Filesystem type of the volume that you want to mount. Tip: Ensure that the filesystem type is supported by the host operating system. Examples: \"ext4\", \"xfs\", \"ntfs\". Implicitly inferred to be \"ext4\" if unspecified. More info: https://kubernetes.io/docs/concepts/storage/volumes#gcepersistentdisk",
              "type": "string"
            },
            "partition": {
              "description": "The partition in the volume that you want to mount. If omitted, the default is to mount by volume name. Examples: For volume /dev/sda1, you specify the partition as \"1\". Similarly, the volume partition for /dev/sda is \"0\" (or you can leave the property empty). More info: https://kubernetes.io/docs/concepts/storage/volumes#gcepersistentdisk",
              "type": "integer",
              "format": "int32"
            },
            "pdName": {
              "description": "Unique name of the PD resource in GCE. Used to identify the disk in GCE. More info: https://kubernetes.io/docs/concepts/storage/volumes#gcepersistentdisk",
              "type": "string"
            },
            "readOnly": {
              "description": "ReadOnly here will force the ReadOnly setting in VolumeMounts. Defaults to false. More info: https://kubernetes.io/docs/concepts/storage/volumes#gcepersistentdisk",
              "type": "boolean"
            }
          }
        },
        "gitRepo": {
          "description": "Represents a volume that is populated with the contents of a git repository. Git repo volumes do not support ownership management. Git repo volumes support SELinux relabeling.\n\nDEPRECATED: GitRepo is deprecated. To provision a container with a git repo, mount an EmptyDir into an InitContainer that clones the repo using git, then mount the EmptyDir into the Pod's container.",
          "type": "object",
          "required": [
            "repository"
          ],
          "properties": {
            "directory": {
              "description": "Target directory name. Must not contain or start with '..'.  If '.' is supplied, the volume directory will be the git repository.  Otherwise, if specified, the volume will contain the git repository in the subdirectory with the given name.",
              "type": "string"
            },
            "repository": {
              "description": "Repository URL",
              "type": "string"
            },
            "revision": {
              "description": "Commit hash for the specified revision.",
              "type": "string"
            }
          }
        },
        "glusterfs": {
          "description": "Represents a Glusterfs mount that lasts the lifetime of a pod. Glusterfs volumes do not support ownership management or SELinux relabeling.",
          "type": "object",
          "required": [
            "endpoints",
            "path"
          ],
          "properties": {
            "endpoints": {
              "description": "EndpointsName is the endpoint name that details Glusterfs topology. More info: https://examples.k8s.io/volumes/glusterfs/README.md#create-a-pod",
              "type": "string"
            },
            "path": {
              "description": "Path is the Glusterfs volume path. More info: https://examples.k8s.io/volumes/glusterfs/README.md#create-a-pod",
              "type": "string"
            },
            "readOnly": {
              "description": "ReadOnly here will force the Glusterfs volume to be mounted with read-only permissions. Defaults to false. More info: https://examples.k8s.io/volumes/glusterfs/README.md#create-a-pod",
              "type": "boolean"
            }
          }
        },
        "hostPath": {
          "description": "Represents a host path mapped into a pod. Host path volumes do not support ownership management or SELinux relabeling.",
          "type": "object",
          "required": [
            "path"
          ],
          "properties": {
            "path": {
              "description": "Path of the directory on the host. If the path is a symlink, it will follow the link to the real path. More info: https://kubernetes.io/docs/concepts/storage/volumes#hostpath",
              "type": "string"
            },
            "type": {
              "description": "Type for HostPath Volume Defaults to \"\" More info: https://kubernetes.io/docs/concepts/storage/volumes#hostpath",
              "type": "string"
            }
          }
        },
        "iscsi": {
          "description": "Represents an ISCSI disk. ISCSI volumes can only be mounted as read/write once. ISCSI volumes support ownership management and SELinux relabeling.",
          "type": "object",
          "required": [
            "targetPortal",
            "iqn",
            "lun"
          ],
          "properties": {
            "chapAuthDiscovery": {
              "description": "whether support iSCSI Discovery CHAP authentication",
              "type": "boolean"
            },
            "chapAuthSession": {
              "description": "whether support iSCSI Session CHAP authentication",
              "type": "boolean"
            },
            "fsType": {
              "description": "Filesystem type of the volume that you want to mount. Tip: Ensure that the filesystem type is supported by the host operating system. Examples: \"ext4\", \"xfs\", \"ntfs\". Implicitly inferred to be \"ext4\" if unspecified. More info: https://kubernetes.io/docs/concepts/storage/volumes#iscsi",
              "type": "string"
            },
            "initiatorName": {
              "description": "Custom iSCSI Initiator Name. If initiatorName is specified with iscsiInterface simultaneously, new iSCSI interface \u003ctarget portal\u003e:\u003cvolume name\u003e will be created for the connection.",
              "type": "string"
            },
            "iqn": {
              "description": "Target iSCSI Qualified Name.",
              "type": "string"
            },
            "iscsiInterface": {
              "description": "iSCSI Interface Name that uses an iSCSI transport. Defaults to 'default' (tcp).",
              "type": "string"
            },
            "lun": {
              "description": "iSCSI Target Lun number.",
              "type": "integer",
              "format": "int32"
            },
            "portals": {
              "description": "iSCSI Target Portal List. The portal is either an IP or ip_addr:port if the port is other than default (typically TCP ports 860 and 3260).",
              "type": "array",
              "items": {
                "type": "string"
              }
            },
            "readOnly": {
              "description": "ReadOnly here will force the ReadOnly setting in VolumeMounts. Defaults to false.",
              "type": "boolean"
            },
            "secretRef": {
              "description": "LocalObjectReference contains enough information to let you locate the referenced object inside the same namespace.",
              "type": "object",
              "properties": {
                "name": {
                  "description": "Name of the referent. More info: https://kubernetes.io/docs/concepts/overview/working-with-objects/names/#names",
                  "type": "string"
                }
              }
            },
            "targetPortal": {
              "description": "iSCSI Target Portal. The Portal is either an IP or ip_addr:port if the port is other than default (typically TCP ports 860 and 3260).",
              "type": "string"
            }
          }
        },
        "name": {
          "description": "Volume's name. Must be a DNS_LABEL and unique within the pod. More info: https://kubernetes.io/docs/concepts/overview/working-with-objects/names/#names",
          "type": "string"
        },
        "nfs": {
          "description": "Represents an NFS mount that lasts the lifetime of a pod. NFS volumes do not support ownership management or SELinux relabeling.",
          "type": "object",
          "required": [
            "server",
            "path"
          ],
          "properties": {
            "path": {
              "description": "Path that is exported by the NFS server. More info: https://kubernetes.io/docs/concepts/storage/volumes#nfs",
              "type": "string"
            },
            "readOnly": {
              "description": "ReadOnly here will force the NFS export to be mounted with read-only permissions. Defaults to false. More info: https://kubernetes.io/docs/concepts/storage/volumes#nfs",
              "type": "boolean"
            },
            "server": {
              "description": "Server is the hostname or IP address of the NFS server. More info: https://kubernetes.io/docs/concepts/storage/volumes#nfs",
              "type": "string"
            }
          }
        },
        "persistentVolumeClaim": {
          "description": "PersistentVolumeClaimVolumeSource references the user's PVC in the same namespace. This volume finds the bound PV and mounts that volume for the pod. A PersistentVolumeClaimVolumeSource is, essentially, a wrapper around another type of volume that is owned by someone else (the system).",
          "type": "object",
          "required": [
            "claimName"
          ],
          "properties": {
            "claimName": {
              "description": "ClaimName is the name of a PersistentVolumeClaim in the same namespace as the pod using this volume. More info: https://kubernetes.io/docs/concepts/storage/persistent-volumes#persistentvolumeclaims",
              "type": "string"
            },
            "readOnly": {
              "description": "Will force the ReadOnly setting in VolumeMounts. Default false.",
              "type": "boolean"
            }
          }
        },
        "photonPersistentDisk": {
          "description": "Represents a Photon Controller persistent disk resource.",
          "type": "object",
          "required": [
            "pdID"
          ],
          "properties": {
            "fsType": {
              "description": "Filesystem type to mount. Must be a filesystem type supported by the host operating system. Ex. \"ext4\", \"xfs\", \"ntfs\". Implicitly inferred to be \"ext4\" if unspecified.",
              "type": "string"
            },
            "pdID": {
              "description": "ID that identifies Photon Controller persistent disk",
              "type": "string"
            }
          }
        },
        "portworxVolume": {
          "description": "PortworxVolumeSource represents a Portworx volume resource.",
          "type": "object",
          "required": [
            "volumeID"
          ],
          "properties": {
            "fsType": {
              "description": "FSType represents the filesystem type to mount Must be a filesystem type supported by the host operating system. Ex. \"ext4\", \"xfs\". Implicitly inferred to be \"ext4\" if unspecified.",
              "type": "string"
            },
            "readOnly": {
              "description": "Defaults to false (read/write). ReadOnly here will force the ReadOnly setting in VolumeMounts.",
              "type": "boolean"
            },
            "volumeID": {
              "description": "VolumeID uniquely identifies a Portworx volume",
              "type": "string"
            }
          }
        },
        "projected": {
          "description": "Represents a projected volume source",
          "type": "object",
          "properties": {
            "defaultMode": {
              "description": "Mode bits used to set permissions on created files by default. Must be an octal value between 0000 and 0777 or a decimal value between 0 and 511. YAML accepts both octal and decimal values, JSON requires decimal values for mode bits. Directories within the path are not affected by this setting. This might be in conflict with other options that affect the file mode, like fsGroup, and the result can be other mode bits set.",
              "type": "integer",
              "format": "int32"
            },
            "sources": {
              "description": "list of volume projections",
              "type": "array",
              "items": {
                "description": "Projection that may be projected along with other supported volume types",
                "type": "object",
                "properties": {
                  "configMap": {
                    "description": "Adapts a ConfigMap into a projected volume.\n\nThe contents of the target ConfigMap's Data field will be presented in a projected volume as files using the keys in the Data field as the file names, unless the items element is populated with specific mappings of keys to paths. Note that this is identical to a configmap volume source without the default mode.",
                    "type": "object",
                    "properties": {
                      "items": {
                        "description": "If unspecified, each key-value pair in the Data field of the referenced ConfigMap will be projected into the volume as a file whose name is the key and content is the value. If specified, the listed keys will be projected into the specified paths, and unlisted keys will not be present. If a key is specified which is not present in the ConfigMap, the volume setup will error unless it is marked optional. Paths must be relative and may not contain the '..' path or start with '..'.",
                        "type": "array",
                        "items": {
                          "description": "Maps a string key to a path within a volume.",
                          "type": "object",
                          "required": [
                            "key",
                            "path"
                          ],
                          "properties": {
                            "key": {
                              "description": "The key to project.",
                              "type": "string"
                            },
                            "mode": {
                              "description": "Optional: mode bits used to set permissions on this file. Must be an octal value between 0000 and 0777 or a decimal value between 0 and 511. YAML accepts both octal and decimal values, JSON requires decimal values for mode bits. If not specified, the volume defaultMode will be used. This might be in conflict with other options that affect the file mode, like fsGroup, and the result can be other mode bits set.",
                              "type": "integer",
                              "format": "int32"
                            },
                            "path": {
                              "description": "The relative path of the file to map the key to. May not be an absolute path. May not contain the path element '..'. May not start with the string '..'.",
                              "type": "string"
                            }
                          }
                        }
                      },
                      "name": {
                        "description": "Name of the referent. More info: https://kubernetes.io/docs/concepts/overview/working-with-objects/names/#names",
                        "type": "string"
                      },
                      "optional": {
                        "description": "Specify whether the ConfigMap or its keys must be defined",
                        "type": "boolean"
                      }
                    }
                  },
                  "downwardAPI": {
                    "description": "Represents downward API info for projecting into a projected volume. Note that this is identical to a downwardAPI volume source without the default mode.",
                    "type": "object",
                    "properties": {
                      "items": {
                        "description": "Items is a list of DownwardAPIVolume file",
                        "type": "array",
                        "items": {
                          "description": "DownwardAPIVolumeFile represents information to create the file containing the pod field",
                          "type": "object",
                          "required": [
                            "path"
                          ],
                          "properties": {
                            "fieldRef": {
                              "description": "ObjectFieldSelector selects an APIVersioned field of an object.",
                              "type": "object",
                              "required": [
                                "fieldPath"
                              ],
                              "properties": {
                                "apiVersion": {
                                  "description": "Version of the schema the FieldPath is written in terms of, defaults to \"v1\".",
                                  "type": "string"
                                },
                                "fieldPath": {
                                  "description": "Path of the field to select in the specified API version.",
                                  "type": "string"
                                }
                              }
                            },
                            "mode": {
                              "description": "Optional: mode bits used to set permissions on this file, must be an octal value between 0000 and 0777 or a decimal value between 0 and 511. YAML accepts both octal and decimal values, JSON requires decimal values for mode bits. If not specified, the volume defaultMode will be used. This might be in conflict with other options that affect the file mode, like fsGroup, and the result can be other mode bits set.",
                              "type": "integer",
                              "format": "int32"
                            },
                            "path": {
                              "description": "Required: Path is  the relative path name of the file to be created. Must not be absolute or contain the '..' path. Must be utf-8 encoded. The first item of the relative path must not start with '..'",
                              "type": "string"
                            },
                            "resourceFieldRef": {
                              "description": "ResourceFieldSelector represents container resources (cpu, memory) and their output format",
                              "type": "object",
                              "required": [
                                "resource"
                              ],
                              "properties": {
                                "containerName": {
                                  "description": "Container name: required for volumes, optional for env vars",
                                  "type": "string"
                                },
                                "divisor": {
                                  "description": "Quantity is a fixed-point representation of a number. It provides convenient marshaling/unmarshaling in JSON and YAML, in addition to String() and AsInt64() accessors.\n\nThe serialization format is:\n\n\u003cquantity\u003e        ::= \u003csignedNumber\u003e\u003csuffix\u003e\n  (Note that \u003csuffix\u003e may be empty, from the \"\" case in \u003cdecimalSI\u003e.)\n\u003cdigit\u003e           ::= 0 | 1 | ... | 9 \u003cdigits\u003e          ::= \u003cdigit\u003e | \u003cdigit\u003e\u003cdigits\u003e \u003cnumber\u003e          ::= \u003cdigits\u003e | \u003cdigits\u003e.\u003cdigits\u003e | \u003cdigits\u003e. | .\u003cdigits\u003e \u003csign\u003e            ::= \"+\" | \"-\" \u003csignedNumber\u003e    ::= \u003cnumber\u003e | \u003csign\u003e\u003cnumber\u003e \u003csuffix\u003e          ::= \u003cbinarySI\u003e | \u003cdecimalExponent\u003e | \u003cdecimalSI\u003e \u003cbinarySI\u003e        ::= Ki | Mi | Gi | Ti | Pi | Ei\n  (International System of units; See: http://physics.nist.gov/cuu/Units/binary.html)\n\u003cdecimalSI\u003e       ::= m | \"\" | k | M | G | T | P | E\n  (Note that 1024 = 1Ki but 1000 = 1k; I didn't choose the capitalization.)\n\u003cdecimalExponent\u003e ::= \"e\" \u003csignedNumber\u003e | \"E\" \u003csignedNumber\u003e\n\nNo matter which of the three exponent forms is used, no quantity may represent a number greater than 2^63-1 in magnitude, nor may it have more than 3 decimal places. Numbers larger or more precise will be capped or rounded up. (E.g.: 0.1m will rounded up to 1m.) This may be extended in the future if we require larger or smaller quantities.\n\nWhen a Quantity is parsed from a string, it will remember the type of suffix it had, and will use the same type again when it is serialized.\n\nBefore serializing, Quantity will be put in \"canonical form\". This means that Exponent/suffix will be adjusted up or down (with a corresponding increase or decrease in Mantissa) such that:\n  a. No precision is lost\n  b. No fractional digits will be emitted\n  c. The exponent (or suffix) is as large as possible.\nThe sign will be omitted unless the number is negative.\n\nExamples:\n  1.5 will be serialized as \"1500m\"\n  1.5Gi will be serialized as \"1536Mi\"\n\nNote that the quantity will NEVER be internally represented by a floating point number. That is the whole point of this exercise.\n\nNon-canonical values will still parse as long as they are well formed, but will be re-emitted in their canonical form. (So always use canonical form, or don't diff.)\n\nThis format is intended to make it difficult to use these numbers without writing some sort of special handling code in the hopes that that will cause implementors to also use a fixed point implementation.",
                                  "type": "string"
                                },
                                "resource": {
                                  "description": "Required: resource to select",
                                  "type": "string"
                                }
                              }
                            }
                          }
                        }
                      }
                    }
                  },
                  "secret": {
                    "description": "Adapts a secret into a projected volume.\n\nThe contents of the target Secret's Data field will be presented in a projected volume as files using the keys in the Data field as the file names. Note that this is identical to a secret volume source without the default mode.",
                    "type": "object",
                    "properties": {
                      "items": {
                        "description": "If unspecified, each key-value pair in the Data field of the referenced Secret will be projected into the volume as a file whose name is the key and content is the value. If specified, the listed keys will be projected into the specified paths, and unlisted keys will not be present. If a key is specified which is not present in the Secret, the volume setup will error unless it is marked optional. Paths must be relative and may not contain the '..' path or start with '..'.",
                        "type": "array",
                        "items": {
                          "description": "Maps a string key to a path within a volume.",
                          "type": "object",
                          "required": [
                            "key",
                            "path"
                          ],
                          "properties": {
                            "key": {
                              "description": "The key to project.",
                              "type": "string"
                            },
                            "mode": {
                              "description": "Optional: mode bits used to set permissions on this file. Must be an octal value between 0000 and 0777 or a decimal value between 0 and 511. YAML accepts both octal and decimal values, JSON requires decimal values for mode bits. If not specified, the volume defaultMode will be used. This might be in conflict with other options that affect the file mode, like fsGroup, and the result can be other mode bits set.",
                              "type": "integer",
                              "format": "int32"
                            },
                            "path": {
                              "description": "The relative path of the file to map the key to. May not be an absolute path. May not contain the path element '..'. May not start with the string '..'.",
                              "type": "string"
                            }
                          }
                        }
                      },
                      "name": {
                        "description": "Name of the referent. More info: https://kubernetes.io/docs/concepts/overview/working-with-objects/names/#names",
                        "type": "string"
                      },
                      "optional": {
                        "description": "Specify whether the Secret or its key must be defined",
                        "type": "boolean"
                      }
                    }
                  },
                  "serviceAccountToken": {
                    "description": "ServiceAccountTokenProjection represents a projected service account token volume. This projection can be used to insert a service account token into the pods runtime filesystem for use against APIs (Kubernetes API Server or otherwise).",
                    "type": "object",
                    "required": [
                      "path"
                    ],
                    "properties": {
                      "audience": {
                        "description": "Audience is the intended audience of the token. A recipient of a token must identify itself with an identifier specified in the audience of the token, and otherwise should reject the token. The audience defaults to the identifier of the apiserver.",
                        "type": "string"
                      },
                      "expirationSeconds": {
                        "description": "ExpirationSeconds is the requested duration of validity of the service account token. As the token approaches expiration, the kubelet volume plugin will proactively rotate the service account token. The kubelet will start trying to rotate the token if the token is older than 80 percent of its time to live or if the token is older than 24 hours.Defaults to 1 hour and must be at least 10 minutes.",
                        "type": "integer",
                        "format": "int64"
                      },
                      "path": {
                        "description": "Path is the path relative to the mount point of the file to project the token into.",
                        "type": "string"
                      }
                    }
                  }
                }
              }
            }
          }
        },
        "quobyte": {
          "description": "Represents a Quobyte mount that lasts the lifetime of a pod. Quobyte volumes do not support ownership management or SELinux relabeling.",
          "type": "object",
          "required": [
            "registry",
            "volume"
          ],
          "properties": {
            "group": {
              "description": "Group to map volume access to Default is no group",
              "type": "string"
            },
            "readOnly": {
              "description": "ReadOnly here will force the Quobyte volume to be mounted with read-only permissions. Defaults to false.",
              "type": "boolean"
            },
            "registry": {
              "description": "Registry represents a single or multiple Quobyte Registry services specified as a string as host:port pair (multiple entries are separated with commas) which acts as the central registry for volumes",
              "type": "string"
            },
            "tenant": {
              "description": "Tenant owning the given Quobyte volume in the Backend Used with dynamically provisioned Quobyte volumes, value is set by the plugin",
              "type": "string"
            },
            "user": {
              "description": "User to map volume access to Defaults to serivceaccount user",
              "type": "string"
            },
            "volume": {
              "description": "Volume is a string that references an already created Quobyte volume by name.",
              "type": "string"
            }
          }
        },
        "rbd": {
          "description": "Represents a Rados Block Device mount that lasts the lifetime of a pod. RBD volumes support ownership management and SELinux relabeling.",
          "type": "object",
          "required": [
            "monitors",
            "image"
          ],
          "properties": {
            "fsType": {
              "description": "Filesystem type of the volume that you want to mount. Tip: Ensure that the filesystem type is supported by the host operating system. Examples: \"ext4\", \"xfs\", \"ntfs\". Implicitly inferred to be \"ext4\" if unspecified. More info: https://kubernetes.io/docs/concepts/storage/volumes#rbd",
              "type": "string"
            },
            "image": {
              "description": "The rados image name. More info: https://examples.k8s.io/volumes/rbd/README.md#how-to-use-it",
              "type": "string"
            },
            "keyring": {
              "description": "Keyring is the path to key ring for RBDUser. Default is /etc/ceph/keyring. More info: https://examples.k8s.io/volumes/rbd/README.md#how-to-use-it",
              "type": "string"
            },
            "monitors": {
              "description": "A collection of Ceph monitors. More info: https://examples.k8s.io/volumes/rbd/README.md#how-to-use-it",
              "type": "array",
              "items": {
                "type": "string"
              }
            },
            "pool": {
              "description": "The rados pool name. Default is rbd. More info: https://examples.k8s.io/volumes/rbd/README.md#how-to-use-it",
              "type": "string"
            },
            "readOnly": {
              "description": "ReadOnly here will force the ReadOnly setting in VolumeMounts. Defaults to false. More info: https://examples.k8s.io/volumes/rbd/README.md#how-to-use-it",
              "type": "boolean"
            },
            "secretRef": {
              "description": "LocalObjectReference contains enough information to let you locate the referenced object inside the same namespace.",
              "type": "object",
              "properties": {
                "name": {
                  "description": "Name of the referent. More info: https://kubernetes.io/docs/concepts/overview/working-with-objects/names/#names",
                  "type": "string"
                }
              }
            },
            "user": {
              "description": "The rados user name. Default is admin. More info: https://examples.k8s.io/volumes/rbd/README.md#how-to-use-it",
              "type": "string"
            }
          }
        },
        "scaleIO": {
          "description": "ScaleIOVolumeSource represents a persistent ScaleIO volume",
          "type": "object",
          "required": [
            "gateway",
            "system",
            "secretRef"
          ],
          "properties": {
            "fsType": {
              "description": "Filesystem type to mount. Must be a filesystem type supported by the host operating system. Ex. \"ext4\", \"xfs\", \"ntfs\". Default is \"xfs\".",
              "type": "string"
            },
            "gateway": {
              "description": "The host address of the ScaleIO API Gateway.",
              "type": "string"
            },
            "protectionDomain": {
              "description": "The name of the ScaleIO Protection Domain for the configured storage.",
              "type": "string"
            },
            "readOnly": {
              "description": "Defaults to false (read/write). ReadOnly here will force the ReadOnly setting in VolumeMounts.",
              "type": "boolean"
            },
            "secretRef": {
              "description": "LocalObjectReference contains enough information to let you locate the referenced object inside the same namespace.",
              "type": "object",
              "properties": {
                "name": {
                  "description": "Name of the referent. More info: https://kubernetes.io/docs/concepts/overview/working-with-objects/names/#names",
                  "type": "string"
                }
              }
            },
            "sslEnabled": {
              "description": "Flag to enable/disable SSL communication with Gateway, default false",
              "type": "boolean"
            },
            "storageMode": {
              "description": "Indicates whether the storage for a volume should be ThickProvisioned or ThinProvisioned. Default is ThinProvisioned.",
              "type": "string"
            },
            "storagePool": {
              "description": "The ScaleIO Storage Pool associated with the protection domain.",
              "type": "string"
            },
            "system": {
              "description": "The name of the storage system as configured in ScaleIO.",
              "type": "string"
            },
            "volumeName": {
              "description": "The name of a volume already created in the ScaleIO system that is associated with this volume source.",
              "type": "string"
            }
          }
        },
        "secret": {
          "description": "Adapts a Secret into a volume.\n\nThe contents of the target Secret's Data field will be presented in a volume as files using the keys in the Data field as the file names. Secret volumes support ownership management and SELinux relabeling.",
          "type": "object",
          "properties": {
            "defaultMode": {
              "description": "Optional: mode bits used to set permissions on created files by default. Must be an octal value between 0000 and 0777 or a decimal value between 0 and 511. YAML accepts both octal and decimal values, JSON requires decimal values for mode bits. Defaults to 0644. Directories within the path are not affected by this setting. This might be in conflict with other options that affect the file mode, like fsGroup, and the result can be other mode bits set.",
              "type": "integer",
              "format": "int32"
            },
            "items": {
              "description": "If unspecified, each key-value pair in the Data field of the referenced Secret will be projected into the volume as a file whose name is the key and content is the value. If specified, the listed keys will be projected into the specified paths, and unlisted keys will not be present. If a key is specified which is not present in the Secret, the volume setup will error unless it is marked optional. Paths must be relative and may not contain the '..' path or start with '..'.",
              "type": "array",
              "items": {
                "description": "Maps a string key to a path within a volume.",
                "type": "object",
                "required": [
                  "key",
                  "path"
                ],
                "properties": {
                  "key": {
                    "description": "The key to project.",
                    "type": "string"
                  },
                  "mode": {
                    "description": "Optional: mode bits used to set permissions on this file. Must be an octal value between 0000 and 0777 or a decimal value between 0 and 511. YAML accepts both octal and decimal values, JSON requires decimal values for mode bits. If not specified, the volume defaultMode will be used. This might be in conflict with other options that affect the file mode, like fsGroup, and the result can be other mode bits set.",
                    "type": "integer",
                    "format": "int32"
                  },
                  "path": {
                    "description": "The relative path of the file to map the key to. May not be an absolute path. May not contain the path element '..'. May not start with the string '..'.",
                    "type": "string"
                  }
                }
              }
            },
            "optional": {
              "description": "Specify whether the Secret or its keys must be defined",
              "type": "boolean"
            },
            "secretName": {
              "description": "Name of the secret in the pod's namespace to use. More info: https://kubernetes.io/docs/concepts/storage/volumes#secret",
              "type": "string"
            }
          }
        },
        "storageos": {
          "description": "Represents a StorageOS persistent volume resource.",
          "type": "object",
          "properties": {
            "fsType": {
              "description": "Filesystem type to mount. Must be a filesystem type supported by the host operating system. Ex. \"ext4\", \"xfs\", \"ntfs\". Implicitly inferred to be \"ext4\" if unspecified.",
              "type": "string"
            },
            "readOnly": {
              "description": "Defaults to false (read/write). ReadOnly here will force the ReadOnly setting in VolumeMounts.",
              "type": "boolean"
            },
            "secretRef": {
              "description": "LocalObjectReference contains enough information to let you locate the referenced object inside the same namespace.",
              "type": "object",
              "properties": {
                "name": {
                  "description": "Name of the referent. More info: https://kubernetes.io/docs/concepts/overview/working-with-objects/names/#names",
                  "type": "string"
                }
              }
            },
            "volumeName": {
              "description": "VolumeName is the human-readable name of the StorageOS volume.  Volume names are only unique within a namespace.",
              "type": "string"
            },
            "volumeNamespace": {
              "description": "VolumeNamespace specifies the scope of the volume within StorageOS.  If no namespace is specified then the Pod's namespace will be used.  This allows the Kubernetes name scoping to be mirrored within StorageOS for tighter integration. Set VolumeName to any name to override the default behaviour. Set to \"default\" if you are not using namespaces within StorageOS. Namespaces that do not pre-exist within StorageOS will be created.",
              "type": "string"
            }
          }
        },
        "vsphereVolume": {
          "description": "Represents a vSphere volume resource.",
          "type": "object",
          "required": [
            "volumePath"
          ],
          "properties": {
            "fsType": {
              "description": "Filesystem type to mount. Must be a filesystem type supported by the host operating system. Ex. \"ext4\", \"xfs\", \"ntfs\". Implicitly inferred to be \"ext4\" if unspecified.",
              "type": "string"
            },
            "storagePolicyID": {
              "description": "Storage Policy Based Management (SPBM) profile ID associated with the StoragePolicyName.",
              "type": "string"
            },
            "storagePolicyName": {
              "description": "Storage Policy Based Management (SPBM) profile name.",
              "type": "string"
            },
            "volumePath": {
              "description": "Path that identifies vSphere volume vmdk",
              "type": "string"
            }
          }
        }
      }
    },
    "io.k8s.apimachinery.pkg.api.resource.Quantity": {
      "description": "Quantity is a fixed-point representation of a number. It provides convenient marshaling/unmarshaling in JSON and YAML, in addition to String() and AsInt64() accessors.\n\nThe serialization format is:\n\n\u003cquantity\u003e        ::= \u003csignedNumber\u003e\u003csuffix\u003e\n  (Note that \u003csuffix\u003e may be empty, from the \"\" case in \u003cdecimalSI\u003e.)\n\u003cdigit\u003e           ::= 0 | 1 | ... | 9 \u003cdigits\u003e          ::= \u003cdigit\u003e | \u003cdigit\u003e\u003cdigits\u003e \u003cnumber\u003e          ::= \u003cdigits\u003e | \u003cdigits\u003e.\u003cdigits\u003e | \u003cdigits\u003e. | .\u003cdigits\u003e \u003csign\u003e            ::= \"+\" | \"-\" \u003csignedNumber\u003e    ::= \u003cnumber\u003e | \u003csign\u003e\u003cnumber\u003e \u003csuffix\u003e          ::= \u003cbinarySI\u003e | \u003cdecimalExponent\u003e | \u003cdecimalSI\u003e \u003cbinarySI\u003e        ::= Ki | Mi | Gi | Ti | Pi | Ei\n  (International System of units; See: http://physics.nist.gov/cuu/Units/binary.html)\n\u003cdecimalSI\u003e       ::= m | \"\" | k | M | G | T | P | E\n  (Note that 1024 = 1Ki but 1000 = 1k; I didn't choose the capitalization.)\n\u003cdecimalExponent\u003e ::= \"e\" \u003csignedNumber\u003e | \"E\" \u003csignedNumber\u003e\n\nNo matter which of the three exponent forms is used, no quantity may represent a number greater than 2^63-1 in magnitude, nor may it have more than 3 decimal places. Numbers larger or more precise will be capped or rounded up. (E.g.: 0.1m will rounded up to 1m.) This may be extended in the future if we require larger or smaller quantities.\n\nWhen a Quantity is parsed from a string, it will remember the type of suffix it had, and will use the same type again when it is serialized.\n\nBefore serializing, Quantity will be put in \"canonical form\". This means that Exponent/suffix will be adjusted up or down (with a corresponding increase or decrease in Mantissa) such that:\n  a. No precision is lost\n  b. No fractional digits will be emitted\n  c. The exponent (or suffix) is as large as possible.\nThe sign will be omitted unless the number is negative.\n\nExamples:\n  1.5 will be serialized as \"1500m\"\n  1.5Gi will be serialized as \"1536Mi\"\n\nNote that the quantity will NEVER be internally represented by a floating point number. That is the whole point of this exercise.\n\nNon-canonical values will still parse as long as they are well formed, but will be re-emitted in their canonical form. (So always use canonical form, or don't diff.)\n\nThis format is intended to make it difficult to use these numbers without writing some sort of special handling code in the hopes that that will cause implementors to also use a fixed point implementation.",
      "type": "string"
    },
    "io.k8s.apimachinery.pkg.apis.meta.v1.ListMeta": {
      "description": "ListMeta describes metadata that synthetic resources must have, including lists and various status objects. A resource may have only one of {ObjectMeta, ListMeta}.",
      "type": "object",
      "properties": {
        "continue": {
          "description": "continue may be set if the user set a limit on the number of items returned, and indicates that the server has more data available. The value is opaque and may be used to issue another request to the endpoint that served this list to retrieve the next set of available objects. Continuing a consistent list may not be possible if the server configuration has changed or more than a few minutes have passed. The resourceVersion field returned when using this continue value will be identical to the value in the first response, unless you have received this token from an error message.",
          "type": "string"
        },
        "remainingItemCount": {
          "description": "remainingItemCount is the number of subsequent items in the list which are not included in this list response. If the list request contained label or field selectors, then the number of remaining items is unknown and the field will be left unset and omitted during serialization. If the list is complete (either because it is not chunking or because this is the last chunk), then there are no more remaining items and this field will be left unset and omitted during serialization. Servers older than v1.15 do not set this field. The intended use of the remainingItemCount is *estimating* the size of a collection. Clients should not rely on the remainingItemCount to be set or to be exact.",
          "type": "integer",
          "format": "int64"
        },
        "resourceVersion": {
          "description": "String that identifies the server's internal version of this object that can be used by clients to determine when objects have changed. Value must be treated as opaque by clients and passed unmodified back to the server. Populated by the system. Read-only. More info: https://git.k8s.io/community/contributors/devel/sig-architecture/api-conventions.md#concurrency-control-and-consistency",
          "type": "string"
        },
        "selfLink": {
          "description": "selfLink is a URL representing this object. Populated by the system. Read-only.\n\nDEPRECATED Kubernetes will stop propagating this field in 1.20 release and the field is planned to be removed in 1.21 release.",
          "type": "string"
        }
      }
    },
    "io.k8s.apimachinery.pkg.apis.meta.v1.ObjectMeta": {
      "description": "ObjectMeta is metadata that all persisted resources must have, which includes all objects users must create.",
      "type": "object",
      "properties": {
        "annotations": {
          "description": "Annotations is an unstructured key value map stored with a resource that may be set by external tools to store and retrieve arbitrary metadata. They are not queryable and should be preserved when modifying objects. More info: http://kubernetes.io/docs/user-guide/annotations",
          "type": "object",
          "additionalProperties": {
            "type": "string"
          }
        },
        "clusterName": {
          "description": "The name of the cluster which the object belongs to. This is used to distinguish resources with same name and namespace in different clusters. This field is not set anywhere right now and apiserver is going to ignore it if set in create or update request.",
          "type": "string"
        },
        "creationTimestamp": {
          "description": "Time is a wrapper around time.Time which supports correct marshaling to YAML and JSON.  Wrappers are provided for many of the factory methods that the time package offers.",
          "type": "string",
          "format": "date-time"
        },
        "deletionGracePeriodSeconds": {
          "description": "Number of seconds allowed for this object to gracefully terminate before it will be removed from the system. Only set when deletionTimestamp is also set. May only be shortened. Read-only.",
          "type": "integer",
          "format": "int64"
        },
        "deletionTimestamp": {
          "description": "Time is a wrapper around time.Time which supports correct marshaling to YAML and JSON.  Wrappers are provided for many of the factory methods that the time package offers.",
          "type": "string",
          "format": "date-time"
        },
        "finalizers": {
          "description": "Must be empty before the object is deleted from the registry. Each entry is an identifier for the responsible component that will remove the entry from the list. If the deletionTimestamp of the object is non-nil, entries in this list can only be removed. Finalizers may be processed and removed in any order.  Order is NOT enforced because it introduces significant risk of stuck finalizers. finalizers is a shared field, any actor with permission can reorder it. If the finalizer list is processed in order, then this can lead to a situation in which the component responsible for the first finalizer in the list is waiting for a signal (field value, external system, or other) produced by a component responsible for a finalizer later in the list, resulting in a deadlock. Without enforced ordering finalizers are free to order amongst themselves and are not vulnerable to ordering changes in the list.",
          "type": "array",
          "items": {
            "type": "string"
          },
          "x-kubernetes-patch-strategy": "merge"
        },
        "generateName": {
          "description": "GenerateName is an optional prefix, used by the server, to generate a unique name ONLY IF the Name field has not been provided. If this field is used, the name returned to the client will be different than the name passed. This value will also be combined with a unique suffix. The provided value has the same validation rules as the Name field, and may be truncated by the length of the suffix required to make the value unique on the server.\n\nIf this field is specified and the generated name exists, the server will NOT return a 409 - instead, it will either return 201 Created or 500 with Reason ServerTimeout indicating a unique name could not be found in the time allotted, and the client should retry (optionally after the time indicated in the Retry-After header).\n\nApplied only if Name is not specified. More info: https://git.k8s.io/community/contributors/devel/sig-architecture/api-conventions.md#idempotency",
          "type": "string"
        },
        "generation": {
          "description": "A sequence number representing a specific generation of the desired state. Populated by the system. Read-only.",
          "type": "integer",
          "format": "int64"
        },
        "labels": {
          "description": "Map of string keys and values that can be used to organize and categorize (scope and select) objects. May match selectors of replication controllers and services. More info: http://kubernetes.io/docs/user-guide/labels",
          "type": "object",
          "additionalProperties": {
            "type": "string"
          }
        },
        "managedFields": {
          "description": "ManagedFields maps workflow-id and version to the set of fields that are managed by that workflow. This is mostly for internal housekeeping, and users typically shouldn't need to set or understand this field. A workflow can be the user's name, a controller's name, or the name of a specific apply path like \"ci-cd\". The set of fields is always in the version that the workflow used when modifying the object.",
          "type": "array",
          "items": {
            "description": "ManagedFieldsEntry is a workflow-id, a FieldSet and the group version of the resource that the fieldset applies to.",
            "type": "object",
            "properties": {
              "apiVersion": {
                "description": "APIVersion defines the version of this resource that this field set applies to. The format is \"group/version\" just like the top-level APIVersion field. It is necessary to track the version of a field set because it cannot be automatically converted.",
                "type": "string"
              },
              "fieldsType": {
                "description": "FieldsType is the discriminator for the different fields format and version. There is currently only one possible value: \"FieldsV1\"",
                "type": "string"
              },
              "fieldsV1": {
                "description": "FieldsV1 stores a set of fields in a data structure like a Trie, in JSON format.\n\nEach key is either a '.' representing the field itself, and will always map to an empty set, or a string representing a sub-field or item. The string will follow one of these four formats: 'f:\u003cname\u003e', where \u003cname\u003e is the name of a field in a struct, or key in a map 'v:\u003cvalue\u003e', where \u003cvalue\u003e is the exact json formatted value of a list item 'i:\u003cindex\u003e', where \u003cindex\u003e is position of a item in a list 'k:\u003ckeys\u003e', where \u003ckeys\u003e is a map of  a list item's key fields to their unique values If a key maps to an empty Fields value, the field that key represents is part of the set.\n\nThe exact format is defined in sigs.k8s.io/structured-merge-diff",
                "type": "object"
              },
              "manager": {
                "description": "Manager is an identifier of the workflow managing these fields.",
                "type": "string"
              },
              "operation": {
                "description": "Operation is the type of operation which lead to this ManagedFieldsEntry being created. The only valid values for this field are 'Apply' and 'Update'.",
                "type": "string"
              },
              "time": {
                "description": "Time is a wrapper around time.Time which supports correct marshaling to YAML and JSON.  Wrappers are provided for many of the factory methods that the time package offers.",
                "type": "string",
                "format": "date-time"
              }
            }
          }
        },
        "name": {
          "description": "Name must be unique within a namespace. Is required when creating resources, although some resources may allow a client to request the generation of an appropriate name automatically. Name is primarily intended for creation idempotence and configuration definition. Cannot be updated. More info: http://kubernetes.io/docs/user-guide/identifiers#names",
          "type": "string"
        },
        "namespace": {
          "description": "Namespace defines the space within which each name must be unique. An empty namespace is equivalent to the \"default\" namespace, but \"default\" is the canonical representation. Not all objects are required to be scoped to a namespace - the value of this field for those objects will be empty.\n\nMust be a DNS_LABEL. Cannot be updated. More info: http://kubernetes.io/docs/user-guide/namespaces",
          "type": "string"
        },
        "ownerReferences": {
          "description": "List of objects depended by this object. If ALL objects in the list have been deleted, this object will be garbage collected. If this object is managed by a controller, then an entry in this list will point to this controller, with the controller field set to true. There cannot be more than one managing controller.",
          "type": "array",
          "items": {
            "description": "OwnerReference contains enough information to let you identify an owning object. An owning object must be in the same namespace as the dependent, or be cluster-scoped, so there is no namespace field.",
            "type": "object",
            "required": [
              "apiVersion",
              "kind",
              "name",
              "uid"
            ],
            "properties": {
              "apiVersion": {
                "description": "API version of the referent.",
                "type": "string"
              },
              "blockOwnerDeletion": {
                "description": "If true, AND if the owner has the \"foregroundDeletion\" finalizer, then the owner cannot be deleted from the key-value store until this reference is removed. Defaults to false. To set this field, a user needs \"delete\" permission of the owner, otherwise 422 (Unprocessable Entity) will be returned.",
                "type": "boolean"
              },
              "controller": {
                "description": "If true, this reference points to the managing controller.",
                "type": "boolean"
              },
              "kind": {
                "description": "Kind of the referent. More info: https://git.k8s.io/community/contributors/devel/sig-architecture/api-conventions.md#types-kinds",
                "type": "string"
              },
              "name": {
                "description": "Name of the referent. More info: http://kubernetes.io/docs/user-guide/identifiers#names",
                "type": "string"
              },
              "uid": {
                "description": "UID of the referent. More info: http://kubernetes.io/docs/user-guide/identifiers#uids",
                "type": "string"
              }
            }
          },
          "x-kubernetes-patch-merge-key": "uid",
          "x-kubernetes-patch-strategy": "merge"
        },
        "resourceVersion": {
          "description": "An opaque value that represents the internal version of this object that can be used by clients to determine when objects have changed. May be used for optimistic concurrency, change detection, and the watch operation on a resource or set of resources. Clients must treat these values as opaque and passed unmodified back to the server. They may only be valid for a particular resource or set of resources.\n\nPopulated by the system. Read-only. Value must be treated as opaque by clients and . More info: https://git.k8s.io/community/contributors/devel/sig-architecture/api-conventions.md#concurrency-control-and-consistency",
          "type": "string"
        },
        "selfLink": {
          "description": "SelfLink is a URL representing this object. Populated by the system. Read-only.\n\nDEPRECATED Kubernetes will stop propagating this field in 1.20 release and the field is planned to be removed in 1.21 release.",
          "type": "string"
        },
        "uid": {
          "description": "UID is the unique in time and space value for this object. It is typically generated by the server on successful creation of a resource and is not allowed to change on PUT operations.\n\nPopulated by the system. Read-only. More info: http://kubernetes.io/docs/user-guide/identifiers#uids",
          "type": "string"
        }
      }
    },
    "io.k8s.apimachinery.pkg.apis.meta.v1.Time": {
      "description": "Time is a wrapper around time.Time which supports correct marshaling to YAML and JSON.  Wrappers are provided for many of the factory methods that the time package offers.",
      "type": "string",
      "format": "date-time"
    }
  }
}<|MERGE_RESOLUTION|>--- conflicted
+++ resolved
@@ -2,11 +2,7 @@
   "swagger": "2.0",
   "info": {
     "title": "Argo Events",
-<<<<<<< HEAD
-    "version": "v1.6.3"
-=======
     "version": "v1.5.5-cap-CR-10409"
->>>>>>> c5bf9d15
   },
   "paths": {},
   "definitions": {
@@ -244,10 +240,6 @@
         "clientKeySecret": {
           "description": "ClientKeySecret refers to the secret that contains the client key",
           "$ref": "#/definitions/io.k8s.api.core.v1.SecretKeySelector"
-        },
-        "insecureSkipVerify": {
-          "description": "If true, skips creation of TLSConfig with certs and creates an empty TLSConfig. (Defaults to false)",
-          "type": "boolean"
         }
       }
     },
@@ -281,9 +273,6 @@
         },
         "resources": {
           "$ref": "#/definitions/io.k8s.api.core.v1.ResourceRequirements"
-        },
-        "securityContext": {
-          "$ref": "#/definitions/io.k8s.api.core.v1.SecurityContext"
         }
       }
     },
@@ -443,10 +432,6 @@
           "type": "integer",
           "format": "int64"
         },
-        "maxPayload": {
-          "description": "Maximum number of bytes in a message payload, 0 means unlimited. Defaults to 1MB",
-          "type": "string"
-        },
         "maxSubs": {
           "description": "Maximum number of subscriptions per channel, 0 means unlimited. Defaults to 1000",
           "type": "integer",
@@ -477,22 +462,6 @@
         },
         "priorityClassName": {
           "description": "If specified, indicates the EventSource pod's priority. \"system-node-critical\" and \"system-cluster-critical\" are two special keywords which indicate the highest priorities with the former being the highest priority. Any other name must be defined by creating a PriorityClass object with that name. If not specified, the pod priority will be default or zero if there is no default. More info: https://kubernetes.io/docs/concepts/configuration/pod-priority-preemption/",
-          "type": "string"
-        },
-        "raftCommitTimeout": {
-          "description": "Specifies the time without an Apply() operation before sending an heartbeat to ensure timely commit, i.e. \"72h\", “4h35m”. Defaults to 100ms",
-          "type": "string"
-        },
-        "raftElectionTimeout": {
-          "description": "Specifies the time in candidate state without a leader before attempting an election, i.e. \"72h\", “4h35m”. Defaults to 2s",
-          "type": "string"
-        },
-        "raftHeartbeatTimeout": {
-          "description": "Specifies the time in follower state without a leader before attempting an election, i.e. \"72h\", “4h35m”. Defaults to 2s",
-          "type": "string"
-        },
-        "raftLeaseTimeout": {
-          "description": "Specifies how long a leader waits without being able to contact a quorum of nodes before stepping down as leader, i.e. \"72h\", “4h35m”. Defaults to 1s",
           "type": "string"
         },
         "replicas": {
@@ -594,10 +563,6 @@
           "description": "ExchangeType is rabbitmq exchange type",
           "type": "string"
         },
-        "filter": {
-          "description": "Filter",
-          "$ref": "#/definitions/io.argoproj.eventsource.v1alpha1.EventSourceFilter"
-        },
         "jsonBody": {
           "description": "JSONBody specifies that all event body payload coming from this source will be JSON",
           "type": "boolean"
@@ -671,10 +636,6 @@
       "description": "AMQPQueueDeclareConfig holds the configuration of a queue to hold messages and deliver to consumers. Declaring creates a queue if it doesn't already exist, or ensures that an existing queue matches the same parameters",
       "type": "object",
       "properties": {
-        "arguments": {
-          "description": "Arguments of a queue (also known as \"x-arguments\") used for optional features and plugins",
-          "type": "string"
-        },
         "autoDelete": {
           "description": "AutoDelete removes the queue when no consumers are active",
           "type": "boolean"
@@ -705,10 +666,6 @@
         "hubName"
       ],
       "properties": {
-        "filter": {
-          "description": "Filter",
-          "$ref": "#/definitions/io.argoproj.eventsource.v1alpha1.EventSourceFilter"
-        },
         "fqdn": {
           "description": "FQDN of the EventHubs namespace you created More info at https://docs.microsoft.com/en-us/azure/event-hubs/event-hubs-get-connection-string",
           "type": "string"
@@ -734,98 +691,12 @@
         }
       }
     },
-    "io.argoproj.eventsource.v1alpha1.BitbucketAuth": {
-      "description": "BitbucketAuth holds the different auth strategies for connecting to Bitbucket",
-      "type": "object",
-      "properties": {
-        "basic": {
-          "description": "Basic is BasicAuth auth strategy.",
-          "$ref": "#/definitions/io.argoproj.eventsource.v1alpha1.BitbucketBasicAuth"
-        },
-        "oauthToken": {
-          "description": "OAuthToken refers to the K8s secret that holds the OAuth Bearer token.",
-          "$ref": "#/definitions/io.k8s.api.core.v1.SecretKeySelector"
-        }
-      }
-    },
-    "io.argoproj.eventsource.v1alpha1.BitbucketBasicAuth": {
-      "description": "BasicAuth holds the information required to authenticate user via basic auth mechanism",
-      "type": "object",
-      "required": [
-        "username",
-        "password"
-      ],
-      "properties": {
-        "password": {
-          "description": "Password refers to the K8s secret that holds the password.",
-          "$ref": "#/definitions/io.k8s.api.core.v1.SecretKeySelector"
-        },
-        "username": {
-          "description": "Username refers to the K8s secret that holds the username.",
-          "$ref": "#/definitions/io.k8s.api.core.v1.SecretKeySelector"
-        }
-      }
-    },
-    "io.argoproj.eventsource.v1alpha1.BitbucketEventSource": {
-      "description": "BitbucketEventSource describes the event source for Bitbucket",
-      "type": "object",
-      "required": [
-        "webhook",
-        "auth",
-        "events",
-        "owner",
-        "projectKey",
-        "repositorySlug"
-      ],
-      "properties": {
-        "auth": {
-          "description": "Auth information required to connect to Bitbucket.",
-          "$ref": "#/definitions/io.argoproj.eventsource.v1alpha1.BitbucketAuth"
-        },
-        "deleteHookOnFinish": {
-          "description": "DeleteHookOnFinish determines whether to delete the defined Bitbucket hook once the event source is stopped.",
-          "type": "boolean"
-        },
-        "events": {
-          "description": "Events this webhook is subscribed to.",
-          "type": "array",
-          "items": {
-            "type": "string"
-          }
-        },
-        "filter": {
-          "description": "Filter",
-          "$ref": "#/definitions/io.argoproj.eventsource.v1alpha1.EventSourceFilter"
-        },
-        "metadata": {
-          "description": "Metadata holds the user defined metadata which will be passed along the event payload.",
-          "type": "object",
-          "additionalProperties": {
-            "type": "string"
-          }
-        },
-        "owner": {
-          "description": "Owner of the repository.",
-          "type": "string"
-        },
-        "projectKey": {
-          "description": "ProjectKey is the key of the project for which integration needs to setup",
-          "type": "string"
-        },
-        "repositorySlug": {
-          "description": "RepositorySlug is a URL-friendly version of a repository name, automatically generated by Bitbucket for use in the URL.",
-          "type": "string"
-        },
-        "webhook": {
-          "description": "Webhook refers to the configuration required to run an http server",
-          "$ref": "#/definitions/io.argoproj.eventsource.v1alpha1.WebhookContext"
-        }
-      }
-    },
     "io.argoproj.eventsource.v1alpha1.BitbucketServerEventSource": {
       "description": "BitbucketServerEventSource refers to event-source related to Bitbucket Server events",
       "type": "object",
       "required": [
+        "projectKey",
+        "repositorySlug",
         "events",
         "bitbucketserverBaseURL"
       ],
@@ -849,10 +720,6 @@
             "type": "string"
           }
         },
-        "filter": {
-          "description": "Filter",
-          "$ref": "#/definitions/io.argoproj.eventsource.v1alpha1.EventSourceFilter"
-        },
         "metadata": {
           "description": "Metadata holds the user defined metadata which will passed along the event payload.",
           "type": "object",
@@ -861,18 +728,11 @@
           }
         },
         "projectKey": {
-          "description": "DeprecatedProjectKey is the key of project for which integration needs to setup Deprecated: use Repositories instead. Will be unsupported in v1.8",
-          "type": "string"
-        },
-        "repositories": {
-          "description": "Repositories holds a list of repositories for which integration needs to setup",
-          "type": "array",
-          "items": {
-            "$ref": "#/definitions/io.argoproj.eventsource.v1alpha1.BitbucketServerRepository"
-          }
+          "description": "ProjectKey is the key of project for which integration needs to setup",
+          "type": "string"
         },
         "repositorySlug": {
-          "description": "DeprecatedRepositorySlug is the slug of the repository for which integration needs to setup Deprecated: use Repositories instead. Will be unsupported in v1.8",
+          "description": "RepositorySlug is the slug of the repository for which integration needs to setup",
           "type": "string"
         },
         "webhook": {
@@ -885,37 +745,19 @@
         }
       }
     },
-    "io.argoproj.eventsource.v1alpha1.BitbucketServerRepository": {
-      "type": "object",
-      "required": [
-        "projectKey",
-        "repositorySlug"
-      ],
-      "properties": {
-        "projectKey": {
-          "description": "ProjectKey is the key of project for which integration needs to setup",
-          "type": "string"
-        },
-        "repositorySlug": {
-          "description": "RepositorySlug is the slug of the repository for which integration needs to setup",
-          "type": "string"
-        }
-      }
-    },
     "io.argoproj.eventsource.v1alpha1.CalendarEventSource": {
       "description": "CalendarEventSource describes a time based dependency. One of the fields (schedule, interval, or recurrence) must be passed. Schedule takes precedence over interval; interval takes precedence over recurrence",
       "type": "object",
+      "required": [
+        "schedule",
+        "interval"
+      ],
       "properties": {
         "exclusionDates": {
-          "description": "ExclusionDates defines the list of DATE-TIME exceptions for recurring events.",
           "type": "array",
           "items": {
             "type": "string"
           }
-        },
-        "filter": {
-          "description": "Filter",
-          "$ref": "#/definitions/io.argoproj.eventsource.v1alpha1.EventSourceFilter"
         },
         "interval": {
           "description": "Interval is a string that describes an interval duration, e.g. 1s, 30m, 2h...",
@@ -993,10 +835,6 @@
           "description": "Backoff holds parameters applied to connection.",
           "$ref": "#/definitions/io.argoproj.common.Backoff"
         },
-        "filter": {
-          "description": "Filter",
-          "$ref": "#/definitions/io.argoproj.eventsource.v1alpha1.EventSourceFilter"
-        },
         "jsonBody": {
           "description": "JSONBody specifies that all event body payload coming from this source will be JSON",
           "type": "boolean"
@@ -1062,14 +900,6 @@
         }
       }
     },
-    "io.argoproj.eventsource.v1alpha1.EventSourceFilter": {
-      "type": "object",
-      "properties": {
-        "expression": {
-          "type": "string"
-        }
-      }
-    },
     "io.argoproj.eventsource.v1alpha1.EventSourceList": {
       "description": "EventSourceList is the list of eventsource resources",
       "type": "object",
@@ -1115,13 +945,6 @@
             "$ref": "#/definitions/io.argoproj.eventsource.v1alpha1.AzureEventsHubEventSource"
           }
         },
-        "bitbucket": {
-          "description": "Bitbucket event sources",
-          "type": "object",
-          "additionalProperties": {
-            "$ref": "#/definitions/io.argoproj.eventsource.v1alpha1.BitbucketEventSource"
-          }
-        },
         "bitbucketserver": {
           "description": "Bitbucket Server event sources",
           "type": "object",
@@ -1329,10 +1152,6 @@
           "description": "Type of file operations to watch Refer https://github.com/fsnotify/fsnotify/blob/master/fsnotify.go for more information",
           "type": "string"
         },
-        "filter": {
-          "description": "Filter",
-          "$ref": "#/definitions/io.argoproj.eventsource.v1alpha1.EventSourceFilter"
-        },
         "metadata": {
           "description": "Metadata holds the user defined metadata which will passed along the event payload.",
           "type": "object",
@@ -1366,10 +1185,6 @@
           "description": "Config is the event source configuration",
           "type": "string"
         },
-        "filter": {
-          "description": "Filter",
-          "$ref": "#/definitions/io.argoproj.eventsource.v1alpha1.EventSourceFilter"
-        },
         "insecure": {
           "description": "Insecure determines the type of connection.",
           "type": "boolean"
@@ -1391,34 +1206,13 @@
         }
       }
     },
-    "io.argoproj.eventsource.v1alpha1.GithubAppCreds": {
-      "type": "object",
-      "required": [
-        "privateKey",
-        "appID",
-        "installationID"
-      ],
-      "properties": {
-        "appID": {
-          "description": "AppID refers to the GitHub App ID for the application you created",
-          "type": "integer",
-          "format": "int64"
-        },
-        "installationID": {
-          "description": "InstallationID refers to the Installation ID of the GitHub app you created and installed",
-          "type": "integer",
-          "format": "int64"
-        },
-        "privateKey": {
-          "description": "PrivateKey refers to a K8s secret containing the GitHub app private key",
-          "$ref": "#/definitions/io.k8s.api.core.v1.SecretKeySelector"
-        }
-      }
-    },
     "io.argoproj.eventsource.v1alpha1.GithubEventSource": {
       "description": "GithubEventSource refers to event-source for github related events",
       "type": "object",
       "required": [
+        "id",
+        "owner",
+        "repository",
         "events"
       ],
       "properties": {
@@ -1439,19 +1233,10 @@
           "type": "boolean"
         },
         "events": {
-          "description": "Events refer to Github events to which the event source will subscribe",
           "type": "array",
           "items": {
             "type": "string"
           }
-        },
-        "filter": {
-          "description": "Filter",
-          "$ref": "#/definitions/io.argoproj.eventsource.v1alpha1.EventSourceFilter"
-        },
-        "githubApp": {
-          "description": "GitHubApp holds the GitHub app credentials",
-          "$ref": "#/definitions/io.argoproj.eventsource.v1alpha1.GithubAppCreds"
         },
         "githubBaseURL": {
           "description": "GitHub base URL (for GitHub Enterprise)",
@@ -1477,13 +1262,6 @@
             "type": "string"
           }
         },
-        "organizations": {
-          "description": "Organizations holds the names of organizations (used for organization level webhooks). Not required if Repositories is set.",
-          "type": "array",
-          "items": {
-            "type": "string"
-          }
-        },
         "owner": {
           "description": "DeprecatedOwner refers to GitHub owner name i.e. argoproj Deprecated: use Repositories instead. Will be unsupported in v 1.6",
           "type": "string"
@@ -1493,7 +1271,7 @@
           "$ref": "#/definitions/io.argoproj.eventsource.v1alpha1.PayloadEnrichmentFlags"
         },
         "repositories": {
-          "description": "Repositories holds the information of repositories, which uses repo owner as the key, and list of repo names as the value. Not required if Organizations is set.",
+          "description": "Repositories holds the information of repositories, which uses repo owner as the key, and list of repo names as the value",
           "type": "array",
           "items": {
             "$ref": "#/definitions/io.argoproj.eventsource.v1alpha1.OwnedRepositories"
@@ -1517,6 +1295,7 @@
       "description": "GitlabEventSource refers to event-source related to Gitlab events",
       "type": "object",
       "required": [
+        "projectID",
         "events",
         "gitlabBaseURL"
       ],
@@ -1539,10 +1318,6 @@
           "items": {
             "type": "string"
           }
-        },
-        "filter": {
-          "description": "Filter",
-          "$ref": "#/definitions/io.argoproj.eventsource.v1alpha1.EventSourceFilter"
         },
         "gitlabBaseURL": {
           "description": "GitlabBaseURL is the base URL for API requests to a custom endpoint",
@@ -1599,10 +1374,6 @@
           "description": "Directory to watch for events",
           "type": "string"
         },
-        "filter": {
-          "description": "Filter",
-          "$ref": "#/definitions/io.argoproj.eventsource.v1alpha1.EventSourceFilter"
-        },
         "hdfsUser": {
           "description": "HDFSUser is the user to access HDFS file system. It is ignored if either ccache or keytab is used.",
           "type": "string"
@@ -1689,10 +1460,6 @@
           "description": "Consumer group for kafka client",
           "$ref": "#/definitions/io.argoproj.eventsource.v1alpha1.KafkaConsumerGroup"
         },
-        "filter": {
-          "description": "Filter",
-          "$ref": "#/definitions/io.argoproj.eventsource.v1alpha1.EventSourceFilter"
-        },
         "jsonBody": {
           "description": "JSONBody specifies that all event body payload coming from this source will be JSON",
           "type": "boolean"
@@ -1752,10 +1519,6 @@
           "description": "ConnectionBackoff holds backoff applied to connection.",
           "$ref": "#/definitions/io.argoproj.common.Backoff"
         },
-        "filter": {
-          "description": "Filter",
-          "$ref": "#/definitions/io.argoproj.eventsource.v1alpha1.EventSourceFilter"
-        },
         "jsonBody": {
           "description": "JSONBody specifies that all event body payload coming from this source will be JSON",
           "type": "boolean"
@@ -1818,10 +1581,6 @@
         "connectionBackoff": {
           "description": "ConnectionBackoff holds backoff applied to connection.",
           "$ref": "#/definitions/io.argoproj.common.Backoff"
-        },
-        "filter": {
-          "description": "Filter",
-          "$ref": "#/definitions/io.argoproj.eventsource.v1alpha1.EventSourceFilter"
         },
         "jsonBody": {
           "description": "JSONBody specifies that all event body payload coming from this source will be JSON",
@@ -1865,10 +1624,6 @@
           "description": "Backoff holds parameters applied to connection.",
           "$ref": "#/definitions/io.argoproj.common.Backoff"
         },
-        "filter": {
-          "description": "Filter",
-          "$ref": "#/definitions/io.argoproj.eventsource.v1alpha1.EventSourceFilter"
-        },
         "hostAddress": {
           "description": "HostAddress is the address of the host for NSQ lookup",
           "type": "string"
@@ -1905,7 +1660,7 @@
           }
         },
         "owner": {
-          "description": "Organization or user name",
+          "description": "Orgnization or user name",
           "type": "string"
         }
       }
@@ -1930,10 +1685,6 @@
         "deleteSubscriptionOnFinish": {
           "description": "DeleteSubscriptionOnFinish determines whether to delete the GCP PubSub subscription once the event source is stopped.",
           "type": "boolean"
-        },
-        "filter": {
-          "description": "Filter",
-          "$ref": "#/definitions/io.argoproj.eventsource.v1alpha1.EventSourceFilter"
         },
         "jsonBody": {
           "description": "JSONBody specifies that all event body payload coming from this source will be JSON",
@@ -1980,10 +1731,6 @@
           "description": "Backoff holds parameters applied to connection.",
           "$ref": "#/definitions/io.argoproj.common.Backoff"
         },
-        "filter": {
-          "description": "Filter",
-          "$ref": "#/definitions/io.argoproj.eventsource.v1alpha1.EventSourceFilter"
-        },
         "jsonBody": {
           "description": "JSONBody specifies that all event body payload coming from this source will be JSON",
           "type": "boolean"
@@ -2046,10 +1793,6 @@
           "description": "DB to use. If not specified, default DB 0 will be used.",
           "type": "integer",
           "format": "int32"
-        },
-        "filter": {
-          "description": "Filter",
-          "$ref": "#/definitions/io.argoproj.eventsource.v1alpha1.EventSourceFilter"
         },
         "hostAddress": {
           "description": "HostAddress refers to the address of the Redis host/server",
@@ -2169,10 +1912,6 @@
           "description": "AccessKey refers K8s secret containing aws access key",
           "$ref": "#/definitions/io.k8s.api.core.v1.SecretKeySelector"
         },
-        "filter": {
-          "description": "Filter",
-          "$ref": "#/definitions/io.argoproj.eventsource.v1alpha1.EventSourceFilter"
-        },
         "metadata": {
           "description": "Metadata holds the user defined metadata which will passed along the event payload.",
           "type": "object",
@@ -2218,18 +1957,6 @@
         "accessKey": {
           "description": "AccessKey refers K8s secret containing aws access key",
           "$ref": "#/definitions/io.k8s.api.core.v1.SecretKeySelector"
-        },
-        "dlq": {
-          "description": "DLQ specifies if a dead-letter queue is configured for messages that can't be processed successfully. If set to true, messages with invalid payload won't be acknowledged to allow to forward them farther to the dead-letter queue. The default value is false.",
-          "type": "boolean"
-        },
-        "endpoint": {
-          "description": "Endpoint configures connection to a specific SQS endpoint instead of Amazons servers",
-          "type": "string"
-        },
-        "filter": {
-          "description": "Filter",
-          "$ref": "#/definitions/io.argoproj.eventsource.v1alpha1.EventSourceFilter"
         },
         "jsonBody": {
           "description": "JSONBody specifies that all event body payload coming from this source will be JSON",
@@ -2319,10 +2046,6 @@
       "description": "SlackEventSource refers to event-source for Slack related events",
       "type": "object",
       "properties": {
-        "filter": {
-          "description": "Filter",
-          "$ref": "#/definitions/io.argoproj.eventsource.v1alpha1.EventSourceFilter"
-        },
         "metadata": {
           "description": "Metadata holds the user defined metadata which will passed along the event payload.",
           "type": "object",
@@ -2632,13 +2355,6 @@
       "description": "ArgoWorkflowTrigger is the trigger for the Argo Workflow",
       "type": "object",
       "properties": {
-        "args": {
-          "description": "Args is the list of arguments to pass to the argo CLI",
-          "type": "array",
-          "items": {
-            "type": "string"
-          }
-        },
         "operation": {
           "description": "Operation refers to the type of operation performed on the argo workflow resource. Default value is Submit.",
           "type": "string"
@@ -2916,17 +2632,9 @@
           "description": "Filters and rules governing toleration of success and constraints on the context and data of an event",
           "$ref": "#/definitions/io.argoproj.sensor.v1alpha1.EventDependencyFilter"
         },
-        "filtersLogicalOperator": {
-          "description": "FiltersLogicalOperator defines how different filters are evaluated together. Available values: and (\u0026\u0026), or (||) Is optional and if left blank treated as and (\u0026\u0026).",
-          "type": "string"
-        },
         "name": {
           "description": "Name is a unique name of this dependency",
           "type": "string"
-        },
-        "transform": {
-          "description": "Transform transforms the event data",
-          "$ref": "#/definitions/io.argoproj.sensor.v1alpha1.EventDependencyTransformer"
         }
       }
     },
@@ -2945,14 +2653,6 @@
             "$ref": "#/definitions/io.argoproj.sensor.v1alpha1.DataFilter"
           }
         },
-        "dataLogicalOperator": {
-          "description": "DataLogicalOperator defines how multiple Data filters (if defined) are evaluated together. Available values: and (\u0026\u0026), or (||) Is optional and if left blank treated as and (\u0026\u0026).",
-          "type": "string"
-        },
-        "exprLogicalOperator": {
-          "description": "ExprLogicalOperator defines how multiple Exprs filters (if defined) are evaluated together. Available values: and (\u0026\u0026), or (||) Is optional and if left blank treated as and (\u0026\u0026).",
-          "type": "string"
-        },
         "exprs": {
           "description": "Exprs contains the list of expressions evaluated against the event payload.",
           "type": "array",
@@ -2963,20 +2663,6 @@
         "time": {
           "description": "Time filter on the event with escalation",
           "$ref": "#/definitions/io.argoproj.sensor.v1alpha1.TimeFilter"
-        }
-      }
-    },
-    "io.argoproj.sensor.v1alpha1.EventDependencyTransformer": {
-      "description": "EventDependencyTransformer transforms the event",
-      "type": "object",
-      "properties": {
-        "jq": {
-          "description": "JQ holds the jq command applied for transformation",
-          "type": "string"
-        },
-        "script": {
-          "description": "Script refers to a Lua script used to transform the event",
-          "type": "string"
         }
       }
     },
@@ -5520,127 +5206,6 @@
         "optional": {
           "description": "Specify whether the Secret or its key must be defined",
           "type": "boolean"
-        }
-      }
-    },
-    "io.k8s.api.core.v1.SecurityContext": {
-      "description": "SecurityContext holds security configuration that will be applied to a container. Some fields are present in both SecurityContext and PodSecurityContext.  When both are set, the values in SecurityContext take precedence.",
-      "type": "object",
-      "properties": {
-        "allowPrivilegeEscalation": {
-          "description": "AllowPrivilegeEscalation controls whether a process can gain more privileges than its parent process. This bool directly controls if the no_new_privs flag will be set on the container process. AllowPrivilegeEscalation is true always when the container is: 1) run as Privileged 2) has CAP_SYS_ADMIN",
-          "type": "boolean"
-        },
-        "capabilities": {
-          "description": "Adds and removes POSIX capabilities from running containers.",
-          "type": "object",
-          "properties": {
-            "add": {
-              "description": "Added capabilities",
-              "type": "array",
-              "items": {
-                "type": "string"
-              }
-            },
-            "drop": {
-              "description": "Removed capabilities",
-              "type": "array",
-              "items": {
-                "type": "string"
-              }
-            }
-          }
-        },
-        "privileged": {
-          "description": "Run container in privileged mode. Processes in privileged containers are essentially equivalent to root on the host. Defaults to false.",
-          "type": "boolean"
-        },
-        "procMount": {
-          "description": "procMount denotes the type of proc mount to use for the containers. The default is DefaultProcMount which uses the container runtime defaults for readonly paths and masked paths. This requires the ProcMountType feature flag to be enabled.",
-          "type": "string"
-        },
-        "readOnlyRootFilesystem": {
-          "description": "Whether this container has a read-only root filesystem. Default is false.",
-          "type": "boolean"
-        },
-        "runAsGroup": {
-          "description": "The GID to run the entrypoint of the container process. Uses runtime default if unset. May also be set in PodSecurityContext.  If set in both SecurityContext and PodSecurityContext, the value specified in SecurityContext takes precedence.",
-          "type": "integer",
-          "format": "int64"
-        },
-        "runAsNonRoot": {
-          "description": "Indicates that the container must run as a non-root user. If true, the Kubelet will validate the image at runtime to ensure that it does not run as UID 0 (root) and fail to start the container if it does. If unset or false, no such validation will be performed. May also be set in PodSecurityContext.  If set in both SecurityContext and PodSecurityContext, the value specified in SecurityContext takes precedence.",
-          "type": "boolean"
-        },
-        "runAsUser": {
-          "description": "The UID to run the entrypoint of the container process. Defaults to user specified in image metadata if unspecified. May also be set in PodSecurityContext.  If set in both SecurityContext and PodSecurityContext, the value specified in SecurityContext takes precedence.",
-          "type": "integer",
-          "format": "int64"
-        },
-        "seLinuxOptions": {
-          "description": "SELinuxOptions are the labels to be applied to the container",
-          "type": "object",
-          "properties": {
-            "level": {
-              "description": "Level is SELinux level label that applies to the container.",
-              "type": "string"
-            },
-            "role": {
-              "description": "Role is a SELinux role label that applies to the container.",
-              "type": "string"
-            },
-            "type": {
-              "description": "Type is a SELinux type label that applies to the container.",
-              "type": "string"
-            },
-            "user": {
-              "description": "User is a SELinux user label that applies to the container.",
-              "type": "string"
-            }
-          }
-        },
-        "seccompProfile": {
-          "description": "SeccompProfile defines a pod/container's seccomp profile settings. Only one profile source may be set.",
-          "type": "object",
-          "required": [
-            "type"
-          ],
-          "properties": {
-            "localhostProfile": {
-              "description": "localhostProfile indicates a profile defined in a file on the node should be used. The profile must be preconfigured on the node to work. Must be a descending path, relative to the kubelet's configured seccomp profile location. Must only be set if type is \"Localhost\".",
-              "type": "string"
-            },
-            "type": {
-              "description": "type indicates which kind of seccomp profile will be applied. Valid options are:\n\nLocalhost - a profile defined in a file on the node should be used. RuntimeDefault - the container runtime default profile should be used. Unconfined - no profile should be applied.",
-              "type": "string"
-            }
-          },
-          "x-kubernetes-unions": [
-            {
-              "discriminator": "type",
-              "fields-to-discriminateBy": {
-                "localhostProfile": "LocalhostProfile"
-              }
-            }
-          ]
-        },
-        "windowsOptions": {
-          "description": "WindowsSecurityContextOptions contain Windows-specific options and credentials.",
-          "type": "object",
-          "properties": {
-            "gmsaCredentialSpec": {
-              "description": "GMSACredentialSpec is where the GMSA admission webhook (https://github.com/kubernetes-sigs/windows-gmsa) inlines the contents of the GMSA credential spec named by the GMSACredentialSpecName field.",
-              "type": "string"
-            },
-            "gmsaCredentialSpecName": {
-              "description": "GMSACredentialSpecName is the name of the GMSA credential spec to use.",
-              "type": "string"
-            },
-            "runAsUserName": {
-              "description": "The UserName in Windows to run the entrypoint of the container process. Defaults to the user specified in image metadata if unspecified. May also be set in PodSecurityContext. If set in both SecurityContext and PodSecurityContext, the value specified in SecurityContext takes precedence.",
-              "type": "string"
-            }
-          }
         }
       }
     },
