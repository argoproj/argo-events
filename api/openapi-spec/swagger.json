--- conflicted
+++ resolved
@@ -1312,11 +1312,7 @@
       ],
       "properties": {
         "accessToken": {
-<<<<<<< HEAD
-          "description": "AccessToken is reference to K8s secret which holds the gitlab api access information",
-=======
           "description": "AccessToken references to k8 secret which holds the gitlab api access information",
->>>>>>> bd737904
           "$ref": "#/definitions/io.k8s.api.core.v1.SecretKeySelector"
         },
         "deleteHookOnFinish": {
