<p>

Packages:

</p>

<ul>

<li>

<a href="#argoproj.io%2fv1alpha1">argoproj.io/v1alpha1</a>

</li>

</ul>

<h2 id="argoproj.io/v1alpha1">

argoproj.io/v1alpha1

</h2>

<p>

<p>

Package v1alpha1 is the v1alpha1 version of the API.

</p>

</p>

Resource Types:

<ul>

</ul>

<h3 id="argoproj.io/v1alpha1.EventSourceRef">

EventSourceRef

</h3>

<p>

(<em>Appears on:</em>
<a href="#argoproj.io/v1alpha1.GatewaySpec">GatewaySpec</a>)

</p>

<p>

<p>

EventSourceRef holds information about the EventSourceRef custom
resource

</p>

</p>

<table>

<thead>

<tr>

<th>

Field

</th>

<th>

Description

</th>

</tr>

</thead>

<tbody>

<tr>

<td>

<code>name</code></br> <em> string </em>

</td>

<td>

<p>

Name of the event source

</p>

</td>

</tr>

<tr>

<td>

<code>namespace</code></br> <em> string </em>

</td>

<td>

<em>(Optional)</em>

<p>

Namespace of the event source Default value is the namespace where
referencing gateway is deployed

</p>

</td>

</tr>

</tbody>

</table>

<h3 id="argoproj.io/v1alpha1.Gateway">

Gateway

</h3>

<p>

<p>

Gateway is the definition of a gateway resource

</p>

</p>

<table>

<thead>

<tr>

<th>

Field

</th>

<th>

Description

</th>

</tr>

</thead>

<tbody>

<tr>

<td>

<code>metadata</code></br> <em>
<a href="https://kubernetes.io/docs/reference/generated/kubernetes-api/v1.13/#objectmeta-v1-meta">
Kubernetes meta/v1.ObjectMeta </a> </em>

</td>

<td>

Refer to the Kubernetes API documentation for the fields of the
<code>metadata</code> field.

</td>

</tr>

<tr>

<td>

<code>status</code></br> <em>
<a href="#argoproj.io/v1alpha1.GatewayStatus"> GatewayStatus </a> </em>

</td>

<td>

</td>

</tr>

<tr>

<td>

<code>spec</code></br> <em> <a href="#argoproj.io/v1alpha1.GatewaySpec">
GatewaySpec </a> </em>

</td>

<td>

<br/> <br/>

<table>

<tr>

<td>

<code>template</code></br> <em>
<a href="https://kubernetes.io/docs/reference/generated/kubernetes-api/v1.13/#podtemplatespec-v1-core">
Kubernetes core/v1.PodTemplateSpec </a> </em>

</td>

<td>

<p>

Template is the pod specification for the gateway Refer
<a href="https://kubernetes.io/docs/reference/generated/kubernetes-api/v1.11/#pod-v1-core">https://kubernetes.io/docs/reference/generated/kubernetes-api/v1.11/\#pod-v1-core</a>

</p>

</td>

</tr>

<tr>

<td>

<code>eventSourceRef</code></br> <em>
<a href="#argoproj.io/v1alpha1.EventSourceRef"> EventSourceRef </a>
</em>

</td>

<td>

<p>

EventSourceRef refers to event-source that stores event source
configurations for the gateway

</p>

</td>

</tr>

<tr>

<td>

<code>type</code></br> <em>
github.com/argoproj/argo-events/pkg/apis/common.EventSourceType </em>

</td>

<td>

<p>

Type is the type of gateway. Used as metadata.

</p>

</td>

</tr>

<tr>

<td>

<code>service</code></br> <em>
<a href="https://kubernetes.io/docs/reference/generated/kubernetes-api/v1.13/#service-v1-core">
Kubernetes core/v1.Service </a> </em>

</td>

<td>

<p>

Service is the specifications of the service to expose the gateway Refer
<a href="https://kubernetes.io/docs/reference/generated/kubernetes-api/v1.11/#service-v1-core">https://kubernetes.io/docs/reference/generated/kubernetes-api/v1.11/\#service-v1-core</a>

</p>

</td>

</tr>

<tr>

<td>

<code>subscribers</code></br> <em>
<a href="#argoproj.io/v1alpha1.Subscribers"> Subscribers </a> </em>

</td>

<td>

<em>(Optional)</em>

<p>

Subscribers holds the contexts of the subscribers/sinks to send events
to.

</p>

</td>

</tr>

<tr>

<td>

<code>processorPort</code></br> <em> string </em>

</td>

<td>

<p>

Port on which the gateway event source processor is running on.

</p>

</td>

</tr>

<tr>

<td>

<<<<<<< HEAD
<code>eventProtocol</code></br> <em>
github.com/argoproj/argo-events/pkg/apis/common.EventProtocol </em>

</td>

<td>

<p>

EventProtocol is the underlying protocol used to send events from
gateway to watchers(components interested in listening to event from
this gateway)

</p>

</td>

</tr>

<tr>

<td>

=======
>>>>>>> 45599722
<code>replica</code></br> <em> int </em>

</td>

<td>

<p>

Replica is the gateway deployment replicas

</p>

</td>

</tr>

</table>

</td>

</tr>

</tbody>

</table>

<h3 id="argoproj.io/v1alpha1.GatewayResource">

GatewayResource

</h3>

<p>

(<em>Appears on:</em>
<a href="#argoproj.io/v1alpha1.GatewayStatus">GatewayStatus</a>)

</p>

<p>

<p>

GatewayResource holds the metadata about the gateway resources

</p>

</p>

<table>

<thead>

<tr>

<th>

Field

</th>

<th>

Description

</th>

</tr>

</thead>

<tbody>

<tr>

<td>

<code>deployment</code></br> <em>
<a href="https://kubernetes.io/docs/reference/generated/kubernetes-api/v1.13/#objectmeta-v1-meta">
Kubernetes meta/v1.ObjectMeta </a> </em>

</td>

<td>

<p>

Metadata of the deployment for the gateway

</p>

</td>

</tr>

<tr>

<td>

<code>service</code></br> <em>
<a href="https://kubernetes.io/docs/reference/generated/kubernetes-api/v1.13/#objectmeta-v1-meta">
Kubernetes meta/v1.ObjectMeta </a> </em>

</td>

<td>

<em>(Optional)</em>

<p>

Metadata of the service for the gateway

</p>

</td>

</tr>

</tbody>

</table>

<h3 id="argoproj.io/v1alpha1.GatewaySpec">

GatewaySpec

</h3>

<p>

(<em>Appears on:</em>
<a href="#argoproj.io/v1alpha1.Gateway">Gateway</a>)

</p>

<p>

<p>

GatewaySpec represents gateway specifications

</p>

</p>

<table>

<thead>

<tr>

<th>

Field

</th>

<th>

Description

</th>

</tr>

</thead>

<tbody>

<tr>

<td>

<code>template</code></br> <em>
<a href="https://kubernetes.io/docs/reference/generated/kubernetes-api/v1.13/#podtemplatespec-v1-core">
Kubernetes core/v1.PodTemplateSpec </a> </em>

</td>

<td>

<p>

Template is the pod specification for the gateway Refer
<a href="https://kubernetes.io/docs/reference/generated/kubernetes-api/v1.11/#pod-v1-core">https://kubernetes.io/docs/reference/generated/kubernetes-api/v1.11/\#pod-v1-core</a>

</p>

</td>

</tr>

<tr>

<td>

<code>eventSourceRef</code></br> <em>
<a href="#argoproj.io/v1alpha1.EventSourceRef"> EventSourceRef </a>
</em>

</td>

<td>

<p>

EventSourceRef refers to event-source that stores event source
configurations for the gateway

</p>

</td>

</tr>

<tr>

<td>

<code>type</code></br> <em>
github.com/argoproj/argo-events/pkg/apis/common.EventSourceType </em>

</td>

<td>

<p>

Type is the type of gateway. Used as metadata.

</p>

</td>

</tr>

<tr>

<td>

<code>service</code></br> <em>
<a href="https://kubernetes.io/docs/reference/generated/kubernetes-api/v1.13/#service-v1-core">
Kubernetes core/v1.Service </a> </em>

</td>

<td>

<p>

Service is the specifications of the service to expose the gateway Refer
<a href="https://kubernetes.io/docs/reference/generated/kubernetes-api/v1.11/#service-v1-core">https://kubernetes.io/docs/reference/generated/kubernetes-api/v1.11/\#service-v1-core</a>

</p>

</td>

</tr>

<tr>

<td>

<code>subscribers</code></br> <em>
<a href="#argoproj.io/v1alpha1.Subscribers"> Subscribers </a> </em>

</td>

<td>

<em>(Optional)</em>

<p>

Subscribers holds the contexts of the subscribers/sinks to send events
to.

</p>

</td>

</tr>

<tr>

<td>

<code>processorPort</code></br> <em> string </em>

</td>

<td>

<p>

Port on which the gateway event source processor is running on.

</p>

</td>

</tr>

<tr>

<td>

<<<<<<< HEAD
<code>eventProtocol</code></br> <em>
github.com/argoproj/argo-events/pkg/apis/common.EventProtocol </em>

</td>

<td>

<p>

EventProtocol is the underlying protocol used to send events from
gateway to watchers(components interested in listening to event from
this gateway)

</p>

</td>

</tr>

<tr>

<td>

=======
>>>>>>> 45599722
<code>replica</code></br> <em> int </em>

</td>

<td>

<p>

Replica is the gateway deployment replicas

</p>

</td>

</tr>

</tbody>

</table>

<h3 id="argoproj.io/v1alpha1.GatewayStatus">

GatewayStatus

</h3>

<p>

(<em>Appears on:</em>
<a href="#argoproj.io/v1alpha1.Gateway">Gateway</a>)

</p>

<p>

<p>

GatewayStatus contains information about the status of a gateway.

</p>

</p>

<table>

<thead>

<tr>

<th>

Field

</th>

<th>

Description

</th>

</tr>

</thead>

<tbody>

<tr>

<td>

<code>phase</code></br> <em> <a href="#argoproj.io/v1alpha1.NodePhase">
NodePhase </a> </em>

</td>

<td>

<p>

Phase is the high-level summary of the gateway

</p>

</td>

</tr>

<tr>

<td>

<code>startedAt</code></br> <em>
<a href="https://kubernetes.io/docs/reference/generated/kubernetes-api/v1.13/#time-v1-meta">
Kubernetes meta/v1.Time </a> </em>

</td>

<td>

<p>

StartedAt is the time at which this gateway was initiated

</p>

</td>

</tr>

<tr>

<td>

<code>message</code></br> <em> string </em>

</td>

<td>

<p>

Message is a human readable string indicating details about a gateway in
its phase

</p>

</td>

</tr>

<tr>

<td>

<code>nodes</code></br> <em> <a href="#argoproj.io/v1alpha1.NodeStatus">
map\[string\]github.com/argoproj/argo-events/pkg/apis/gateway/v1alpha1.NodeStatus
</a> </em>

</td>

<td>

<p>

Nodes is a mapping between a node ID and the node’s status it records
the states for the configurations of gateway.

</p>

</td>

</tr>

<tr>

<td>

<code>resources</code></br> <em>
<a href="#argoproj.io/v1alpha1.GatewayResource"> GatewayResource </a>
</em>

</td>

<td>

<p>

Resources refers to the metadata about the gateway resources

</p>

</td>

</tr>

</tbody>

</table>

<h3 id="argoproj.io/v1alpha1.NATSSubscriber">

NATSSubscriber

</h3>

<p>

(<em>Appears on:</em>
<a href="#argoproj.io/v1alpha1.Subscribers">Subscribers</a>)

</p>

<p>

<p>

NATSSubscriber holds the context of subscriber over NATS.

</p>

</p>

<table>

<thead>

<tr>

<th>

Field

</th>

<th>

Description

</th>

</tr>

</thead>

<tbody>

<tr>

<td>

<code>serverURL</code></br> <em> string </em>

</td>

<td>

<p>

ServerURL refers to the NATS server URL.

</p>

</td>

</tr>

<tr>

<td>

<code>subject</code></br> <em> string </em>

</td>

<td>

<p>

Subject refers to the NATS subject name.

</p>

</td>

</tr>

<tr>

<td>

<code>name</code></br> <em> string </em>

</td>

<td>

<p>

Name of the subscription. Must be unique.

</p>

</td>

</tr>

</tbody>

</table>

<h3 id="argoproj.io/v1alpha1.NodePhase">

NodePhase (<code>string</code> alias)

</p>

</h3>

<p>

(<em>Appears on:</em>
<a href="#argoproj.io/v1alpha1.GatewayStatus">GatewayStatus</a>,
<a href="#argoproj.io/v1alpha1.NodeStatus">NodeStatus</a>)

</p>

<p>

<p>

NodePhase is the label for the condition of a node.

</p>

</p>

<h3 id="argoproj.io/v1alpha1.NodeStatus">

NodeStatus

</h3>

<p>

(<em>Appears on:</em>
<a href="#argoproj.io/v1alpha1.GatewayStatus">GatewayStatus</a>)

</p>

<p>

<p>

NodeStatus describes the status for an individual node in the gateway
configurations. A single node can represent one configuration.

</p>

</p>

<table>

<thead>

<tr>

<th>

Field

</th>

<th>

Description

</th>

</tr>

</thead>

<tbody>

<tr>

<td>

<code>id</code></br> <em> string </em>

</td>

<td>

<p>

ID is a unique identifier of a node within a sensor It is a hash of the
node name

</p>

</td>

</tr>

<tr>

<td>

<code>name</code></br> <em> string </em>

</td>

<td>

<p>

Name is a unique name in the node tree used to generate the node ID

</p>

</td>

</tr>

<tr>

<td>

<code>displayName</code></br> <em> string </em>

</td>

<td>

<p>

DisplayName is the human readable representation of the node

</p>

</td>

</tr>

<tr>

<td>

<code>phase</code></br> <em> <a href="#argoproj.io/v1alpha1.NodePhase">
NodePhase </a> </em>

</td>

<td>

<p>

Phase of the node

</p>

</td>

</tr>

<tr>

<td>

<code>startedAt</code></br> <em>
<a href="https://kubernetes.io/docs/reference/generated/kubernetes-api/v1.13/#microtime-v1-meta">
Kubernetes meta/v1.MicroTime </a> </em>

</td>

<td>

<p>

StartedAt is the time at which this node started

</p>

</td>

</tr>

<tr>

<td>

<code>message</code></br> <em> string </em>

</td>

<td>

<p>

Message store data or something to save for configuration

</p>

</td>

</tr>

<tr>

<td>

<code>updateTime</code></br> <em>
<a href="https://kubernetes.io/docs/reference/generated/kubernetes-api/v1.13/#microtime-v1-meta">
Kubernetes meta/v1.MicroTime </a> </em>

</td>

<td>

<p>

UpdateTime is the time when node(gateway configuration) was updated

</p>

</td>

</tr>

</tbody>

</table>

<h3 id="argoproj.io/v1alpha1.Subscribers">

Subscribers

</h3>

<p>

(<em>Appears on:</em>
<a href="#argoproj.io/v1alpha1.GatewaySpec">GatewaySpec</a>)

</p>

<p>

</p>

<table>

<thead>

<tr>

<th>

Field

</th>

<th>

Description

</th>

</tr>

</thead>

<tbody>

<tr>

<td>

<code>http</code></br> <em> \[\]string </em>

</td>

<td>

<em>(Optional)</em>

<p>

HTTP subscribers are HTTP endpoints to send events to.

</p>

</td>

</tr>

<tr>

<td>

<code>nats</code></br> <em>
<a href="#argoproj.io/v1alpha1.NATSSubscriber"> \[\]NATSSubscriber </a>
</em>

</td>

<td>

<em>(Optional)</em>

<p>

NATS refers to the subscribers over NATS protocol.

</p>

</td>

</tr>

</tbody>

</table>

<hr/>

<p>

<em> Generated with <code>gen-crd-api-reference-docs</code> on git
<<<<<<< HEAD
commit <code>b1925a6</code>. </em>
=======
commit <code>81d8555</code>. </em>
>>>>>>> 45599722

</p><|MERGE_RESOLUTION|>--- conflicted
+++ resolved
@@ -358,32 +358,6 @@
 
 <td>
 
-<<<<<<< HEAD
-<code>eventProtocol</code></br> <em>
-github.com/argoproj/argo-events/pkg/apis/common.EventProtocol </em>
-
-</td>
-
-<td>
-
-<p>
-
-EventProtocol is the underlying protocol used to send events from
-gateway to watchers(components interested in listening to event from
-this gateway)
-
-</p>
-
-</td>
-
-</tr>
-
-<tr>
-
-<td>
-
-=======
->>>>>>> 45599722
 <code>replica</code></br> <em> int </em>
 
 </td>
@@ -692,32 +666,6 @@
 
 <td>
 
-<<<<<<< HEAD
-<code>eventProtocol</code></br> <em>
-github.com/argoproj/argo-events/pkg/apis/common.EventProtocol </em>
-
-</td>
-
-<td>
-
-<p>
-
-EventProtocol is the underlying protocol used to send events from
-gateway to watchers(components interested in listening to event from
-this gateway)
-
-</p>
-
-</td>
-
-</tr>
-
-<tr>
-
-<td>
-
-=======
->>>>>>> 45599722
 <code>replica</code></br> <em> int </em>
 
 </td>
@@ -1329,10 +1277,6 @@
 <p>
 
 <em> Generated with <code>gen-crd-api-reference-docs</code> on git
-<<<<<<< HEAD
-commit <code>b1925a6</code>. </em>
-=======
 commit <code>81d8555</code>. </em>
->>>>>>> 45599722
 
 </p>