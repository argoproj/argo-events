<p>
Packages:
</p>
<ul>
<li>
<a href="#argoproj.io%2fv1alpha1">argoproj.io/v1alpha1</a>
</li>
</ul>
<h2 id="argoproj.io/v1alpha1">
argoproj.io/v1alpha1
</h2>
<p>
<p>
Package v1alpha1 is the v1alpha1 version of the API.
</p>
</p>
Resource Types:
<ul>
</ul>
<h3 id="argoproj.io/v1alpha1.AWSLambdaTrigger">
AWSLambdaTrigger
</h3>
<p>
(<em>Appears on:</em>
<a href="#argoproj.io/v1alpha1.TriggerTemplate">TriggerTemplate</a>)
</p>
<p>
<p>
AWSLambdaTrigger refers to specification of the trigger to invoke an AWS
Lambda function
</p>
</p>
<table>
<thead>
<tr>
<th>
Field
</th>
<th>
Description
</th>
</tr>
</thead>
<tbody>
<tr>
<td>
<code>functionName</code></br> <em> string </em>
</td>
<td>
<p>
FunctionName refers to the name of the function to invoke.
</p>
</td>
</tr>
<tr>
<td>
<code>accessKey</code></br> <em>
<a href="https://kubernetes.io/docs/reference/generated/kubernetes-api/v1.13/#secretkeyselector-v1-core">
Kubernetes core/v1.SecretKeySelector </a> </em>
</td>
<td>
<p>
AccessKey refers K8 secret containing aws access key
</p>
</td>
</tr>
<tr>
<td>
<code>secretKey</code></br> <em>
<a href="https://kubernetes.io/docs/reference/generated/kubernetes-api/v1.13/#secretkeyselector-v1-core">
Kubernetes core/v1.SecretKeySelector </a> </em>
</td>
<td>
<p>
SecretKey refers K8 secret containing aws secret key
</p>
</td>
</tr>
<tr>
<td>
<code>region</code></br> <em> string </em>
</td>
<td>
<p>
Region is AWS region
</p>
</td>
</tr>
<tr>
<td>
<code>payload</code></br> <em>
<a href="#argoproj.io/v1alpha1.TriggerParameter"> \[\]TriggerParameter
</a> </em>
</td>
<td>
</td>
</tr>
<tr>
<td>
<code>parameters</code></br> <em>
<a href="#argoproj.io/v1alpha1.TriggerParameter"> \[\]TriggerParameter
</a> </em>
</td>
<td>
<em>(Optional)</em>
</td>
</tr>
</tbody>
</table>
<h3 id="argoproj.io/v1alpha1.ArgoWorkflowOperation">
ArgoWorkflowOperation (<code>string</code> alias)
</p>
</h3>
<p>
(<em>Appears on:</em>
<a href="#argoproj.io/v1alpha1.ArgoWorkflowTrigger">ArgoWorkflowTrigger</a>)
</p>
<p>
<p>
ArgoWorkflowOperation refers to the type of the operation performed on
the Argo Workflow
</p>
</p>
<h3 id="argoproj.io/v1alpha1.ArgoWorkflowTrigger">
ArgoWorkflowTrigger
</h3>
<p>
(<em>Appears on:</em>
<a href="#argoproj.io/v1alpha1.TriggerTemplate">TriggerTemplate</a>)
</p>
<p>
<p>
ArgoWorkflowTrigger is the trigger for the Argo Workflow
</p>
</p>
<table>
<thead>
<tr>
<th>
Field
</th>
<th>
Description
</th>
</tr>
</thead>
<tbody>
<tr>
<td>
<code>source</code></br> <em>
<a href="#argoproj.io/v1alpha1.ArtifactLocation"> ArtifactLocation </a>
</em>
</td>
<td>
<p>
Source of the K8 resource file(s)
</p>
</td>
</tr>
<tr>
<td>
<code>operation</code></br> <em>
<a href="#argoproj.io/v1alpha1.ArgoWorkflowOperation">
ArgoWorkflowOperation </a> </em>
</td>
<td>
<em>(Optional)</em>
<p>
Operation refers to the type of operation performed on the argo workflow
resource. Default value is Submit.
</p>
</td>
</tr>
<tr>
<td>
<code>parameters</code></br> <em>
<a href="#argoproj.io/v1alpha1.TriggerParameter"> \[\]TriggerParameter
</a> </em>
</td>
<td>
</td>
</tr>
<tr>
<td>
<code>GroupVersionResource</code></br> <em>
<a href="https://kubernetes.io/docs/reference/generated/kubernetes-api/v1.13/#groupversionresource-v1-meta">
Kubernetes meta/v1.GroupVersionResource </a> </em>
</td>
<td>
<p>
(Members of <code>GroupVersionResource</code> are embedded into this
type.)
</p>
<p>
The unambiguous kind of this object - used in order to retrieve the
appropriate kubernetes api client for this resource
</p>
</td>
</tr>
</tbody>
</table>
<h3 id="argoproj.io/v1alpha1.ArtifactLocation">
ArtifactLocation
</h3>
<p>
(<em>Appears on:</em>
<a href="#argoproj.io/v1alpha1.ArgoWorkflowTrigger">ArgoWorkflowTrigger</a>,
<a href="#argoproj.io/v1alpha1.StandardK8STrigger">StandardK8STrigger</a>)
</p>
<p>
<p>
ArtifactLocation describes the source location for an external artifact
</p>
</p>
<table>
<thead>
<tr>
<th>
Field
</th>
<th>
Description
</th>
</tr>
</thead>
<tbody>
<tr>
<td>
<code>s3</code></br> <em>
github.com/argoproj/argo-events/pkg/apis/common.S3Artifact </em>
</td>
<td>
<p>
S3 compliant artifact
</p>
</td>
</tr>
<tr>
<td>
<code>inline</code></br> <em> string </em>
</td>
<td>
<p>
Inline artifact is embedded in sensor spec as a string
</p>
</td>
</tr>
<tr>
<td>
<code>file</code></br> <em>
<a href="#argoproj.io/v1alpha1.FileArtifact"> FileArtifact </a> </em>
</td>
<td>
<p>
File artifact is artifact stored in a file
</p>
</td>
</tr>
<tr>
<td>
<code>url</code></br> <em> <a href="#argoproj.io/v1alpha1.URLArtifact">
URLArtifact </a> </em>
</td>
<td>
<p>
URL to fetch the artifact from
</p>
</td>
</tr>
<tr>
<td>
<code>configmap</code></br> <em>
<a href="https://kubernetes.io/docs/reference/generated/kubernetes-api/v1.13/#configmapkeyselector-v1-core">
Kubernetes core/v1.ConfigMapKeySelector </a> </em>
</td>
<td>
<p>
Configmap that stores the artifact
</p>
</td>
</tr>
<tr>
<td>
<code>git</code></br> <em> <a href="#argoproj.io/v1alpha1.GitArtifact">
GitArtifact </a> </em>
</td>
<td>
<p>
Git repository hosting the artifact
</p>
</td>
</tr>
<tr>
<td>
<code>resource</code></br> <em>
github.com/argoproj/argo-events/pkg/apis/common.Resource </em>
</td>
<td>
<p>
Resource is generic template for K8s resource
</p>
</td>
</tr>
</tbody>
</table>
<h3 id="argoproj.io/v1alpha1.BasicAuth">
BasicAuth
</h3>
<p>
(<em>Appears on:</em>
<a href="#argoproj.io/v1alpha1.HTTPTrigger">HTTPTrigger</a>)
</p>
<p>
<p>
BasicAuth contains the reference to K8s secrets that holds the username
and password
</p>
</p>
<table>
<thead>
<tr>
<th>
Field
</th>
<th>
Description
</th>
</tr>
</thead>
<tbody>
<tr>
<td>
<code>username</code></br> <em>
<a href="https://kubernetes.io/docs/reference/generated/kubernetes-api/v1.13/#secretkeyselector-v1-core">
Kubernetes core/v1.SecretKeySelector </a> </em>
</td>
<td>
<p>
Username refers to the Kubernetes secret that holds the username
required for basic auth.
</p>
</td>
</tr>
<tr>
<td>
<code>password</code></br> <em>
<a href="https://kubernetes.io/docs/reference/generated/kubernetes-api/v1.13/#secretkeyselector-v1-core">
Kubernetes core/v1.SecretKeySelector </a> </em>
</td>
<td>
<p>
Password refers to the Kubernetes secret that holds the password
required for basic auth.
</p>
</td>
</tr>
</tbody>
</table>
<h3 id="argoproj.io/v1alpha1.Comparator">
Comparator (<code>string</code> alias)
</p>
</h3>
<p>
(<em>Appears on:</em>
<a href="#argoproj.io/v1alpha1.DataFilter">DataFilter</a>)
</p>
<p>
<p>
Comparator refers to the comparator operator for a data filter
</p>
</p>
<h3 id="argoproj.io/v1alpha1.CustomTrigger">
CustomTrigger
</h3>
<p>
(<em>Appears on:</em>
<a href="#argoproj.io/v1alpha1.TriggerTemplate">TriggerTemplate</a>)
</p>
<p>
<p>
CustomTrigger refers to the specification of the custom trigger.
</p>
</p>
<table>
<thead>
<tr>
<th>
Field
</th>
<th>
Description
</th>
</tr>
</thead>
<tbody>
<tr>
<td>
<code>serverURL</code></br> <em> string </em>
</td>
<td>
<p>
ServerURL is the url of the gRPC server that executes custom trigger
</p>
</td>
</tr>
<tr>
<td>
<code>secure</code></br> <em> bool </em>
</td>
<td>
<p>
Secure refers to type of the connection between sensor to custom trigger
gRPC
</p>
</td>
</tr>
<tr>
<td>
<code>certSecret</code></br> <em>
<a href="https://kubernetes.io/docs/reference/generated/kubernetes-api/v1.13/#secretkeyselector-v1-core">
Kubernetes core/v1.SecretKeySelector </a> </em>
</td>
<td>
<p>
CertSecret refers to the secret that contains cert for secure connection
between sensor and custom trigger gRPC server.
</p>
</td>
</tr>
<tr>
<td>
<code>serverNameOverride</code></br> <em> string </em>
</td>
<td>
<p>
ServerNameOverride for the secure connection between sensor and custom
trigger gRPC server.
</p>
</td>
</tr>
<tr>
<td>
<code>spec</code></br> <em> map\[string\]string </em>
</td>
<td>
<p>
Spec is the custom trigger resource specification that custom trigger
gRPC server knows how to interpret.
</p>
<br/> <br/>
<table>
</table>
</td>
</tr>
<tr>
<td>
<code>parameters</code></br> <em>
<a href="#argoproj.io/v1alpha1.TriggerParameter"> \[\]TriggerParameter
</a> </em>
</td>
<td>
</td>
</tr>
<tr>
<td>
<code>payload</code></br> <em>
<a href="#argoproj.io/v1alpha1.TriggerParameter"> \[\]TriggerParameter
</a> </em>
</td>
<td>
</td>
</tr>
<tr>
<td>
<code>certFilePath</code></br> <em> string </em>
</td>
<td>
<p>
DeprecatedCertFilePath is path to the cert file within sensor for secure
connection between sensor and custom trigger gRPC server. DEPRECATED:
use CertSecret instead
</p>
</td>
</tr>
</tbody>
</table>
<h3 id="argoproj.io/v1alpha1.DataFilter">
DataFilter
</h3>
<p>
(<em>Appears on:</em>
<a href="#argoproj.io/v1alpha1.EventDependencyFilter">EventDependencyFilter</a>)
</p>
<p>
<p>
DataFilter describes constraints and filters for event data Regular
Expressions are purposefully not a feature as they are overkill for our
uses here See Rob Pike’s Post:
<a href="https://commandcenter.blogspot.com/2011/08/regular-expressions-in-lexing-and.html">https://commandcenter.blogspot.com/2011/08/regular-expressions-in-lexing-and.html</a>
</p>
</p>
<table>
<thead>
<tr>
<th>
Field
</th>
<th>
Description
</th>
</tr>
</thead>
<tbody>
<tr>
<td>
<code>path</code></br> <em> string </em>
</td>
<td>
<p>
Path is the JSONPath of the event’s (JSON decoded) data key Path is a
series of keys separated by a dot. A key may contain wildcard characters
‘\*’ and ‘?’. To access an array value use the index as the key. The dot
and wildcard characters can be escaped with ‘&rsquo;. See
<a href="https://github.com/tidwall/gjson#path-syntax">https://github.com/tidwall/gjson\#path-syntax</a>
for more information on how to use this.
</p>
</td>
</tr>
<tr>
<td>
<code>type</code></br> <em> <a href="#argoproj.io/v1alpha1.JSONType">
JSONType </a> </em>
</td>
<td>
<p>
Type contains the JSON type of the data
</p>
</td>
</tr>
<tr>
<td>
<code>value</code></br> <em> \[\]string </em>
</td>
<td>
<p>
Value is the allowed string values for this key Booleans are passed
using strconv.ParseBool() Numbers are parsed using as float64 using
strconv.ParseFloat() Strings are taken as is Nils this value is ignored
</p>
</td>
</tr>
<tr>
<td>
<code>comparator</code></br> <em>
<a href="#argoproj.io/v1alpha1.Comparator"> Comparator </a> </em>
</td>
<td>
<p>
Comparator compares the event data with a user given value. Can be
“&gt;=”, “&gt;”, “=”, “!=”, “&lt;”, or “&lt;=”. Is optional, and if left
blank treated as equality “=”.
</p>
</td>
</tr>
</tbody>
</table>
<h3 id="argoproj.io/v1alpha1.DependencyGroup">
DependencyGroup
</h3>
<p>
(<em>Appears on:</em>
<a href="#argoproj.io/v1alpha1.SensorSpec">SensorSpec</a>)
</p>
<p>
<p>
DependencyGroup is the group of dependencies
</p>
</p>
<table>
<thead>
<tr>
<th>
Field
</th>
<th>
Description
</th>
</tr>
</thead>
<tbody>
<tr>
<td>
<code>name</code></br> <em> string </em>
</td>
<td>
<p>
Name of the group
</p>
</td>
</tr>
<tr>
<td>
<code>dependencies</code></br> <em> \[\]string </em>
</td>
<td>
<p>
Dependencies of events
</p>
</td>
</tr>
</tbody>
</table>
<h3 id="argoproj.io/v1alpha1.Event">
Event
</h3>
<p>
<p>
Event represents the cloudevent received from an event source.
</p>
</p>
<table>
<thead>
<tr>
<th>
Field
</th>
<th>
Description
</th>
</tr>
</thead>
<tbody>
<tr>
<td>
<code>context</code></br> <em>
<a href="#argoproj.io/v1alpha1.EventContext"> EventContext </a> </em>
</td>
<td>
</td>
</tr>
<tr>
<td>
<code>data</code></br> <em> \[\]byte </em>
</td>
<td>
</td>
</tr>
</tbody>
</table>
<h3 id="argoproj.io/v1alpha1.EventContext">
EventContext
</h3>
<p>
(<em>Appears on:</em> <a href="#argoproj.io/v1alpha1.Event">Event</a>,
<a href="#argoproj.io/v1alpha1.EventDependencyFilter">EventDependencyFilter</a>)
</p>
<p>
<p>
EventContext holds the context of the cloudevent received from an event
source.
</p>
</p>
<table>
<thead>
<tr>
<th>
Field
</th>
<th>
Description
</th>
</tr>
</thead>
<tbody>
<tr>
<td>
<code>id</code></br> <em> string </em>
</td>
<td>
<p>
ID of the event; must be non-empty and unique within the scope of the
producer.
</p>
</td>
</tr>
<tr>
<td>
<code>source</code></br> <em> string </em>
</td>
<td>
<p>
Source - A URI describing the event producer.
</p>
</td>
</tr>
<tr>
<td>
<code>specversion</code></br> <em> string </em>
</td>
<td>
<p>
SpecVersion - The version of the CloudEvents specification used by the
event.
</p>
</td>
</tr>
<tr>
<td>
<code>type</code></br> <em> string </em>
</td>
<td>
<p>
Type - The type of the occurrence which has happened.
</p>
</td>
</tr>
<tr>
<td>
<code>datacontenttype</code></br> <em> string </em>
</td>
<td>
<p>
DataContentType - A MIME (RFC2046) string describing the media type of
<code>data</code>.
</p>
</td>
</tr>
<tr>
<td>
<code>subject</code></br> <em> string </em>
</td>
<td>
<p>
Subject - The subject of the event in the context of the event producer
</p>
</td>
</tr>
<tr>
<td>
<code>time</code></br> <em>
<a href="https://kubernetes.io/docs/reference/generated/kubernetes-api/v1.13/#time-v1-meta">
Kubernetes meta/v1.Time </a> </em>
</td>
<td>
<p>
Time - A Timestamp when the event happened.
</p>
</td>
</tr>
</tbody>
</table>
<h3 id="argoproj.io/v1alpha1.EventDependency">
EventDependency
</h3>
<p>
(<em>Appears on:</em>
<a href="#argoproj.io/v1alpha1.SensorSpec">SensorSpec</a>)
</p>
<p>
<p>
EventDependency describes a dependency
</p>
</p>
<table>
<thead>
<tr>
<th>
Field
</th>
<th>
Description
</th>
</tr>
</thead>
<tbody>
<tr>
<td>
<code>name</code></br> <em> string </em>
</td>
<td>
<p>
Name is a unique name of this dependency
</p>
</td>
</tr>
<tr>
<td>
<code>eventSourceName</code></br> <em> string </em>
</td>
<td>
<p>
EventSourceName is the name of EventSource that Sensor depends on
</p>
</td>
</tr>
<tr>
<td>
<code>eventName</code></br> <em> string </em>
</td>
<td>
<p>
EventName is the name of the event
</p>
</td>
</tr>
<tr>
<td>
<code>filters</code></br> <em>
<a href="#argoproj.io/v1alpha1.EventDependencyFilter">
EventDependencyFilter </a> </em>
</td>
<td>
<p>
Filters and rules governing toleration of success and constraints on the
context and data of an event
</p>
</td>
</tr>
</tbody>
</table>
<h3 id="argoproj.io/v1alpha1.EventDependencyFilter">
EventDependencyFilter
</h3>
<p>
(<em>Appears on:</em>
<a href="#argoproj.io/v1alpha1.EventDependency">EventDependency</a>)
</p>
<p>
<p>
EventDependencyFilter defines filters and constraints for a event.
</p>
</p>
<table>
<thead>
<tr>
<th>
Field
</th>
<th>
Description
</th>
</tr>
</thead>
<tbody>
<tr>
<td>
<code>time</code></br> <em> <a href="#argoproj.io/v1alpha1.TimeFilter">
TimeFilter </a> </em>
</td>
<td>
<p>
Time filter on the event with escalation
</p>
</td>
</tr>
<tr>
<td>
<code>context</code></br> <em>
<a href="#argoproj.io/v1alpha1.EventContext"> EventContext </a> </em>
</td>
<td>
<p>
Context filter constraints
</p>
</td>
</tr>
<tr>
<td>
<code>data</code></br> <em> <a href="#argoproj.io/v1alpha1.DataFilter">
\[\]DataFilter </a> </em>
</td>
<td>
<p>
Data filter constraints with escalation
</p>
</td>
</tr>
</tbody>
</table>
<h3 id="argoproj.io/v1alpha1.FileArtifact">
FileArtifact
</h3>
<p>
(<em>Appears on:</em>
<a href="#argoproj.io/v1alpha1.ArtifactLocation">ArtifactLocation</a>)
</p>
<p>
<p>
FileArtifact contains information about an artifact in a filesystem
</p>
</p>
<table>
<thead>
<tr>
<th>
Field
</th>
<th>
Description
</th>
</tr>
</thead>
<tbody>
<tr>
<td>
<code>path</code></br> <em> string </em>
</td>
<td>
</td>
</tr>
</tbody>
</table>
<h3 id="argoproj.io/v1alpha1.GitArtifact">
GitArtifact
</h3>
<p>
(<em>Appears on:</em>
<a href="#argoproj.io/v1alpha1.ArtifactLocation">ArtifactLocation</a>)
</p>
<p>
<p>
GitArtifact contains information about an artifact stored in git
</p>
</p>
<table>
<thead>
<tr>
<th>
Field
</th>
<th>
Description
</th>
</tr>
</thead>
<tbody>
<tr>
<td>
<code>url</code></br> <em> string </em>
</td>
<td>
<p>
Git URL
</p>
</td>
</tr>
<tr>
<td>
<code>cloneDirectory</code></br> <em> string </em>
</td>
<td>
<p>
Directory to clone the repository. We clone complete directory because
GitArtifact is not limited to any specific Git service providers. Hence
we don’t use any specific git provider client.
</p>
</td>
</tr>
<tr>
<td>
<code>creds</code></br> <em> <a href="#argoproj.io/v1alpha1.GitCreds">
GitCreds </a> </em>
</td>
<td>
<em>(Optional)</em>
<p>
Creds contain reference to git username and password
</p>
</td>
</tr>
<tr>
<td>
<code>sshKeySecret</code></br> <em>
<a href="https://kubernetes.io/docs/reference/generated/kubernetes-api/v1.13/#secretkeyselector-v1-core">
Kubernetes core/v1.SecretKeySelector </a> </em>
</td>
<td>
<p>
SSHKeySecret refers to the secret that contains SSH key
</p>
</td>
</tr>
<tr>
<td>
<code>filePath</code></br> <em> string </em>
</td>
<td>
<p>
Path to file that contains trigger resource definition
</p>
</td>
</tr>
<tr>
<td>
<code>branch</code></br> <em> string </em>
</td>
<td>
<em>(Optional)</em>
<p>
Branch to use to pull trigger resource
</p>
</td>
</tr>
<tr>
<td>
<code>tag</code></br> <em> string </em>
</td>
<td>
<em>(Optional)</em>
<p>
Tag to use to pull trigger resource
</p>
</td>
</tr>
<tr>
<td>
<code>ref</code></br> <em> string </em>
</td>
<td>
<em>(Optional)</em>
<p>
Ref to use to pull trigger resource. Will result in a shallow clone and
fetch.
</p>
</td>
</tr>
<tr>
<td>
<code>remote</code></br> <em>
<a href="#argoproj.io/v1alpha1.GitRemoteConfig"> GitRemoteConfig </a>
</em>
</td>
<td>
<em>(Optional)</em>
<p>
Remote to manage set of tracked repositories. Defaults to “origin”.
Refer
<a href="https://git-scm.com/docs/git-remote">https://git-scm.com/docs/git-remote</a>
</p>
</td>
</tr>
<tr>
<td>
<code>sshKeyPath</code></br> <em> string </em>
</td>
<td>
<em>(Optional)</em>
<p>
DeprecatedSSHKeyPath is path to your ssh key path. Use this if you don’t
want to provide username and password. ssh key path must be mounted in
sensor pod. DEPRECATED: use SSHKeySecret instead.
</p>
</td>
</tr>
</tbody>
</table>
<h3 id="argoproj.io/v1alpha1.GitCreds">
GitCreds
</h3>
<p>
(<em>Appears on:</em>
<a href="#argoproj.io/v1alpha1.GitArtifact">GitArtifact</a>)
</p>
<p>
<p>
GitCreds contain reference to git username and password
</p>
</p>
<table>
<thead>
<tr>
<th>
Field
</th>
<th>
Description
</th>
</tr>
</thead>
<tbody>
<tr>
<td>
<code>username</code></br> <em>
<a href="https://kubernetes.io/docs/reference/generated/kubernetes-api/v1.13/#secretkeyselector-v1-core">
Kubernetes core/v1.SecretKeySelector </a> </em>
</td>
<td>
</td>
</tr>
<tr>
<td>
<code>password</code></br> <em>
<a href="https://kubernetes.io/docs/reference/generated/kubernetes-api/v1.13/#secretkeyselector-v1-core">
Kubernetes core/v1.SecretKeySelector </a> </em>
</td>
<td>
</td>
</tr>
</tbody>
</table>
<h3 id="argoproj.io/v1alpha1.GitRemoteConfig">
GitRemoteConfig
</h3>
<p>
(<em>Appears on:</em>
<a href="#argoproj.io/v1alpha1.GitArtifact">GitArtifact</a>)
</p>
<p>
<p>
GitRemoteConfig contains the configuration of a Git remote
</p>
</p>
<table>
<thead>
<tr>
<th>
Field
</th>
<th>
Description
</th>
</tr>
</thead>
<tbody>
<tr>
<td>
<code>name</code></br> <em> string </em>
</td>
<td>
<p>
Name of the remote to fetch from.
</p>
</td>
</tr>
<tr>
<td>
<code>urls</code></br> <em> \[\]string </em>
</td>
<td>
<p>
URLs the URLs of a remote repository. It must be non-empty. Fetch will
always use the first URL, while push will use all of them.
</p>
</td>
</tr>
</tbody>
</table>
<h3 id="argoproj.io/v1alpha1.HTTPTrigger">
HTTPTrigger
</h3>
<p>
(<em>Appears on:</em>
<a href="#argoproj.io/v1alpha1.TriggerTemplate">TriggerTemplate</a>)
</p>
<p>
<p>
HTTPTrigger is the trigger for the HTTP request
</p>
</p>
<table>
<thead>
<tr>
<th>
Field
</th>
<th>
Description
</th>
</tr>
</thead>
<tbody>
<tr>
<td>
<code>url</code></br> <em> string </em>
</td>
<td>
<p>
URL refers to the URL to send HTTP request to.
</p>
</td>
</tr>
<tr>
<td>
<code>payload</code></br> <em>
<a href="#argoproj.io/v1alpha1.TriggerParameter"> \[\]TriggerParameter
</a> </em>
</td>
<td>
</td>
</tr>
<tr>
<td>
<code>tls</code></br> <em>
github.com/argoproj/argo-events/pkg/apis/common.TLSConfig </em>
</td>
<td>
<em>(Optional)</em>
<p>
TLS configuration for the HTTP client.
</p>
</td>
</tr>
<tr>
<td>
<code>method</code></br> <em> string </em>
</td>
<td>
<em>(Optional)</em>
<p>
Method refers to the type of the HTTP request. Refer
<a href="https://golang.org/src/net/http/method.go">https://golang.org/src/net/http/method.go</a>
for more info. Default value is POST.
</p>
</td>
</tr>
<tr>
<td>
<code>parameters</code></br> <em>
<a href="#argoproj.io/v1alpha1.TriggerParameter"> \[\]TriggerParameter
</a> </em>
</td>
<td>
</td>
</tr>
<tr>
<td>
<code>timeout</code></br> <em> int64 </em>
</td>
<td>
<em>(Optional)</em>
<p>
Timeout refers to the HTTP request timeout in seconds. Default value is
60 seconds.
</p>
</td>
</tr>
<tr>
<td>
<code>basicAuth</code></br> <em>
<a href="#argoproj.io/v1alpha1.BasicAuth"> BasicAuth </a> </em>
</td>
<td>
<em>(Optional)</em>
<p>
BasicAuth configuration for the http request.
</p>
</td>
</tr>
<tr>
<td>
<code>headers</code></br> <em> map\[string\]string </em>
</td>
<td>
<em>(Optional)</em>
<p>
Headers for the HTTP request.
</p>
</td>
</tr>
</tbody>
</table>
<h3 id="argoproj.io/v1alpha1.JSONType">
JSONType (<code>string</code> alias)
</p>
</h3>
<p>
(<em>Appears on:</em>
<a href="#argoproj.io/v1alpha1.DataFilter">DataFilter</a>)
</p>
<p>
<p>
JSONType contains the supported JSON types for data filtering
</p>
</p>
<h3 id="argoproj.io/v1alpha1.K8SResourcePolicy">
K8SResourcePolicy
</h3>
<p>
(<em>Appears on:</em>
<a href="#argoproj.io/v1alpha1.TriggerPolicy">TriggerPolicy</a>)
</p>
<p>
<p>
K8SResourcePolicy refers to the policy used to check the state of K8s
based triggers using labels
</p>
</p>
<table>
<thead>
<tr>
<th>
Field
</th>
<th>
Description
</th>
</tr>
</thead>
<tbody>
<tr>
<td>
<code>labels</code></br> <em> map\[string\]string </em>
</td>
<td>
<p>
Labels required to identify whether a resource is in success state
</p>
</td>
</tr>
<tr>
<td>
<code>backoff</code></br> <em>
github.com/argoproj/argo-events/pkg/apis/common.Backoff </em>
</td>
<td>
<p>
Backoff before checking resource state
</p>
</td>
</tr>
<tr>
<td>
<code>errorOnBackoffTimeout</code></br> <em> bool </em>
</td>
<td>
<p>
ErrorOnBackoffTimeout determines whether sensor should transition to
error state if the trigger policy is unable to determine the state of
the resource
</p>
</td>
</tr>
</tbody>
</table>
<h3 id="argoproj.io/v1alpha1.KafkaTrigger">
KafkaTrigger
</h3>
<p>
(<em>Appears on:</em>
<a href="#argoproj.io/v1alpha1.TriggerTemplate">TriggerTemplate</a>)
</p>
<p>
<p>
KafkaTrigger refers to the specification of the Kafka trigger.
</p>
</p>
<table>
<thead>
<tr>
<th>
Field
</th>
<th>
Description
</th>
</tr>
</thead>
<tbody>
<tr>
<td>
<code>url</code></br> <em> string </em>
</td>
<td>
<p>
URL of the Kafka broker.
</p>
</td>
</tr>
<tr>
<td>
<code>topic</code></br> <em> string </em>
</td>
<td>
<p>
Name of the topic. More info at
<a href="https://kafka.apache.org/documentation/#intro_topics">https://kafka.apache.org/documentation/\#intro\_topics</a>
</p>
</td>
</tr>
<tr>
<td>
<code>partition</code></br> <em> int32 </em>
</td>
<td>
<p>
Partition to write data to.
</p>
</td>
</tr>
<tr>
<td>
<code>parameters</code></br> <em>
<a href="#argoproj.io/v1alpha1.TriggerParameter"> \[\]TriggerParameter
</a> </em>
</td>
<td>
</td>
</tr>
<tr>
<td>
<code>requiredAcks</code></br> <em> int32 </em>
</td>
<td>
<p>
RequiredAcks used in producer to tell the broker how many replica
acknowledgements Defaults to 1 (Only wait for the leader to ack).
</p>
</td>
</tr>
<tr>
<td>
<code>compress</code></br> <em> bool </em>
</td>
<td>
<em>(Optional)</em>
<p>
Compress determines whether to compress message or not. Defaults to
false. If set to true, compresses message using snappy compression.
</p>
</td>
</tr>
<tr>
<td>
<code>flushFrequency</code></br> <em> int32 </em>
</td>
<td>
<em>(Optional)</em>
<p>
FlushFrequency refers to the frequency in milliseconds to flush batches.
Defaults to 500 milliseconds.
</p>
</td>
</tr>
<tr>
<td>
<code>tls</code></br> <em>
github.com/argoproj/argo-events/pkg/apis/common.TLSConfig </em>
</td>
<td>
<em>(Optional)</em>
<p>
TLS configuration for the Kafka producer.
</p>
</td>
</tr>
<tr>
<td>
<code>payload</code></br> <em>
<a href="#argoproj.io/v1alpha1.TriggerParameter"> \[\]TriggerParameter
</a> </em>
</td>
<td>
</td>
</tr>
<tr>
<td>
<code>partitioningKey</code></br> <em> string </em>
</td>
<td>
<p>
The partitioning key for the messages put on the Kafka topic. Defaults
to broker url.
</p>
</td>
</tr>
</tbody>
</table>
<h3 id="argoproj.io/v1alpha1.KubernetesResourceOperation">
KubernetesResourceOperation (<code>string</code> alias)
</p>
</h3>
<p>
(<em>Appears on:</em>
<a href="#argoproj.io/v1alpha1.StandardK8STrigger">StandardK8STrigger</a>)
</p>
<p>
<p>
KubernetesResourceOperation refers to the type of operation performed on
the K8s resource
</p>
</p>
<h3 id="argoproj.io/v1alpha1.NATSTrigger">
NATSTrigger
</h3>
<p>
(<em>Appears on:</em>
<a href="#argoproj.io/v1alpha1.TriggerTemplate">TriggerTemplate</a>)
</p>
<p>
<p>
NATSTrigger refers to the specification of the NATS trigger.
</p>
</p>
<table>
<thead>
<tr>
<th>
Field
</th>
<th>
Description
</th>
</tr>
</thead>
<tbody>
<tr>
<td>
<code>url</code></br> <em> string </em>
</td>
<td>
<p>
URL of the NATS cluster.
</p>
</td>
</tr>
<tr>
<td>
<code>subject</code></br> <em> string </em>
</td>
<td>
<p>
Name of the subject to put message on.
</p>
</td>
</tr>
<tr>
<td>
<code>payload</code></br> <em>
<a href="#argoproj.io/v1alpha1.TriggerParameter"> \[\]TriggerParameter
</a> </em>
</td>
<td>
</td>
</tr>
<tr>
<td>
<code>parameters</code></br> <em>
<a href="#argoproj.io/v1alpha1.TriggerParameter"> \[\]TriggerParameter
</a> </em>
</td>
<td>
</td>
</tr>
<tr>
<td>
<code>tls</code></br> <em>
github.com/argoproj/argo-events/pkg/apis/common.TLSConfig </em>
</td>
<td>
<em>(Optional)</em>
<p>
TLS configuration for the NATS producer.
</p>
</td>
</tr>
</tbody>
</table>
<h3 id="argoproj.io/v1alpha1.OpenWhiskTrigger">
OpenWhiskTrigger
</h3>
<p>
(<em>Appears on:</em>
<a href="#argoproj.io/v1alpha1.TriggerTemplate">TriggerTemplate</a>)
</p>
<p>
<p>
OpenWhiskTrigger refers to the specification of the OpenWhisk trigger.
</p>
</p>
<table>
<thead>
<tr>
<th>
Field
</th>
<th>
Description
</th>
</tr>
</thead>
<tbody>
<tr>
<td>
<code>host</code></br> <em> string </em>
</td>
<td>
<p>
Host URL of the OpenWhisk.
</p>
</td>
</tr>
<tr>
<td>
<code>version</code></br> <em> string </em>
</td>
<td>
<em>(Optional)</em>
<p>
Version for the API. Defaults to v1.
</p>
</td>
</tr>
<tr>
<td>
<code>namespace</code></br> <em> string </em>
</td>
<td>
<p>
Namespace for the action. Defaults to “\_”.
</p>
</td>
</tr>
<tr>
<td>
<code>authToken</code></br> <em>
<a href="https://kubernetes.io/docs/reference/generated/kubernetes-api/v1.13/#secretkeyselector-v1-core">
Kubernetes core/v1.SecretKeySelector </a> </em>
</td>
<td>
<em>(Optional)</em>
<p>
AuthToken for authentication.
</p>
</td>
</tr>
<tr>
<td>
<code>actionName</code></br> <em> string </em>
</td>
<td>
<p>
Name of the action/function.
</p>
</td>
</tr>
<tr>
<td>
<code>payload</code></br> <em>
<a href="#argoproj.io/v1alpha1.TriggerParameter"> \[\]TriggerParameter
</a> </em>
</td>
<td>
</td>
</tr>
<tr>
<td>
<code>parameters</code></br> <em>
<a href="#argoproj.io/v1alpha1.TriggerParameter"> \[\]TriggerParameter
</a> </em>
</td>
<td>
<em>(Optional)</em>
</td>
</tr>
</tbody>
</table>
<h3 id="argoproj.io/v1alpha1.Sensor">
Sensor
</h3>
<p>
<p>
Sensor is the definition of a sensor resource
</p>
</p>
<table>
<thead>
<tr>
<th>
Field
</th>
<th>
Description
</th>
</tr>
</thead>
<tbody>
<tr>
<td>
<code>metadata</code></br> <em>
<a href="https://kubernetes.io/docs/reference/generated/kubernetes-api/v1.13/#objectmeta-v1-meta">
Kubernetes meta/v1.ObjectMeta </a> </em>
</td>
<td>
Refer to the Kubernetes API documentation for the fields of the
<code>metadata</code> field.
</td>
</tr>
<tr>
<td>
<code>spec</code></br> <em> <a href="#argoproj.io/v1alpha1.SensorSpec">
SensorSpec </a> </em>
</td>
<td>
<br/> <br/>
<table>
<tr>
<td>
<code>dependencies</code></br> <em>
<a href="#argoproj.io/v1alpha1.EventDependency"> \[\]EventDependency
</a> </em>
</td>
<td>
<p>
Dependencies is a list of the events that this sensor is dependent on.
</p>
</td>
</tr>
<tr>
<td>
<code>triggers</code></br> <em> <a href="#argoproj.io/v1alpha1.Trigger">
\[\]Trigger </a> </em>
</td>
<td>
<p>
Triggers is a list of the things that this sensor evokes. These are the
outputs from this sensor.
</p>
</td>
</tr>
<tr>
<td>
<code>template</code></br> <em>
<a href="#argoproj.io/v1alpha1.Template"> Template </a> </em>
</td>
<td>
<em>(Optional)</em>
<p>
Template is the pod specification for the sensor
</p>
</td>
</tr>
<tr>
<td>
<code>dependencyGroups</code></br> <em>
<a href="#argoproj.io/v1alpha1.DependencyGroup"> \[\]DependencyGroup
</a> </em>
</td>
<td>
<p>
DependencyGroups is a list of the groups of events.
</p>
</td>
</tr>
<tr>
<td>
<code>errorOnFailedRound</code></br> <em> bool </em>
</td>
<td>
<p>
ErrorOnFailedRound if set to true, marks sensor state as
<code>error</code> if the previous trigger round fails. Once sensor
state is set to <code>error</code>, no further triggers will be
processed.
</p>
</td>
</tr>
<tr>
<td>
<code>eventBusName</code></br> <em> string </em>
</td>
<td>
<p>
EventBusName references to a EventBus name. By default the value is
“default”
</p>
</td>
</tr>
<tr>
<td>
<code>circuit</code></br> <em> string </em>
</td>
<td>
<p>
Circuit is a boolean expression of dependency groups DEPRECATED: Use
Switch in triggers instead.
</p>
</td>
</tr>
</table>
</td>
</tr>
<tr>
<td>
<code>status</code></br> <em>
<a href="#argoproj.io/v1alpha1.SensorStatus"> SensorStatus </a> </em>
</td>
<td>
</td>
</tr>
</tbody>
</table>
<h3 id="argoproj.io/v1alpha1.SensorSpec">
SensorSpec
</h3>
<p>
(<em>Appears on:</em> <a href="#argoproj.io/v1alpha1.Sensor">Sensor</a>)
</p>
<p>
<p>
SensorSpec represents desired sensor state
</p>
</p>
<table>
<thead>
<tr>
<th>
Field
</th>
<th>
Description
</th>
</tr>
</thead>
<tbody>
<tr>
<td>
<code>dependencies</code></br> <em>
<a href="#argoproj.io/v1alpha1.EventDependency"> \[\]EventDependency
</a> </em>
</td>
<td>
<p>
Dependencies is a list of the events that this sensor is dependent on.
</p>
</td>
</tr>
<tr>
<td>
<code>triggers</code></br> <em> <a href="#argoproj.io/v1alpha1.Trigger">
\[\]Trigger </a> </em>
</td>
<td>
<p>
Triggers is a list of the things that this sensor evokes. These are the
outputs from this sensor.
</p>
</td>
</tr>
<tr>
<td>
<code>template</code></br> <em>
<a href="#argoproj.io/v1alpha1.Template"> Template </a> </em>
</td>
<td>
<em>(Optional)</em>
<p>
Template is the pod specification for the sensor
</p>
</td>
</tr>
<tr>
<td>
<code>dependencyGroups</code></br> <em>
<a href="#argoproj.io/v1alpha1.DependencyGroup"> \[\]DependencyGroup
</a> </em>
</td>
<td>
<p>
DependencyGroups is a list of the groups of events.
</p>
</td>
</tr>
<tr>
<td>
<code>errorOnFailedRound</code></br> <em> bool </em>
</td>
<td>
<p>
ErrorOnFailedRound if set to true, marks sensor state as
<code>error</code> if the previous trigger round fails. Once sensor
state is set to <code>error</code>, no further triggers will be
processed.
</p>
</td>
</tr>
<tr>
<td>
<code>eventBusName</code></br> <em> string </em>
</td>
<td>
<p>
EventBusName references to a EventBus name. By default the value is
“default”
</p>
</td>
</tr>
<tr>
<td>
<code>circuit</code></br> <em> string </em>
</td>
<td>
<p>
Circuit is a boolean expression of dependency groups DEPRECATED: Use
Switch in triggers instead.
</p>
</td>
</tr>
</tbody>
</table>
<h3 id="argoproj.io/v1alpha1.SensorStatus">
SensorStatus
</h3>
<p>
(<em>Appears on:</em> <a href="#argoproj.io/v1alpha1.Sensor">Sensor</a>)
</p>
<p>
<p>
SensorStatus contains information about the status of a sensor.
</p>
</p>
<table>
<thead>
<tr>
<th>
Field
</th>
<th>
Description
</th>
</tr>
</thead>
<tbody>
<tr>
<td>
<code>Status</code></br> <em>
github.com/argoproj/argo-events/pkg/apis/common.Status </em>
</td>
<td>
<p>
(Members of <code>Status</code> are embedded into this type.)
</p>
</td>
</tr>
</tbody>
</table>
<h3 id="argoproj.io/v1alpha1.SlackTrigger">
SlackTrigger
</h3>
<p>
(<em>Appears on:</em>
<a href="#argoproj.io/v1alpha1.TriggerTemplate">TriggerTemplate</a>)
</p>
<p>
<p>
SlackTrigger refers to the specification of the slack notification
trigger.
</p>
</p>
<table>
<thead>
<tr>
<th>
Field
</th>
<th>
Description
</th>
</tr>
</thead>
<tbody>
<tr>
<td>
<code>parameters</code></br> <em>
<a href="#argoproj.io/v1alpha1.TriggerParameter"> \[\]TriggerParameter
</a> </em>
</td>
<td>
<em>(Optional)</em>
</td>
</tr>
<tr>
<td>
<code>slackToken</code></br> <em>
<a href="https://kubernetes.io/docs/reference/generated/kubernetes-api/v1.13/#secretkeyselector-v1-core">
Kubernetes core/v1.SecretKeySelector </a> </em>
</td>
<td>
<p>
SlackToken refers to the Kubernetes secret that holds the slack token
required to send messages.
</p>
</td>
</tr>
<tr>
<td>
<code>channel</code></br> <em> string </em>
</td>
<td>
<em>(Optional)</em>
<p>
Channel refers to which Slack channel to send slack message.
</p>
</td>
</tr>
<tr>
<td>
<code>message</code></br> <em> string </em>
</td>
<td>
<em>(Optional)</em>
<p>
Message refers to the message to send to the Slack channel.
</p>
</td>
</tr>
</tbody>
</table>
<h3 id="argoproj.io/v1alpha1.StandardK8STrigger">
StandardK8STrigger
</h3>
<p>
(<em>Appears on:</em>
<a href="#argoproj.io/v1alpha1.TriggerTemplate">TriggerTemplate</a>)
</p>
<p>
<p>
StandardK8STrigger is the standard Kubernetes resource trigger
</p>
</p>
<table>
<thead>
<tr>
<th>
Field
</th>
<th>
Description
</th>
</tr>
</thead>
<tbody>
<tr>
<td>
<code>GroupVersionResource</code></br> <em>
<a href="https://kubernetes.io/docs/reference/generated/kubernetes-api/v1.13/#groupversionresource-v1-meta">
Kubernetes meta/v1.GroupVersionResource </a> </em>
</td>
<td>
<p>
(Members of <code>GroupVersionResource</code> are embedded into this
type.)
</p>
<p>
The unambiguous kind of this object - used in order to retrieve the
appropriate kubernetes api client for this resource
</p>
</td>
</tr>
<tr>
<td>
<code>source</code></br> <em>
<a href="#argoproj.io/v1alpha1.ArtifactLocation"> ArtifactLocation </a>
</em>
</td>
<td>
<p>
Source of the K8 resource file(s)
</p>
</td>
</tr>
<tr>
<td>
<code>operation</code></br> <em>
<a href="#argoproj.io/v1alpha1.KubernetesResourceOperation">
KubernetesResourceOperation </a> </em>
</td>
<td>
<em>(Optional)</em>
<p>
Operation refers to the type of operation performed on the k8s resource.
Default value is Create.
</p>
</td>
</tr>
<tr>
<td>
<code>parameters</code></br> <em>
<a href="#argoproj.io/v1alpha1.TriggerParameter"> \[\]TriggerParameter
</a> </em>
</td>
<td>
</td>
</tr>
<tr>
<td>
<code>patchStrategy</code></br> <em>
k8s.io/apimachinery/pkg/types.PatchType </em>
</td>
<td>
<em>(Optional)</em>
<p>
PatchStrategy controls the K8s object patching strategy when the trigger
operation is specified as patch. possible values:
“application/json-patch+json” “application/merge-patch+json”
“application/strategic-merge-patch+json” “application/apply-patch+yaml”.
Defaults to “application/merge-patch+json”
</p>
</td>
</tr>
<tr>
<td>
<code>liveObject</code></br> <em> bool </em>
</td>
<td>
<em>(Optional)</em>
<p>
LiveObject specifies whether the resource should be directly fetched
from K8s instead of being marshaled from the resource artifact. If set
to true, the resource artifact must contain the information required to
uniquely identify the resource in the cluster, that is, you must specify
“apiVersion”, “kind” as well as “name” and “namespace” meta data. Only
valid for operation type <code>update</code>
</p>
</td>
</tr>
</tbody>
</table>
<h3 id="argoproj.io/v1alpha1.StatusPolicy">
StatusPolicy
</h3>
<p>
(<em>Appears on:</em>
<a href="#argoproj.io/v1alpha1.TriggerPolicy">TriggerPolicy</a>)
</p>
<p>
<p>
StatusPolicy refers to the policy used to check the state of the trigger
using response status
</p>
</p>
<table>
<thead>
<tr>
<th>
Field
</th>
<th>
Description
</th>
</tr>
</thead>
<tbody>
<tr>
<td>
<code>allow</code></br> <em> \[\]int32 </em>
</td>
<td>
</td>
</tr>
</tbody>
</table>
<h3 id="argoproj.io/v1alpha1.Template">
Template
</h3>
<p>
(<em>Appears on:</em>
<a href="#argoproj.io/v1alpha1.SensorSpec">SensorSpec</a>)
</p>
<p>
<p>
Template holds the information of a sensor deployment template
</p>
</p>
<table>
<thead>
<tr>
<th>
Field
</th>
<th>
Description
</th>
</tr>
</thead>
<tbody>
<tr>
<td>
<code>metadata</code></br> <em>
github.com/argoproj/argo-events/pkg/apis/common.Metadata </em>
</td>
<td>
<p>
<<<<<<< HEAD
Metdata sets the pods’s metadata, i.e. annotations and labels
=======

Metadata sets the pods’s metadata, i.e. annotations and labels

>>>>>>> 73539ce4
</p>
</td>
</tr>
<tr>
<td>
<code>serviceAccountName</code></br> <em> string </em>
</td>
<td>
<em>(Optional)</em>
<p>
ServiceAccountName is the name of the ServiceAccount to use to run
sensor pod. More info:
<a href="https://kubernetes.io/docs/tasks/configure-pod-container/configure-service-account/">https://kubernetes.io/docs/tasks/configure-pod-container/configure-service-account/</a>
</p>
</td>
</tr>
<tr>
<td>
<code>container</code></br> <em>
<a href="https://kubernetes.io/docs/reference/generated/kubernetes-api/v1.13/#container-v1-core">
Kubernetes core/v1.Container </a> </em>
</td>
<td>
<em>(Optional)</em>
<p>
Container is the main container image to run in the sensor pod
</p>
</td>
</tr>
<tr>
<td>
<code>volumes</code></br> <em>
<a href="https://kubernetes.io/docs/reference/generated/kubernetes-api/v1.13/#volume-v1-core">
\[\]Kubernetes core/v1.Volume </a> </em>
</td>
<td>
<em>(Optional)</em>
<p>
Volumes is a list of volumes that can be mounted by containers in a
workflow.
</p>
</td>
</tr>
<tr>
<td>
<code>securityContext</code></br> <em>
<a href="https://kubernetes.io/docs/reference/generated/kubernetes-api/v1.13/#podsecuritycontext-v1-core">
Kubernetes core/v1.PodSecurityContext </a> </em>
</td>
<td>
<em>(Optional)</em>
<p>
SecurityContext holds pod-level security attributes and common container
settings. Optional: Defaults to empty. See type description for default
values of each field.
</p>
</td>
</tr>
<tr>
<td>
<code>nodeSelector</code></br> <em> map\[string\]string </em>
</td>
<td>
<em>(Optional)</em>
<p>
NodeSelector is a selector which must be true for the pod to fit on a
node. Selector which must match a node’s labels for the pod to be
scheduled on that node. More info:
<a href="https://kubernetes.io/docs/concepts/configuration/assign-pod-node/">https://kubernetes.io/docs/concepts/configuration/assign-pod-node/</a>
</p>
</td>
</tr>
<tr>
<td>
<code>tolerations</code></br> <em>
<a href="https://kubernetes.io/docs/reference/generated/kubernetes-api/v1.13/#toleration-v1-core">
\[\]Kubernetes core/v1.Toleration </a> </em>
</td>
<td>
<em>(Optional)</em>
<p>
If specified, the pod’s tolerations.
</p>
</td>
</tr>
</tbody>
</table>
<h3 id="argoproj.io/v1alpha1.TimeFilter">
TimeFilter
</h3>
<p>
(<em>Appears on:</em>
<a href="#argoproj.io/v1alpha1.EventDependencyFilter">EventDependencyFilter</a>)
</p>
<p>
<p>
TimeFilter describes a window in time. It filters out events that occur
outside the time limits. In other words, only events that occur after
Start and before Stop will pass this filter.
</p>
</p>
<table>
<thead>
<tr>
<th>
Field
</th>
<th>
Description
</th>
</tr>
</thead>
<tbody>
<tr>
<td>
<code>start</code></br> <em> string </em>
</td>
<td>
<p>
Start is the beginning of a time window in UTC. Before this time, events
for this dependency are ignored. Format is hh:mm:ss.
</p>
</td>
</tr>
<tr>
<td>
<code>stop</code></br> <em> string </em>
</td>
<td>
<p>
Stop is the end of a time window in UTC. After or equal to this time,
events for this dependency are ignored and Format is hh:mm:ss. If it is
smaller than Start, it is treated as next day of Start (e.g.:
22:00:00-01:00:00 means 22:00:00-25:00:00).
</p>
</td>
</tr>
</tbody>
</table>
<h3 id="argoproj.io/v1alpha1.Trigger">
Trigger
</h3>
<p>
(<em>Appears on:</em>
<a href="#argoproj.io/v1alpha1.SensorSpec">SensorSpec</a>)
</p>
<p>
<p>
Trigger is an action taken, output produced, an event created, a message
sent
</p>
</p>
<table>
<thead>
<tr>
<th>
Field
</th>
<th>
Description
</th>
</tr>
</thead>
<tbody>
<tr>
<td>
<code>template</code></br> <em>
<a href="#argoproj.io/v1alpha1.TriggerTemplate"> TriggerTemplate </a>
</em>
</td>
<td>
<p>
Template describes the trigger specification.
</p>
</td>
</tr>
<tr>
<td>
<code>parameters</code></br> <em>
<a href="#argoproj.io/v1alpha1.TriggerParameter"> \[\]TriggerParameter
</a> </em>
</td>
<td>
<p>
Parameters is the list of parameters applied to the trigger template
definition
</p>
</td>
</tr>
<tr>
<td>
<code>policy</code></br> <em>
<a href="#argoproj.io/v1alpha1.TriggerPolicy"> TriggerPolicy </a> </em>
</td>
<td>
<p>
Policy to configure backoff and execution criteria for the trigger
</p>
</td>
</tr>
</tbody>
</table>
<h3 id="argoproj.io/v1alpha1.TriggerParameter">
TriggerParameter
</h3>
<p>
(<em>Appears on:</em>
<a href="#argoproj.io/v1alpha1.AWSLambdaTrigger">AWSLambdaTrigger</a>,
<a href="#argoproj.io/v1alpha1.ArgoWorkflowTrigger">ArgoWorkflowTrigger</a>,
<a href="#argoproj.io/v1alpha1.CustomTrigger">CustomTrigger</a>,
<a href="#argoproj.io/v1alpha1.HTTPTrigger">HTTPTrigger</a>,
<a href="#argoproj.io/v1alpha1.KafkaTrigger">KafkaTrigger</a>,
<a href="#argoproj.io/v1alpha1.NATSTrigger">NATSTrigger</a>,
<a href="#argoproj.io/v1alpha1.OpenWhiskTrigger">OpenWhiskTrigger</a>,
<a href="#argoproj.io/v1alpha1.SlackTrigger">SlackTrigger</a>,
<a href="#argoproj.io/v1alpha1.StandardK8STrigger">StandardK8STrigger</a>,
<a href="#argoproj.io/v1alpha1.Trigger">Trigger</a>)
</p>
<p>
<p>
TriggerParameter indicates a passed parameter to a service template
</p>
</p>
<table>
<thead>
<tr>
<th>
Field
</th>
<th>
Description
</th>
</tr>
</thead>
<tbody>
<tr>
<td>
<code>src</code></br> <em>
<a href="#argoproj.io/v1alpha1.TriggerParameterSource">
TriggerParameterSource </a> </em>
</td>
<td>
<p>
Src contains a source reference to the value of the parameter from a
dependency
</p>
</td>
</tr>
<tr>
<td>
<code>dest</code></br> <em> string </em>
</td>
<td>
<p>
Dest is the JSONPath of a resource key. A path is a series of keys
separated by a dot. The colon character can be escaped with ‘.’ The -1
key can be used to append a value to an existing array. See
<a href="https://github.com/tidwall/sjson#path-syntax">https://github.com/tidwall/sjson\#path-syntax</a>
for more information about how this is used.
</p>
</td>
</tr>
<tr>
<td>
<code>operation</code></br> <em>
<a href="#argoproj.io/v1alpha1.TriggerParameterOperation">
TriggerParameterOperation </a> </em>
</td>
<td>
<p>
Operation is what to do with the existing value at Dest, whether to
‘prepend’, ‘overwrite’, or ‘append’ it.
</p>
</td>
</tr>
</tbody>
</table>
<h3 id="argoproj.io/v1alpha1.TriggerParameterOperation">
TriggerParameterOperation (<code>string</code> alias)
</p>
</h3>
<p>
(<em>Appears on:</em>
<a href="#argoproj.io/v1alpha1.TriggerParameter">TriggerParameter</a>)
</p>
<p>
<p>
TriggerParameterOperation represents how to set a trigger destination
resource key
</p>
</p>
<h3 id="argoproj.io/v1alpha1.TriggerParameterSource">
TriggerParameterSource
</h3>
<p>
(<em>Appears on:</em>
<a href="#argoproj.io/v1alpha1.TriggerParameter">TriggerParameter</a>)
</p>
<p>
<p>
TriggerParameterSource defines the source for a parameter from a event
event
</p>
</p>
<table>
<thead>
<tr>
<th>
Field
</th>
<th>
Description
</th>
</tr>
</thead>
<tbody>
<tr>
<td>
<code>dependencyName</code></br> <em> string </em>
</td>
<td>
<p>
DependencyName refers to the name of the dependency. The event which is
stored for this dependency is used as payload for the parameterization.
Make sure to refer to one of the dependencies you have defined under
Dependencies list.
</p>
</td>
</tr>
<tr>
<td>
<code>contextKey</code></br> <em> string </em>
</td>
<td>
<p>
ContextKey is the JSONPath of the event’s (JSON decoded) context key
ContextKey is a series of keys separated by a dot. A key may contain
wildcard characters ‘\*’ and ‘?’. To access an array value use the index
as the key. The dot and wildcard characters can be escaped with
‘&rsquo;. See
<a href="https://github.com/tidwall/gjson#path-syntax">https://github.com/tidwall/gjson\#path-syntax</a>
for more information on how to use this.
</p>
</td>
</tr>
<tr>
<td>
<code>contextTemplate</code></br> <em> string </em>
</td>
<td>
<p>
ContextTemplate is a go-template for extracting a string from the
event’s context. If a ContextTemplate is provided with a ContextKey, the
template will be evaluated first and fallback to the ContextKey. The
templating follows the standard go-template syntax as well as sprig’s
extra functions. See
<a href="https://pkg.go.dev/text/template">https://pkg.go.dev/text/template</a>
and
<a href="https://masterminds.github.io/sprig/">https://masterminds.github.io/sprig/</a>
</p>
</td>
</tr>
<tr>
<td>
<code>dataKey</code></br> <em> string </em>
</td>
<td>
<p>
DataKey is the JSONPath of the event’s (JSON decoded) data key DataKey
is a series of keys separated by a dot. A key may contain wildcard
characters ‘\*’ and ‘?’. To access an array value use the index as the
key. The dot and wildcard characters can be escaped with ‘&rsquo;. See
<a href="https://github.com/tidwall/gjson#path-syntax">https://github.com/tidwall/gjson\#path-syntax</a>
for more information on how to use this.
</p>
</td>
</tr>
<tr>
<td>
<code>dataTemplate</code></br> <em> string </em>
</td>
<td>
<p>
DataTemplate is a go-template for extracting a string from the event’s
data. If a DataTemplate is provided with a DataKey, the template will be
evaluated first and fallback to the DataKey. The templating follows the
standard go-template syntax as well as sprig’s extra functions. See
<a href="https://pkg.go.dev/text/template">https://pkg.go.dev/text/template</a>
and
<a href="https://masterminds.github.io/sprig/">https://masterminds.github.io/sprig/</a>
</p>
</td>
</tr>
<tr>
<td>
<code>value</code></br> <em> string </em>
</td>
<td>
<p>
Value is the default literal value to use for this parameter source This
is only used if the DataKey is invalid. If the DataKey is invalid and
this is not defined, this param source will produce an error.
</p>
</td>
</tr>
</tbody>
</table>
<h3 id="argoproj.io/v1alpha1.TriggerPolicy">
TriggerPolicy
</h3>
<p>
(<em>Appears on:</em>
<a href="#argoproj.io/v1alpha1.Trigger">Trigger</a>)
</p>
<p>
<p>
TriggerPolicy dictates the policy for the trigger retries
</p>
</p>
<table>
<thead>
<tr>
<th>
Field
</th>
<th>
Description
</th>
</tr>
</thead>
<tbody>
<tr>
<td>
<code>k8s</code></br> <em>
<a href="#argoproj.io/v1alpha1.K8SResourcePolicy"> K8SResourcePolicy
</a> </em>
</td>
<td>
<p>
K8SResourcePolicy refers to the policy used to check the state of K8s
based triggers using using labels
</p>
</td>
</tr>
<tr>
<td>
<code>status</code></br> <em>
<a href="#argoproj.io/v1alpha1.StatusPolicy"> StatusPolicy </a> </em>
</td>
<td>
<p>
Status refers to the policy used to check the state of the trigger using
response status
</p>
</td>
</tr>
</tbody>
</table>
<h3 id="argoproj.io/v1alpha1.TriggerSwitch">
TriggerSwitch
</h3>
<p>
(<em>Appears on:</em>
<a href="#argoproj.io/v1alpha1.TriggerTemplate">TriggerTemplate</a>)
</p>
<p>
<p>
TriggerSwitch describes condition which must be satisfied in order to
execute a trigger. Depending upon condition type, status of dependency
groups is used to evaluate the result. DEPRECATED
</p>
</p>
<table>
<thead>
<tr>
<th>
Field
</th>
<th>
Description
</th>
</tr>
</thead>
<tbody>
<tr>
<td>
<code>any</code></br> <em> \[\]string </em>
</td>
<td>
<p>
Any acts as a OR operator between dependencies
</p>
</td>
</tr>
<tr>
<td>
<code>all</code></br> <em> \[\]string </em>
</td>
<td>
<p>
All acts as a AND operator between dependencies
</p>
</td>
</tr>
</tbody>
</table>
<h3 id="argoproj.io/v1alpha1.TriggerTemplate">
TriggerTemplate
</h3>
<p>
(<em>Appears on:</em>
<a href="#argoproj.io/v1alpha1.Trigger">Trigger</a>)
</p>
<p>
<p>
TriggerTemplate is the template that describes trigger specification.
</p>
</p>
<table>
<thead>
<tr>
<th>
Field
</th>
<th>
Description
</th>
</tr>
</thead>
<tbody>
<tr>
<td>
<code>name</code></br> <em> string </em>
</td>
<td>
<p>
Name is a unique name of the action to take.
</p>
</td>
</tr>
<tr>
<td>
<code>conditions</code></br> <em> string </em>
</td>
<td>
<em>(Optional)</em>
<p>
Conditions is the conditions to execute the trigger. For example:
“(dep01 \|\| dep02) && dep04”
</p>
</td>
</tr>
<tr>
<td>
<code>k8s</code></br> <em>
<a href="#argoproj.io/v1alpha1.StandardK8STrigger"> StandardK8STrigger
</a> </em>
</td>
<td>
<em>(Optional)</em>
<p>
StandardK8STrigger refers to the trigger designed to create or update a
generic Kubernetes resource.
</p>
</td>
</tr>
<tr>
<td>
<code>argoWorkflow</code></br> <em>
<a href="#argoproj.io/v1alpha1.ArgoWorkflowTrigger"> ArgoWorkflowTrigger
</a> </em>
</td>
<td>
<em>(Optional)</em>
<p>
ArgoWorkflow refers to the trigger that can perform various operations
on an Argo workflow.
</p>
</td>
</tr>
<tr>
<td>
<code>http</code></br> <em> <a href="#argoproj.io/v1alpha1.HTTPTrigger">
HTTPTrigger </a> </em>
</td>
<td>
<em>(Optional)</em>
<p>
HTTP refers to the trigger designed to dispatch a HTTP request with
on-the-fly constructable payload.
</p>
</td>
</tr>
<tr>
<td>
<code>awsLambda</code></br> <em>
<a href="#argoproj.io/v1alpha1.AWSLambdaTrigger"> AWSLambdaTrigger </a>
</em>
</td>
<td>
<em>(Optional)</em>
<p>
AWSLambda refers to the trigger designed to invoke AWS Lambda function
with with on-the-fly constructable payload.
</p>
</td>
</tr>
<tr>
<td>
<code>custom</code></br> <em>
<a href="#argoproj.io/v1alpha1.CustomTrigger"> CustomTrigger </a> </em>
</td>
<td>
<em>(Optional)</em>
<p>
CustomTrigger refers to the trigger designed to connect to a gRPC
trigger server and execute a custom trigger.
</p>
</td>
</tr>
<tr>
<td>
<code>kafka</code></br> <em>
<a href="#argoproj.io/v1alpha1.KafkaTrigger"> KafkaTrigger </a> </em>
</td>
<td>
<p>
Kafka refers to the trigger designed to place messages on Kafka topic.
</p>
</td>
</tr>
<tr>
<td>
<code>nats</code></br> <em> <a href="#argoproj.io/v1alpha1.NATSTrigger">
NATSTrigger </a> </em>
</td>
<td>
<p>
NATS refers to the trigger designed to place message on NATS subject.
</p>
</td>
</tr>
<tr>
<td>
<code>slack</code></br> <em>
<a href="#argoproj.io/v1alpha1.SlackTrigger"> SlackTrigger </a> </em>
</td>
<td>
<em>(Optional)</em>
<p>
Slack refers to the trigger designed to send slack notification message.
</p>
</td>
</tr>
<tr>
<td>
<code>openWhisk</code></br> <em>
<a href="#argoproj.io/v1alpha1.OpenWhiskTrigger"> OpenWhiskTrigger </a>
</em>
</td>
<td>
<em>(Optional)</em>
<p>
OpenWhisk refers to the trigger designed to invoke OpenWhisk action.
</p>
</td>
</tr>
<tr>
<td>
<code>switch</code></br> <em>
<a href="#argoproj.io/v1alpha1.TriggerSwitch"> TriggerSwitch </a> </em>
</td>
<td>
<em>(Optional)</em>
<p>
DeprecatedSwitch is the condition to execute the trigger. DEPRECATED:
USE conditions instead
</p>
</td>
</tr>
</tbody>
</table>
<h3 id="argoproj.io/v1alpha1.URLArtifact">
URLArtifact
</h3>
<p>
(<em>Appears on:</em>
<a href="#argoproj.io/v1alpha1.ArtifactLocation">ArtifactLocation</a>)
</p>
<p>
<p>
URLArtifact contains information about an artifact at an http endpoint.
</p>
</p>
<table>
<thead>
<tr>
<th>
Field
</th>
<th>
Description
</th>
</tr>
</thead>
<tbody>
<tr>
<td>
<code>path</code></br> <em> string </em>
</td>
<td>
<p>
Path is the complete URL
</p>
</td>
</tr>
<tr>
<td>
<code>verifyCert</code></br> <em> bool </em>
</td>
<td>
<p>
VerifyCert decides whether the connection is secure or not
</p>
</td>
</tr>
</tbody>
</table>
<hr/>
<p>
<em> Generated with <code>gen-crd-api-reference-docs</code>. </em>
</p><|MERGE_RESOLUTION|>--- conflicted
+++ resolved
@@ -2180,13 +2180,7 @@
 </td>
 <td>
 <p>
-<<<<<<< HEAD
-Metdata sets the pods’s metadata, i.e. annotations and labels
-=======
-
 Metadata sets the pods’s metadata, i.e. annotations and labels
-
->>>>>>> 73539ce4
 </p>
 </td>
 </tr>
