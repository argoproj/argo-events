--- conflicted
+++ resolved
@@ -6883,11 +6883,6 @@
 
 <p>
 
-<<<<<<< HEAD
 <em> Generated with <code>gen-crd-api-reference-docs</code>. </em>
-=======
-<em> Generated with <code>gen-crd-api-reference-docs</code> on git
-commit <code>fb46335</code>. </em>
->>>>>>> 5f2734be
 
 </p>