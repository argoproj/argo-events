--- conflicted
+++ resolved
@@ -470,7 +470,8 @@
 
 <td>
 
-<code>s3</code></br> <em> Argo Events common.S3Artifact </em>
+<code>s3</code></br> <em>
+github.com/argoproj/argo-events/pkg/apis/common.S3Artifact </em>
 
 </td>
 
@@ -6704,10 +6705,6 @@
 <p>
 
 <em> Generated with <code>gen-crd-api-reference-docs</code> on git
-<<<<<<< HEAD
-commit <code>09ad9fa</code>. </em>
-=======
-commit <code>2bedd9d</code>. </em>
->>>>>>> 336cb65a
+commit <code>5d3d4a2</code>. </em>
 
 </p>