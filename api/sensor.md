<p>

Packages:

</p>

<ul>

<li>

<a href="#argoproj.io%2fv1alpha1">argoproj.io/v1alpha1</a>

</li>

</ul>

<h2 id="argoproj.io/v1alpha1">

argoproj.io/v1alpha1

</h2>

<p>

<p>

Package v1alpha1 is the v1alpha1 version of the API.

</p>

</p>

Resource Types:

<ul>

</ul>

<h3 id="argoproj.io/v1alpha1.AWSLambdaTrigger">

AWSLambdaTrigger

</h3>

<p>

(<em>Appears on:</em>
<a href="#argoproj.io/v1alpha1.TriggerTemplate">TriggerTemplate</a>)

</p>

<p>

<p>

AWSLambdaTrigger refers to specification of the trigger to invoke an AWS
Lambda function

</p>

</p>

<table>

<thead>

<tr>

<th>

Field

</th>

<th>

Description

</th>

</tr>

</thead>

<tbody>

<tr>

<td>

<code>functionName</code></br> <em> string </em>

</td>

<td>

<p>

FunctionName refers to the name of the function to invoke.

</p>

</td>

</tr>

<tr>

<td>

<code>accessKey</code></br> <em>
<a href="https://kubernetes.io/docs/reference/generated/kubernetes-api/v1.13/#secretkeyselector-v1-core">
Kubernetes core/v1.SecretKeySelector </a> </em>

</td>

<td>

<p>

AccessKey refers K8 secret containing aws access key

</p>

</td>

</tr>

<tr>

<td>

<code>secretKey</code></br> <em>
<a href="https://kubernetes.io/docs/reference/generated/kubernetes-api/v1.13/#secretkeyselector-v1-core">
Kubernetes core/v1.SecretKeySelector </a> </em>

</td>

<td>

<p>

SecretKey refers K8 secret containing aws secret key

</p>

</td>

</tr>

<tr>

<td>

<code>namespace</code></br> <em> string </em>

</td>

<td>

<em>(Optional)</em>

<p>

Namespace refers to Kubernetes namespace to read access related secret
from. Must be defined if either accesskey or secretkey secret selector
is specified.

</p>

</td>

</tr>

<tr>

<td>

<code>region</code></br> <em> string </em>

</td>

<td>

<p>

Region is AWS region

</p>

</td>

</tr>

<tr>

<td>

<code>payload</code></br> <em>
<a href="#argoproj.io/v1alpha1.TriggerParameter"> \[\]TriggerParameter
</a> </em>

</td>

<td>

<p>

Payload is the list of key-value extracted from an event payload to
construct the request payload.

</p>

</td>

</tr>

<tr>

<td>

<code>parameters</code></br> <em>
<a href="#argoproj.io/v1alpha1.TriggerParameter"> \[\]TriggerParameter
</a> </em>

</td>

<td>

<em>(Optional)</em>

<p>

Parameters is the list of key-value extracted from event’s payload that
are applied to the trigger resource.

</p>

</td>

</tr>

</tbody>

</table>

<h3 id="argoproj.io/v1alpha1.ArgoWorkflowOperation">

ArgoWorkflowOperation (<code>string</code> alias)

</p>

</h3>

<p>

(<em>Appears on:</em>
<a href="#argoproj.io/v1alpha1.ArgoWorkflowTrigger">ArgoWorkflowTrigger</a>)

</p>

<p>

<p>

ArgoWorkflowOperation refers to the type of the operation performed on
the Argo Workflow

</p>

</p>

<h3 id="argoproj.io/v1alpha1.ArgoWorkflowTrigger">

ArgoWorkflowTrigger

</h3>

<p>

(<em>Appears on:</em>
<a href="#argoproj.io/v1alpha1.TriggerTemplate">TriggerTemplate</a>)

</p>

<p>

<p>

ArgoWorkflowTrigger is the trigger for the Argo Workflow

</p>

</p>

<table>

<thead>

<tr>

<th>

Field

</th>

<th>

Description

</th>

</tr>

</thead>

<tbody>

<tr>

<td>

<code>source</code></br> <em>
<a href="#argoproj.io/v1alpha1.ArtifactLocation"> ArtifactLocation </a>
</em>

</td>

<td>

<p>

Source of the K8 resource file(s)

</p>

</td>

</tr>

<tr>

<td>

<code>operation</code></br> <em>
<a href="#argoproj.io/v1alpha1.ArgoWorkflowOperation">
ArgoWorkflowOperation </a> </em>

</td>

<td>

<em>(Optional)</em>

<p>

Operation refers to the type of operation performed on the argo workflow
resource. Default value is Submit.

</p>

</td>

</tr>

<tr>

<td>

<code>parameters</code></br> <em>
<a href="#argoproj.io/v1alpha1.TriggerParameter"> \[\]TriggerParameter
</a> </em>

</td>

<td>

<p>

Parameters is the list of parameters to pass to resolved Argo Workflow
object

</p>

</td>

</tr>

<tr>

<td>

<code>GroupVersionResource</code></br> <em>
<a href="https://kubernetes.io/docs/reference/generated/kubernetes-api/v1.13/#groupversionresource-v1-meta">
Kubernetes meta/v1.GroupVersionResource </a> </em>

</td>

<td>

<p>

(Members of <code>GroupVersionResource</code> are embedded into this
type.)

</p>

<p>

The unambiguous kind of this object - used in order to retrieve the
appropriate kubernetes api client for this resource

</p>

</td>

</tr>

</tbody>

</table>

<h3 id="argoproj.io/v1alpha1.ArtifactLocation">

ArtifactLocation

</h3>

<p>

(<em>Appears on:</em>
<a href="#argoproj.io/v1alpha1.ArgoWorkflowTrigger">ArgoWorkflowTrigger</a>,
<a href="#argoproj.io/v1alpha1.StandardK8sTrigger">StandardK8sTrigger</a>)

</p>

<p>

<p>

ArtifactLocation describes the source location for an external minio

</p>

</p>

<table>

<thead>

<tr>

<th>

Field

</th>

<th>

Description

</th>

</tr>

</thead>

<tbody>

<tr>

<td>

<code>s3</code></br> <em>
github.com/argoproj/argo-events/pkg/apis/common.S3Artifact </em>

</td>

<td>

<p>

S3 compliant minio

</p>

</td>

</tr>

<tr>

<td>

<code>inline</code></br> <em> string </em>

</td>

<td>

<p>

Inline minio is embedded in sensor spec as a string

</p>

</td>

</tr>

<tr>

<td>

<code>file</code></br> <em>
<a href="#argoproj.io/v1alpha1.FileArtifact"> FileArtifact </a> </em>

</td>

<td>

<p>

File minio is minio stored in a file

</p>

</td>

</tr>

<tr>

<td>

<code>url</code></br> <em> <a href="#argoproj.io/v1alpha1.URLArtifact">
URLArtifact </a> </em>

</td>

<td>

<p>

URL to fetch the minio from

</p>

</td>

</tr>

<tr>

<td>

<code>configmap</code></br> <em>
<a href="#argoproj.io/v1alpha1.ConfigmapArtifact"> ConfigmapArtifact
</a> </em>

</td>

<td>

<p>

Configmap that stores the minio

</p>

</td>

</tr>

<tr>

<td>

<code>git</code></br> <em> <a href="#argoproj.io/v1alpha1.GitArtifact">
GitArtifact </a> </em>

</td>

<td>

<p>

Git repository hosting the minio

</p>

</td>

</tr>

<tr>

<td>

<code>resource</code></br> <em>
<a href="https://kubernetes.io/docs/reference/generated/kubernetes-api/v1.13/#unstructured-unstructured-v1">
Kubernetes meta/v1/unstructured.Unstructured </a> </em>

</td>

<td>

<p>

Resource is generic template for K8s resource

</p>

</td>

</tr>

</tbody>

</table>

<h3 id="argoproj.io/v1alpha1.Backoff">

Backoff

</h3>

<p>

<p>

Backoff for an operation

</p>

</p>

<table>

<thead>

<tr>

<th>

Field

</th>

<th>

Description

</th>

</tr>

</thead>

<tbody>

<tr>

<td>

<code>duration</code></br> <em> time.Duration </em>

</td>

<td>

<p>

Duration is the duration in nanoseconds

</p>

</td>

</tr>

<tr>

<td>

<code>factor</code></br> <em> float64 </em>

</td>

<td>

<p>

Duration is multiplied by factor each iteration

</p>

</td>

</tr>

<tr>

<td>

<code>jitter</code></br> <em> float64 </em>

</td>

<td>

<p>

The amount of jitter applied each iteration

</p>

</td>

</tr>

<tr>

<td>

<code>steps</code></br> <em> int </em>

</td>

<td>

<p>

Exit with error after this many steps

</p>

</td>

</tr>

</tbody>

</table>

<h3 id="argoproj.io/v1alpha1.Comparator">

Comparator (<code>string</code> alias)

</p>

</h3>

<p>

(<em>Appears on:</em>
<a href="#argoproj.io/v1alpha1.DataFilter">DataFilter</a>)

</p>

<p>

<p>

Comparator refers to the comparator operator for a data filter

</p>

</p>

<h3 id="argoproj.io/v1alpha1.ConfigmapArtifact">

ConfigmapArtifact

</h3>

<p>

(<em>Appears on:</em>
<a href="#argoproj.io/v1alpha1.ArtifactLocation">ArtifactLocation</a>)

</p>

<p>

<p>

ConfigmapArtifact contains information about minio in k8 configmap

</p>

</p>

<table>

<thead>

<tr>

<th>

Field

</th>

<th>

Description

</th>

</tr>

</thead>

<tbody>

<tr>

<td>

<code>name</code></br> <em> string </em>

</td>

<td>

<p>

Name of the configmap

</p>

</td>

</tr>

<tr>

<td>

<code>namespace</code></br> <em> string </em>

</td>

<td>

<p>

Namespace where configmap is deployed

</p>

</td>

</tr>

<tr>

<td>

<code>key</code></br> <em> string </em>

</td>

<td>

<p>

Key within configmap data which contains trigger resource definition

</p>

</td>

</tr>

</tbody>

</table>

<h3 id="argoproj.io/v1alpha1.CustomTrigger">

CustomTrigger

</h3>

<p>

(<em>Appears on:</em>
<a href="#argoproj.io/v1alpha1.TriggerTemplate">TriggerTemplate</a>)

</p>

<p>

<p>

CustomTrigger refers to the specification of the custom trigger.

</p>

</p>

<table>

<thead>

<tr>

<th>

Field

</th>

<th>

Description

</th>

</tr>

</thead>

<tbody>

<tr>

<td>

<code>serverURL</code></br> <em> string </em>

</td>

<td>

<p>

ServerURL is the url of the gRPC server that executes custom trigger

</p>

</td>

</tr>

<tr>

<td>

<code>secure</code></br> <em> bool </em>

</td>

<td>

<p>

Secure refers to type of the connection between sensor to custom trigger
gRPC

</p>

</td>

</tr>

<tr>

<td>

<code>certFilePath</code></br> <em> string </em>

</td>

<td>

<p>

CertFilePath is path to the cert file within sensor for secure
connection between sensor and custom trigger gRPC server.

</p>

</td>

</tr>

<tr>

<td>

<code>serverNameOverride</code></br> <em> string </em>

</td>

<td>

<p>

ServerNameOverride for the secure connection between sensor and custom
trigger gRPC server.

</p>

</td>

</tr>

<tr>

<td>

<code>triggerBody</code></br> <em> string </em>

</td>

<td>

<p>

TriggerBody is the custom trigger resource specification that custom
trigger gRPC server knows how to interpret.

</p>

</td>

</tr>

<tr>

<td>

<code>parameters</code></br> <em>
<a href="#argoproj.io/v1alpha1.TriggerParameter"> \[\]TriggerParameter
</a> </em>

</td>

<td>

<p>

Parameters is the list of parameters that is applied to resolved custom
trigger trigger object.

</p>

</td>

</tr>

<tr>

<td>

<code>payload</code></br> <em>
<a href="#argoproj.io/v1alpha1.TriggerParameter"> \[\]TriggerParameter
</a> </em>

</td>

<td>

<p>

Payload is the list of key-value extracted from an event payload to
construct the request payload.

</p>

</td>

</tr>

</tbody>

</table>

<h3 id="argoproj.io/v1alpha1.DataFilter">

DataFilter

</h3>

<p>

(<em>Appears on:</em>
<a href="#argoproj.io/v1alpha1.EventDependencyFilter">EventDependencyFilter</a>)

</p>

<p>

<p>

DataFilter describes constraints and filters for event data Regular
Expressions are purposefully not a feature as they are overkill for our
uses here See Rob Pike’s Post:
<a href="https://commandcenter.blogspot.com/2011/08/regular-expressions-in-lexing-and.html">https://commandcenter.blogspot.com/2011/08/regular-expressions-in-lexing-and.html</a>

</p>

</p>

<table>

<thead>

<tr>

<th>

Field

</th>

<th>

Description

</th>

</tr>

</thead>

<tbody>

<tr>

<td>

<code>path</code></br> <em> string </em>

</td>

<td>

<p>

Path is the JSONPath of the event’s (JSON decoded) data key Path is a
series of keys separated by a dot. A key may contain wildcard characters
‘\*’ and ‘?’. To access an array value use the index as the key. The dot
and wildcard characters can be escaped with ‘\&rsquo;. See
<a href="https://github.com/tidwall/gjson#path-syntax">https://github.com/tidwall/gjson\#path-syntax</a>
for more information on how to use this.

</p>

</td>

</tr>

<tr>

<td>

<code>type</code></br> <em> <a href="#argoproj.io/v1alpha1.JSONType">
JSONType </a> </em>

</td>

<td>

<p>

Type contains the JSON type of the data

</p>

</td>

</tr>

<tr>

<td>

<code>value</code></br> <em> \[\]string </em>

</td>

<td>

<p>

Value is the allowed string values for this key Booleans are passed
using strconv.ParseBool() Numbers are parsed using as float64 using
strconv.ParseFloat() Strings are taken as is Nils this value is ignored

</p>

</td>

</tr>

<tr>

<td>

<code>comparator</code></br> <em>
<a href="#argoproj.io/v1alpha1.Comparator"> Comparator </a> </em>

</td>

<td>

<p>

Comparator compares the event data with a user given value. Can be
“\>=”, “\>”, “=”, “\<”, or “\<=”. Is optional, and if left blank
treated as equality “=”.

</p>

</td>

</tr>

</tbody>

</table>

<h3 id="argoproj.io/v1alpha1.DependencyGroup">

DependencyGroup

</h3>

<p>

(<em>Appears on:</em>
<a href="#argoproj.io/v1alpha1.SensorSpec">SensorSpec</a>)

</p>

<p>

<p>

DependencyGroup is the group of dependencies

</p>

</p>

<table>

<thead>

<tr>

<th>

Field

</th>

<th>

Description

</th>

</tr>

</thead>

<tbody>

<tr>

<td>

<code>name</code></br> <em> string </em>

</td>

<td>

<p>

Name of the group

</p>

</td>

</tr>

<tr>

<td>

<code>dependencies</code></br> <em> \[\]string </em>

</td>

<td>

<p>

Dependencies of events

</p>

</td>

</tr>

</tbody>

</table>

<h3 id="argoproj.io/v1alpha1.EventDependency">

EventDependency

</h3>

<p>

(<em>Appears on:</em>
<a href="#argoproj.io/v1alpha1.SensorSpec">SensorSpec</a>)

</p>

<p>

<p>

EventDependency describes a dependency

</p>

</p>

<table>

<thead>

<tr>

<th>

Field

</th>

<th>

Description

</th>

</tr>

</thead>

<tbody>

<tr>

<td>

<code>name</code></br> <em> string </em>

</td>

<td>

<p>

Name is a unique name of this dependency

</p>

</td>

</tr>

<tr>

<td>

<code>gatewayName</code></br> <em> string </em>

</td>

<td>

<p>

GatewayName is the name of the gateway from whom the event is received

</p>

</td>

</tr>

<tr>

<td>

<code>eventName</code></br> <em> string </em>

</td>

<td>

<p>

EventName is the name of the event

</p>

</td>

</tr>

<tr>

<td>

<code>filters</code></br> <em>
<a href="#argoproj.io/v1alpha1.EventDependencyFilter">
EventDependencyFilter </a> </em>

</td>

<td>

<p>

Filters and rules governing toleration of success and constraints on the
context and data of an event

</p>

</td>

</tr>

</tbody>

</table>

<h3 id="argoproj.io/v1alpha1.EventDependencyFilter">

EventDependencyFilter

</h3>

<p>

(<em>Appears on:</em>
<a href="#argoproj.io/v1alpha1.EventDependency">EventDependency</a>)

</p>

<p>

<p>

EventDependencyFilter defines filters and constraints for a event.

</p>

</p>

<table>

<thead>

<tr>

<th>

Field

</th>

<th>

Description

</th>

</tr>

</thead>

<tbody>

<tr>

<td>

<code>name</code></br> <em> string </em>

</td>

<td>

<p>

Name is the name of event filter

</p>

</td>

</tr>

<tr>

<td>

<code>time</code></br> <em> <a href="#argoproj.io/v1alpha1.TimeFilter">
TimeFilter </a> </em>

</td>

<td>

<p>

Time filter on the event with escalation

</p>

</td>

</tr>

<tr>

<td>

<code>context</code></br> <em>
github.com/argoproj/argo-events/pkg/apis/common.EventContext </em>

</td>

<td>

<p>

Context filter constraints

</p>

</td>

</tr>

<tr>

<td>

<code>data</code></br> <em> <a href="#argoproj.io/v1alpha1.DataFilter">
\[\]DataFilter </a> </em>

</td>

<td>

<p>

Data filter constraints with escalation

</p>

</td>

</tr>

</tbody>

</table>

<h3 id="argoproj.io/v1alpha1.FileArtifact">

FileArtifact

</h3>

<p>

(<em>Appears on:</em>
<a href="#argoproj.io/v1alpha1.ArtifactLocation">ArtifactLocation</a>)

</p>

<p>

<p>

FileArtifact contains information about an minio in a filesystem

</p>

</p>

<table>

<thead>

<tr>

<th>

Field

</th>

<th>

Description

</th>

</tr>

</thead>

<tbody>

<tr>

<td>

<code>path</code></br> <em> string </em>

</td>

<td>

</td>

</tr>

</tbody>

</table>

<h3 id="argoproj.io/v1alpha1.GitArtifact">

GitArtifact

</h3>

<p>

(<em>Appears on:</em>
<a href="#argoproj.io/v1alpha1.ArtifactLocation">ArtifactLocation</a>)

</p>

<p>

<p>

GitArtifact contains information about an minio stored in git

</p>

</p>

<table>

<thead>

<tr>

<th>

Field

</th>

<th>

Description

</th>

</tr>

</thead>

<tbody>

<tr>

<td>

<code>url</code></br> <em> string </em>

</td>

<td>

<p>

Git URL

</p>

</td>

</tr>

<tr>

<td>

<code>cloneDirectory</code></br> <em> string </em>

</td>

<td>

<p>

Directory to clone the repository. We clone complete directory because
GitArtifact is not limited to any specific Git service providers. Hence
we don’t use any specific git provider client.

</p>

</td>

</tr>

<tr>

<td>

<code>creds</code></br> <em> <a href="#argoproj.io/v1alpha1.GitCreds">
GitCreds </a> </em>

</td>

<td>

<em>(Optional)</em>

<p>

Creds contain reference to git username and password

</p>

</td>

</tr>

<tr>

<td>

<code>namespace</code></br> <em> string </em>

</td>

<td>

<em>(Optional)</em>

<p>

Namespace where creds are stored.

</p>

</td>

</tr>

<tr>

<td>

<code>sshKeyPath</code></br> <em> string </em>

</td>

<td>

<em>(Optional)</em>

<p>

SSHKeyPath is path to your ssh key path. Use this if you don’t want to
provide username and password. ssh key path must be mounted in sensor
pod.

</p>

</td>

</tr>

<tr>

<td>

<code>filePath</code></br> <em> string </em>

</td>

<td>

<p>

Path to file that contains trigger resource definition

</p>

</td>

</tr>

<tr>

<td>

<code>branch</code></br> <em> string </em>

</td>

<td>

<em>(Optional)</em>

<p>

Branch to use to pull trigger resource

</p>

</td>

</tr>

<tr>

<td>

<code>tag</code></br> <em> string </em>

</td>

<td>

<em>(Optional)</em>

<p>

Tag to use to pull trigger resource

</p>

</td>

</tr>

<tr>

<td>

<code>ref</code></br> <em> string </em>

</td>

<td>

<em>(Optional)</em>

<p>

Ref to use to pull trigger resource. Will result in a shallow clone and
fetch.

</p>

</td>

</tr>

<tr>

<td>

<code>remote</code></br> <em>
<a href="#argoproj.io/v1alpha1.GitRemoteConfig"> GitRemoteConfig </a>
</em>

</td>

<td>

<em>(Optional)</em>

<p>

Remote to manage set of tracked repositories. Defaults to “origin”.
Refer
<a href="https://git-scm.com/docs/git-remote">https://git-scm.com/docs/git-remote</a>

</p>

</td>

</tr>

</tbody>

</table>

<h3 id="argoproj.io/v1alpha1.GitCreds">

GitCreds

</h3>

<p>

(<em>Appears on:</em>
<a href="#argoproj.io/v1alpha1.GitArtifact">GitArtifact</a>)

</p>

<p>

<p>

GitCreds contain reference to git username and password

</p>

</p>

<table>

<thead>

<tr>

<th>

Field

</th>

<th>

Description

</th>

</tr>

</thead>

<tbody>

<tr>

<td>

<code>username</code></br> <em>
<a href="https://kubernetes.io/docs/reference/generated/kubernetes-api/v1.13/#secretkeyselector-v1-core">
Kubernetes core/v1.SecretKeySelector </a> </em>

</td>

<td>

</td>

</tr>

<tr>

<td>

<code>password</code></br> <em>
<a href="https://kubernetes.io/docs/reference/generated/kubernetes-api/v1.13/#secretkeyselector-v1-core">
Kubernetes core/v1.SecretKeySelector </a> </em>

</td>

<td>

</td>

</tr>

</tbody>

</table>

<h3 id="argoproj.io/v1alpha1.GitRemoteConfig">

GitRemoteConfig

</h3>

<p>

(<em>Appears on:</em>
<a href="#argoproj.io/v1alpha1.GitArtifact">GitArtifact</a>)

</p>

<p>

<p>

GitRemoteConfig contains the configuration of a Git remote

</p>

</p>

<table>

<thead>

<tr>

<th>

Field

</th>

<th>

Description

</th>

</tr>

</thead>

<tbody>

<tr>

<td>

<code>name</code></br> <em> string </em>

</td>

<td>

<p>

Name of the remote to fetch from.

</p>

</td>

</tr>

<tr>

<td>

<code>urls</code></br> <em> \[\]string </em>

</td>

<td>

<p>

URLs the URLs of a remote repository. It must be non-empty. Fetch will
always use the first URL, while push will use all of them.

</p>

</td>

</tr>

</tbody>

</table>

<h3 id="argoproj.io/v1alpha1.HTTPSubscription">

HTTPSubscription

</h3>

<p>

(<em>Appears on:</em>
<a href="#argoproj.io/v1alpha1.Subscription">Subscription</a>)

</p>

<p>

<p>

HTTPSubscription holds the context of the HTTP subscription of events
for the sensor.

</p>

</p>

<table>

<thead>

<tr>

<th>

Field

</th>

<th>

Description

</th>

</tr>

</thead>

<tbody>

<tr>

<td>

<code>port</code></br> <em> int </em>

</td>

<td>

<p>

Port on which sensor server should run.

</p>

</td>

</tr>

</tbody>

</table>

<h3 id="argoproj.io/v1alpha1.HTTPTrigger">

HTTPTrigger

</h3>

<p>

(<em>Appears on:</em>
<a href="#argoproj.io/v1alpha1.TriggerTemplate">TriggerTemplate</a>)

</p>

<p>

<p>

HTTPTrigger is the trigger for the HTTP request

</p>

</p>

<table>

<thead>

<tr>

<th>

Field

</th>

<th>

Description

</th>

</tr>

</thead>

<tbody>

<tr>

<td>

<code>serverURL</code></br> <em> string </em>

</td>

<td>

<p>

ServerURL refers to the URL to send HTTP request to.

</p>

</td>

</tr>

<tr>

<td>

<code>payload</code></br> <em>
<a href="#argoproj.io/v1alpha1.TriggerParameter"> \[\]TriggerParameter
</a> </em>

</td>

<td>

<p>

Payload is the list of key-value extracted from an event payload to
construct the HTTP request payload.

</p>

</td>

</tr>

<tr>

<td>

<code>tls</code></br> <em> <a href="#argoproj.io/v1alpha1.TLSConfig">
TLSConfig </a> </em>

</td>

<td>

<em>(Optional)</em>

<p>

TLS configuration for the HTTP client.

</p>

</td>

</tr>

<tr>

<td>

<code>method</code></br> <em> string </em>

</td>

<td>

<em>(Optional)</em>

<p>

Method refers to the type of the HTTP request. Refer
<a href="https://golang.org/src/net/http/method.go">https://golang.org/src/net/http/method.go</a>
for more info. Default value is POST.

</p>

</td>

</tr>

<tr>

<td>

<code>parameters</code></br> <em>
<a href="#argoproj.io/v1alpha1.TriggerParameter"> \[\]TriggerParameter
</a> </em>

</td>

<td>

<p>

Parameters is the list of key-value extracted from event’s payload that
are applied to the HTTP trigger resource.

</p>

</td>

</tr>

<tr>

<td>

<code>timeout</code></br> <em> int </em>

</td>

<td>

<em>(Optional)</em>

<p>

Timeout refers to the HTTP request timeout in seconds. Default value is
10 seconds

</p>

</td>

</tr>

</tbody>

</table>

<h3 id="argoproj.io/v1alpha1.JSONType">

JSONType (<code>string</code> alias)

</p>

</h3>

<p>

(<em>Appears on:</em>
<a href="#argoproj.io/v1alpha1.DataFilter">DataFilter</a>)

</p>

<p>

<p>

JSONType contains the supported JSON types for data filtering

</p>

</p>

<h3 id="argoproj.io/v1alpha1.K8sResourcePolicy">

K8sResourcePolicy

</h3>

<p>

(<em>Appears on:</em>
<a href="#argoproj.io/v1alpha1.TriggerPolicy">TriggerPolicy</a>)

</p>

<p>

<p>

K8sResourcePolicy refers to the policy used to check the state of K8s
based triggers using using labels

</p>

</p>

<table>

<thead>

<tr>

<th>

Field

</th>

<th>

Description

</th>

</tr>

</thead>

<tbody>

<tr>

<td>

<code>labels</code></br> <em> map\[string\]string </em>

</td>

<td>

<p>

Labels required to identify whether a resource is in success state

</p>

</td>

</tr>

<tr>

<td>

<code>backoff</code></br> <em> k8s.io/apimachinery/pkg/util/wait.Backoff
</em>

</td>

<td>

<p>

Backoff before checking resource state

</p>

</td>

</tr>

<tr>

<td>

<code>errorOnBackoffTimeout</code></br> <em> bool </em>

</td>

<td>

<p>

ErrorOnBackoffTimeout determines whether sensor should transition to
error state if the trigger policy is unable to determine the state of
the resource

</p>

</td>

</tr>

</tbody>

</table>

<h3 id="argoproj.io/v1alpha1.KafkaTrigger">

KafkaTrigger

</h3>

<p>

(<em>Appears on:</em>
<a href="#argoproj.io/v1alpha1.TriggerTemplate">TriggerTemplate</a>)

</p>

<p>

<p>

KafkaTrigger refers to the specification of the Kafka trigger.

</p>

</p>

<table>

<thead>

<tr>

<th>

Field

</th>

<th>

Description

</th>

</tr>

</thead>

<tbody>

<tr>

<td>

<code>url</code></br> <em> string </em>

</td>

<td>

<p>

URL of the Kafka broker.

</p>

</td>

</tr>

<tr>

<td>

<code>topic</code></br> <em> string </em>

</td>

<td>

<p>

Name of the topic. More info at
<a href="https://kafka.apache.org/documentation/#intro_topics">https://kafka.apache.org/documentation/\#intro\_topics</a>

</p>

</td>

</tr>

<tr>

<td>

<code>partition</code></br> <em> int </em>

</td>

<td>

<p>

Partition to write data to.

</p>

</td>

</tr>

<tr>

<td>

<code>parameters</code></br> <em>
<a href="#argoproj.io/v1alpha1.TriggerParameter"> \[\]TriggerParameter
</a> </em>

</td>

<td>

<p>

Parameters is the list of parameters that is applied to resolved Kafka
trigger object.

</p>

</td>

</tr>

<tr>

<td>

<code>requiredAcks</code></br> <em> int </em>

</td>

<td>

<p>

RequiredAcks used in producer to tell the broker how many replica
acknowledgements Defaults to 1 (Only wait for the leader to ack).

</p>

</td>

</tr>

<tr>

<td>

<code>compress</code></br> <em> bool </em>

</td>

<td>

<em>(Optional)</em>

<p>

Compress determines whether to compress message or not. Defaults to
false. If set to true, compresses message using snappy compression.

</p>

</td>

</tr>

<tr>

<td>

<code>flushFrequency</code></br> <em> int </em>

</td>

<td>

<em>(Optional)</em>

<p>

FlushFrequency refers to the frequency in milliseconds to flush batches.
Defaults to 500 milliseconds.

</p>

</td>

</tr>

<tr>

<td>

<code>tls</code></br> <em> <a href="#argoproj.io/v1alpha1.TLSConfig">
TLSConfig </a> </em>

</td>

<td>

<em>(Optional)</em>

<p>

TLS configuration for the Kafka producer.

</p>

</td>

</tr>

<tr>

<td>

<code>payload</code></br> <em>
<a href="#argoproj.io/v1alpha1.TriggerParameter"> \[\]TriggerParameter
</a> </em>

</td>

<td>

<p>

Payload is the list of key-value extracted from an event payload to
construct the request payload.

</p>

</td>

</tr>

<tr>

<td>

<code>partitioningKey</code></br> <em> string </em>

</td>

<td>

<p>

The partitioning key for the messages put on the Kafka topic. Defaults
to broker url.

</p>

</td>

</tr>

</tbody>

</table>

<h3 id="argoproj.io/v1alpha1.KubernetesResourceOperation">

KubernetesResourceOperation (<code>string</code> alias)

</p>

</h3>

<p>

(<em>Appears on:</em>
<a href="#argoproj.io/v1alpha1.StandardK8sTrigger">StandardK8sTrigger</a>)

</p>

<p>

<p>

KubernetesResourceOperation refers to the type of operation performed on
the K8s resource

</p>

</p>

<h3 id="argoproj.io/v1alpha1.NATSSubscription">

NATSSubscription

</h3>

<p>

(<em>Appears on:</em>
<a href="#argoproj.io/v1alpha1.Subscription">Subscription</a>)

</p>

<p>

<p>

NATSSubscription holds the context of the NATS subscription of events
for the sensor

</p>

</p>

<table>

<thead>

<tr>

<th>

Field

</th>

<th>

Description

</th>

</tr>

</thead>

<tbody>

<tr>

<td>

<code>serverURL</code></br> <em> string </em>

</td>

<td>

<p>

ServerURL refers to NATS server url.

</p>

</td>

</tr>

<tr>

<td>

<code>subject</code></br> <em> string </em>

</td>

<td>

<p>

Subject refers to NATS subject name.

</p>

</td>

</tr>

</tbody>

</table>

<h3 id="argoproj.io/v1alpha1.NATSTrigger">

NATSTrigger

</h3>

<p>

(<em>Appears on:</em>
<a href="#argoproj.io/v1alpha1.TriggerTemplate">TriggerTemplate</a>)

</p>

<p>

<p>

NATSTrigger refers to the specification of the NATS trigger.

</p>

</p>

<table>

<thead>

<tr>

<th>

Field

</th>

<th>

Description

</th>

</tr>

</thead>

<tbody>

<tr>

<td>

<code>url</code></br> <em> string </em>

</td>

<td>

<p>

URL of the NATS cluster.

</p>

</td>

</tr>

<tr>

<td>

<code>subject</code></br> <em> string </em>

</td>

<td>

<p>

Name of the subject to put message on.

</p>

</td>

</tr>

<tr>

<td>

<code>payload</code></br> <em>
<a href="#argoproj.io/v1alpha1.TriggerParameter"> \[\]TriggerParameter
</a> </em>

</td>

<td>

<p>

Payload is the list of key-value extracted from an event payload to
construct the request payload.

</p>

</td>

</tr>

<tr>

<td>

<code>parameters</code></br> <em>
<a href="#argoproj.io/v1alpha1.TriggerParameter"> \[\]TriggerParameter
</a> </em>

</td>

<td>

<p>

Parameters is the list of parameters that is applied to resolved NATS
trigger object.

</p>

</td>

</tr>

<tr>

<td>

<code>tls</code></br> <em> <a href="#argoproj.io/v1alpha1.TLSConfig">
TLSConfig </a> </em>

</td>

<td>

<em>(Optional)</em>

<p>

TLS configuration for the Kafka producer.

</p>

</td>

</tr>

</tbody>

</table>

<h3 id="argoproj.io/v1alpha1.NodePhase">

NodePhase (<code>string</code> alias)

</p>

</h3>

<p>

(<em>Appears on:</em>
<a href="#argoproj.io/v1alpha1.NodeStatus">NodeStatus</a>,
<a href="#argoproj.io/v1alpha1.SensorStatus">SensorStatus</a>)

</p>

<p>

<p>

NodePhase is the label for the condition of a node

</p>

</p>

<h3 id="argoproj.io/v1alpha1.NodeStatus">

NodeStatus

</h3>

<p>

(<em>Appears on:</em>
<a href="#argoproj.io/v1alpha1.SensorStatus">SensorStatus</a>)

</p>

<p>

<p>

NodeStatus describes the status for an individual node in the sensor’s
FSM. A single node can represent the status for event or a trigger.

</p>

</p>

<table>

<thead>

<tr>

<th>

Field

</th>

<th>

Description

</th>

</tr>

</thead>

<tbody>

<tr>

<td>

<code>id</code></br> <em> string </em>

</td>

<td>

<p>

ID is a unique identifier of a node within a sensor It is a hash of the
node name

</p>

</td>

</tr>

<tr>

<td>

<code>name</code></br> <em> string </em>

</td>

<td>

<p>

Name is a unique name in the node tree used to generate the node ID

</p>

</td>

</tr>

<tr>

<td>

<code>displayName</code></br> <em> string </em>

</td>

<td>

<p>

DisplayName is the human readable representation of the node

</p>

</td>

</tr>

<tr>

<td>

<code>type</code></br> <em> <a href="#argoproj.io/v1alpha1.NodeType">
NodeType </a> </em>

</td>

<td>

<p>

Type is the type of the node

</p>

</td>

</tr>

<tr>

<td>

<code>phase</code></br> <em> <a href="#argoproj.io/v1alpha1.NodePhase">
NodePhase </a> </em>

</td>

<td>

<p>

Phase of the node

</p>

</td>

</tr>

<tr>

<td>

<code>startedAt</code></br> <em>
<a href="https://kubernetes.io/docs/reference/generated/kubernetes-api/v1.13/#microtime-v1-meta">
Kubernetes meta/v1.MicroTime </a> </em>

</td>

<td>

<p>

StartedAt is the time at which this node started

</p>

</td>

</tr>

<tr>

<td>

<code>completedAt</code></br> <em>
<a href="https://kubernetes.io/docs/reference/generated/kubernetes-api/v1.13/#microtime-v1-meta">
Kubernetes meta/v1.MicroTime </a> </em>

</td>

<td>

<p>

CompletedAt is the time at which this node completed

</p>

</td>

</tr>

<tr>

<td>

<code>message</code></br> <em> string </em>

</td>

<td>

<p>

store data or something to save for event notifications or trigger
events

</p>

</td>

</tr>

<tr>

<td>

<code>event</code></br> <em>
github.com/argoproj/argo-events/pkg/apis/common.Event </em>

</td>

<td>

<p>

Event stores the last seen event for this node

</p>

</td>

</tr>

<tr>

<td>

<code>updatedAt</code></br> <em>
<a href="https://kubernetes.io/docs/reference/generated/kubernetes-api/v1.13/#microtime-v1-meta">
Kubernetes meta/v1.MicroTime </a> </em>

</td>

<td>

<p>

UpdatedAt refers to the time at which the node was updated.

</p>

</td>

</tr>

<tr>

<td>

<code>resolvedAt</code></br> <em>
<a href="https://kubernetes.io/docs/reference/generated/kubernetes-api/v1.13/#microtime-v1-meta">
Kubernetes meta/v1.MicroTime </a> </em>

</td>

<td>

<p>

ResolvedAt refers to the time at which the node was resolved.

</p>

</td>

</tr>

</tbody>

</table>

<h3 id="argoproj.io/v1alpha1.NodeType">

NodeType (<code>string</code> alias)

</p>

</h3>

<p>

(<em>Appears on:</em>
<a href="#argoproj.io/v1alpha1.NodeStatus">NodeStatus</a>)

</p>

<p>

<p>

NodeType is the type of a node

</p>

</p>

<h3 id="argoproj.io/v1alpha1.NotificationType">

NotificationType (<code>string</code> alias)

</p>

</h3>

<p>

<p>

NotificationType represent a type of notifications that are handled by a
sensor

</p>

</p>

<h3 id="argoproj.io/v1alpha1.OpenFaasTrigger">

OpenFaasTrigger

</h3>

<p>

(<em>Appears on:</em>
<a href="#argoproj.io/v1alpha1.TriggerTemplate">TriggerTemplate</a>)

</p>

<p>

<p>

OpenFaasTrigger refers to the trigger type of OpenFass

</p>

</p>

<table>

<thead>

<tr>

<th>

Field

</th>

<th>

Description

</th>

</tr>

</thead>

<tbody>

<tr>

<td>

<code>gatewayURL</code></br> <em> string </em>

</td>

<td>

<p>

GatewayURL refers to the OpenFaas Gateway URL.

</p>

</td>

</tr>

<tr>

<td>

<code>payload</code></br> <em>
<a href="#argoproj.io/v1alpha1.TriggerParameter"> \[\]TriggerParameter
</a> </em>

</td>

<td>

<em>(Optional)</em>

<p>

Payload is the list of key-value extracted from an event payload to
construct the request payload.

</p>

</td>

</tr>

<tr>

<td>

<code>parameters</code></br> <em>
<a href="#argoproj.io/v1alpha1.TriggerParameter"> \[\]TriggerParameter
</a> </em>

</td>

<td>

<em>(Optional)</em>

<p>

Parameters is the list of key-value extracted from event’s payload that
are applied to the HTTP trigger resource.

</p>

</td>

</tr>

<tr>

<td>

<code>username</code></br> <em>
<a href="https://kubernetes.io/docs/reference/generated/kubernetes-api/v1.13/#secretkeyselector-v1-core">
Kubernetes core/v1.SecretKeySelector </a> </em>

</td>

<td>

<em>(Optional)</em>

<p>

Username refers to the Kubernetes secret that holds the username
required to log into the gateway.

</p>

</td>

</tr>

<tr>

<td>

<code>password</code></br> <em>
<a href="https://kubernetes.io/docs/reference/generated/kubernetes-api/v1.13/#secretkeyselector-v1-core">
Kubernetes core/v1.SecretKeySelector </a> </em>

</td>

<td>

<em>(Optional)</em>

<p>

Password refers to the Kubernetes secret that holds the password
required to log into the gateway.

</p>

</td>

</tr>

<tr>

<td>

<code>namespace</code></br> <em> string </em>

</td>

<td>

<em>(Optional)</em>

<p>

Namespace to read the password secret from. This is required if the
password secret selector is specified.

</p>

</td>

</tr>

<tr>

<td>

<code>functionName</code></br> <em> string </em>

</td>

<td>

<p>

FunctionName refers to the name of OpenFaas function that will be
invoked once the trigger executes

</p>

</td>

</tr>

</tbody>

</table>

<h3 id="argoproj.io/v1alpha1.Sensor">

Sensor

</h3>

<p>

<p>

Sensor is the definition of a sensor resource

</p>

</p>

<table>

<thead>

<tr>

<th>

Field

</th>

<th>

Description

</th>

</tr>

</thead>

<tbody>

<tr>

<td>

<code>metadata</code></br> <em>
<a href="https://kubernetes.io/docs/reference/generated/kubernetes-api/v1.13/#objectmeta-v1-meta">
Kubernetes meta/v1.ObjectMeta </a> </em>

</td>

<td>

Refer to the Kubernetes API documentation for the fields of the
<code>metadata</code> field.

</td>

</tr>

<tr>

<td>

<code>spec</code></br> <em> <a href="#argoproj.io/v1alpha1.SensorSpec">
SensorSpec </a> </em>

</td>

<td>

<br/> <br/>

<table>

<tr>

<td>

<code>dependencies</code></br> <em>
<a href="#argoproj.io/v1alpha1.EventDependency"> \[\]EventDependency
</a> </em>

</td>

<td>

<p>

Dependencies is a list of the events that this sensor is dependent on.

</p>

</td>

</tr>

<tr>

<td>

<code>triggers</code></br> <em> <a href="#argoproj.io/v1alpha1.Trigger">
\[\]Trigger </a> </em>

</td>

<td>

<p>

Triggers is a list of the things that this sensor evokes. These are the
outputs from this sensor.

</p>

</td>

</tr>

<tr>

<td>

<code>template</code></br> <em>
<a href="https://kubernetes.io/docs/reference/generated/kubernetes-api/v1.13/#podtemplatespec-v1-core">
Kubernetes core/v1.PodTemplateSpec </a> </em>

</td>

<td>

<p>

Template contains sensor pod specification. For more information, read
<a href="https://kubernetes.io/docs/reference/generated/kubernetes-api/v1.11/#pod-v1-core">https://kubernetes.io/docs/reference/generated/kubernetes-api/v1.11/\#pod-v1-core</a>.

</p>

</td>

</tr>

<tr>

<td>

<code>subscription</code></br> <em>
<a href="#argoproj.io/v1alpha1.Subscription"> Subscription </a> </em>

</td>

<td>

<p>

Subscription refers to the modes of events subscriptions for the sensor.
At least one of the types of subscription must be defined in order for
sensor to be meaningful.

</p>

</td>

</tr>

<tr>

<td>

<code>circuit</code></br> <em> string </em>

</td>

<td>

<p>

Circuit is a boolean expression of dependency groups

</p>

</td>

</tr>

<tr>

<td>

<code>dependencyGroups</code></br> <em>
<a href="#argoproj.io/v1alpha1.DependencyGroup"> \[\]DependencyGroup
</a> </em>

</td>

<td>

<p>

DependencyGroups is a list of the groups of events.

</p>

</td>

</tr>

<tr>

<td>

<code>errorOnFailedRound</code></br> <em> bool </em>

</td>

<td>

<p>

ErrorOnFailedRound if set to true, marks sensor state as
<code>error</code> if the previous trigger round fails. Once sensor
state is set to <code>error</code>, no further triggers will be
processed.

</p>

</td>

</tr>

<tr>

<td>

<code>serviceLabels</code></br> <em> map\[string\]string </em>

</td>

<td>

<p>

ServiceLabels to be set for the service generated

</p>

</td>

</tr>

<tr>

<td>

<code>serviceAnnotations</code></br> <em> map\[string\]string </em>

</td>

<td>

<p>

ServiceAnnotations refers to annotations to be set for the service
generated

</p>

</td>

</tr>

</table>

</td>

</tr>

<tr>

<td>

<code>status</code></br> <em>
<a href="#argoproj.io/v1alpha1.SensorStatus"> SensorStatus </a> </em>

</td>

<td>

</td>

</tr>

</tbody>

</table>

<h3 id="argoproj.io/v1alpha1.SensorResources">

SensorResources

</h3>

<p>

(<em>Appears on:</em>
<a href="#argoproj.io/v1alpha1.SensorStatus">SensorStatus</a>)

</p>

<p>

<p>

SensorResources holds the metadata of the resources created for the
sensor

</p>

</p>

<table>

<thead>

<tr>

<th>

Field

</th>

<th>

Description

</th>

</tr>

</thead>

<tbody>

<tr>

<td>

<code>deployment</code></br> <em>
<a href="https://kubernetes.io/docs/reference/generated/kubernetes-api/v1.13/#objectmeta-v1-meta">
Kubernetes meta/v1.ObjectMeta </a> </em>

</td>

<td>

<p>

Deployment holds the metadata of the deployment for the sensor

</p>

</td>

</tr>

<tr>

<td>

<code>service</code></br> <em>
<a href="https://kubernetes.io/docs/reference/generated/kubernetes-api/v1.13/#objectmeta-v1-meta">
Kubernetes meta/v1.ObjectMeta </a> </em>

</td>

<td>

<em>(Optional)</em>

<p>

Service holds the metadata of the service for the sensor

</p>

</td>

</tr>

</tbody>

</table>

<h3 id="argoproj.io/v1alpha1.SensorSpec">

SensorSpec

</h3>

<p>

(<em>Appears on:</em> <a href="#argoproj.io/v1alpha1.Sensor">Sensor</a>)

</p>

<p>

<p>

SensorSpec represents desired sensor state

</p>

</p>

<table>

<thead>

<tr>

<th>

Field

</th>

<th>

Description

</th>

</tr>

</thead>

<tbody>

<tr>

<td>

<code>dependencies</code></br> <em>
<a href="#argoproj.io/v1alpha1.EventDependency"> \[\]EventDependency
</a> </em>

</td>

<td>

<p>

Dependencies is a list of the events that this sensor is dependent on.

</p>

</td>

</tr>

<tr>

<td>

<code>triggers</code></br> <em> <a href="#argoproj.io/v1alpha1.Trigger">
\[\]Trigger </a> </em>

</td>

<td>

<p>

Triggers is a list of the things that this sensor evokes. These are the
outputs from this sensor.

</p>

</td>

</tr>

<tr>

<td>

<code>template</code></br> <em>
<a href="https://kubernetes.io/docs/reference/generated/kubernetes-api/v1.13/#podtemplatespec-v1-core">
Kubernetes core/v1.PodTemplateSpec </a> </em>

</td>

<td>

<p>

Template contains sensor pod specification. For more information, read
<a href="https://kubernetes.io/docs/reference/generated/kubernetes-api/v1.11/#pod-v1-core">https://kubernetes.io/docs/reference/generated/kubernetes-api/v1.11/\#pod-v1-core</a>.

</p>

</td>

</tr>

<tr>

<td>

<code>subscription</code></br> <em>
<a href="#argoproj.io/v1alpha1.Subscription"> Subscription </a> </em>

</td>

<td>

<p>

Subscription refers to the modes of events subscriptions for the sensor.
At least one of the types of subscription must be defined in order for
sensor to be meaningful.

</p>

</td>

</tr>

<tr>

<td>

<code>circuit</code></br> <em> string </em>

</td>

<td>

<p>

Circuit is a boolean expression of dependency groups

</p>

</td>

</tr>

<tr>

<td>

<code>dependencyGroups</code></br> <em>
<a href="#argoproj.io/v1alpha1.DependencyGroup"> \[\]DependencyGroup
</a> </em>

</td>

<td>

<p>

DependencyGroups is a list of the groups of events.

</p>

</td>

</tr>

<tr>

<td>

<code>errorOnFailedRound</code></br> <em> bool </em>

</td>

<td>

<p>

ErrorOnFailedRound if set to true, marks sensor state as
<code>error</code> if the previous trigger round fails. Once sensor
state is set to <code>error</code>, no further triggers will be
processed.

</p>

</td>

</tr>

<tr>

<td>

<code>serviceLabels</code></br> <em> map\[string\]string </em>

</td>

<td>

<p>

ServiceLabels to be set for the service generated

</p>

</td>

</tr>

<tr>

<td>

<code>serviceAnnotations</code></br> <em> map\[string\]string </em>

</td>

<td>

<p>

ServiceAnnotations refers to annotations to be set for the service
generated

</p>

</td>

</tr>

</tbody>

</table>

<h3 id="argoproj.io/v1alpha1.SensorStatus">

SensorStatus

</h3>

<p>

(<em>Appears on:</em> <a href="#argoproj.io/v1alpha1.Sensor">Sensor</a>)

</p>

<p>

<p>

SensorStatus contains information about the status of a sensor.

</p>

</p>

<table>

<thead>

<tr>

<th>

Field

</th>

<th>

Description

</th>

</tr>

</thead>

<tbody>

<tr>

<td>

<code>phase</code></br> <em> <a href="#argoproj.io/v1alpha1.NodePhase">
NodePhase </a> </em>

</td>

<td>

<p>

Phase is the high-level summary of the sensor.

</p>

</td>

</tr>

<tr>

<td>

<code>startedAt</code></br> <em>
<a href="https://kubernetes.io/docs/reference/generated/kubernetes-api/v1.13/#time-v1-meta">
Kubernetes meta/v1.Time </a> </em>

</td>

<td>

<p>

StartedAt is the time at which this sensor was initiated

</p>

</td>

</tr>

<tr>

<td>

<code>completedAt</code></br> <em>
<a href="https://kubernetes.io/docs/reference/generated/kubernetes-api/v1.13/#time-v1-meta">
Kubernetes meta/v1.Time </a> </em>

</td>

<td>

<p>

CompletedAt is the time at which this sensor was completed

</p>

</td>

</tr>

<tr>

<td>

<code>message</code></br> <em> string </em>

</td>

<td>

<p>

Message is a human readable string indicating details about a sensor in
its phase

</p>

</td>

</tr>

<tr>

<td>

<code>nodes</code></br> <em> <a href="#argoproj.io/v1alpha1.NodeStatus">
map\[string\]github.com/argoproj/argo-events/pkg/apis/sensor/v1alpha1.NodeStatus
</a> </em>

</td>

<td>

<p>

Nodes is a mapping between a node ID and the node’s status it records
the states for the FSM of this sensor.

</p>

</td>

</tr>

<tr>

<td>

<code>triggerCycleCount</code></br> <em> int32 </em>

</td>

<td>

<p>

TriggerCycleCount is the count of sensor’s trigger cycle runs.

</p>

</td>

</tr>

<tr>

<td>

<code>triggerCycleStatus</code></br> <em>
<a href="#argoproj.io/v1alpha1.TriggerCycleState"> TriggerCycleState
</a> </em>

</td>

<td>

<p>

TriggerCycleState is the status from last cycle of triggers execution.

</p>

</td>

</tr>

<tr>

<td>

<code>lastCycleTime</code></br> <em>
<a href="https://kubernetes.io/docs/reference/generated/kubernetes-api/v1.13/#time-v1-meta">
Kubernetes meta/v1.Time </a> </em>

</td>

<td>

<p>

LastCycleTime is the time when last trigger cycle completed

</p>

</td>

</tr>

<tr>

<td>

<code>resources</code></br> <em>
<a href="#argoproj.io/v1alpha1.SensorResources"> SensorResources </a>
</em>

</td>

<td>

<p>

Resources refers to metadata of the resources created for the sensor

</p>

</td>

</tr>

</tbody>

</table>

<h3 id="argoproj.io/v1alpha1.StandardK8sTrigger">

StandardK8sTrigger

</h3>

<p>

(<em>Appears on:</em>
<a href="#argoproj.io/v1alpha1.TriggerTemplate">TriggerTemplate</a>)

</p>

<p>

<p>

StandardK8sTrigger is the standard Kubernetes resource trigger

</p>

</p>

<table>

<thead>

<tr>

<th>

Field

</th>

<th>

Description

</th>

</tr>

</thead>

<tbody>

<tr>

<td>

<code>GroupVersionResource</code></br> <em>
<a href="https://kubernetes.io/docs/reference/generated/kubernetes-api/v1.13/#groupversionresource-v1-meta">
Kubernetes meta/v1.GroupVersionResource </a> </em>

</td>

<td>

<p>

(Members of <code>GroupVersionResource</code> are embedded into this
type.)

</p>

<p>

The unambiguous kind of this object - used in order to retrieve the
appropriate kubernetes api client for this resource

</p>

</td>

</tr>

<tr>

<td>

<code>source</code></br> <em>
<a href="#argoproj.io/v1alpha1.ArtifactLocation"> ArtifactLocation </a>
</em>

</td>

<td>

<p>

Source of the K8 resource file(s)

</p>

</td>

</tr>

<tr>

<td>

<code>operation</code></br> <em>
<a href="#argoproj.io/v1alpha1.KubernetesResourceOperation">
KubernetesResourceOperation </a> </em>

</td>

<td>

<em>(Optional)</em>

<p>

Operation refers to the type of operation performed on the k8s resource.
Default value is Create.

</p>

</td>

</tr>

<tr>

<td>

<code>parameters</code></br> <em>
<a href="#argoproj.io/v1alpha1.TriggerParameter"> \[\]TriggerParameter
</a> </em>

</td>

<td>

<p>

Parameters is the list of parameters that is applied to resolved K8s
trigger object.

</p>

</td>

</tr>

</tbody>

</table>

<h3 id="argoproj.io/v1alpha1.StatusPolicy">

StatusPolicy

</h3>

<p>

(<em>Appears on:</em>
<a href="#argoproj.io/v1alpha1.TriggerPolicy">TriggerPolicy</a>)

</p>

<p>

<p>

StatusPolicy refers to the policy used to check the state of the trigger
using response status

</p>

</p>

<table>

<thead>

<tr>

<th>

Field

</th>

<th>

Description

</th>

</tr>

</thead>

<tbody>

<tr>

<td>

<code>allow</code></br> <em> \[\]int </em>

</td>

<td>

<p>

Allow refers to the list of allowed response statuses. If the response
status of the the trigger is within the list, the trigger will marked as
successful else it will result in trigger failure.

</p>

</td>

</tr>

</tbody>

</table>

<h3 id="argoproj.io/v1alpha1.Subscription">

Subscription

</h3>

<p>

(<em>Appears on:</em>
<a href="#argoproj.io/v1alpha1.SensorSpec">SensorSpec</a>)

</p>

<p>

<p>

Subscription holds different modes of subscription available for sensor
to consume events.

</p>

</p>

<table>

<thead>

<tr>

<th>

Field

</th>

<th>

Description

</th>

</tr>

</thead>

<tbody>

<tr>

<td>

<code>http</code></br> <em>
<a href="#argoproj.io/v1alpha1.HTTPSubscription"> HTTPSubscription </a>
</em>

</td>

<td>

<em>(Optional)</em>

<p>

HTTP refers to the HTTP subscription of events for the sensor.

</p>

</td>

</tr>

<tr>

<td>

<code>nats</code></br> <em>
<a href="#argoproj.io/v1alpha1.NATSSubscription"> NATSSubscription </a>
</em>

</td>

<td>

<em>(Optional)</em>

<p>

NATS refers to the NATS subscription of events for the sensor

</p>

</td>

</tr>

</tbody>

</table>

<h3 id="argoproj.io/v1alpha1.TLSConfig">

TLSConfig

</h3>

<p>

(<em>Appears on:</em>
<a href="#argoproj.io/v1alpha1.HTTPTrigger">HTTPTrigger</a>,
<a href="#argoproj.io/v1alpha1.KafkaTrigger">KafkaTrigger</a>,
<a href="#argoproj.io/v1alpha1.NATSTrigger">NATSTrigger</a>)

</p>

<p>

<p>

TLSConfig refers to TLS configuration for the HTTP client

</p>

</p>

<table>

<thead>

<tr>

<th>

Field

</th>

<th>

Description

</th>

</tr>

</thead>

<tbody>

<tr>

<td>

<code>caCertPath</code></br> <em> string </em>

</td>

<td>

<p>

CACertPath refers the file path that contains the CA cert.

</p>

</td>

</tr>

<tr>

<td>

<code>clientCertPath</code></br> <em> string </em>

</td>

<td>

<p>

ClientCertPath refers the file path that contains client cert.

</p>

</td>

</tr>

<tr>

<td>

<code>clientKeyPath</code></br> <em> string </em>

</td>

<td>

<p>

ClientKeyPath refers the file path that contains client key.

</p>

</td>

</tr>

</tbody>

</table>

<h3 id="argoproj.io/v1alpha1.TimeFilter">

TimeFilter

</h3>

<p>

(<em>Appears on:</em>
<a href="#argoproj.io/v1alpha1.EventDependencyFilter">EventDependencyFilter</a>)

</p>

<p>

<p>

TimeFilter describes a window in time. DataFilters out event events that
occur outside the time limits. In other words, only events that occur
after Start and before Stop will pass this filter.

</p>

</p>

<table>

<thead>

<tr>

<th>

Field

</th>

<th>

Description

</th>

</tr>

</thead>

<tbody>

<tr>

<td>

<code>start</code></br> <em> string </em>

</td>

<td>

<p>

Start is the beginning of a time window. Before this time, events for
this event are ignored and format is hh:mm:ss

</p>

</td>

</tr>

<tr>

<td>

<code>stop</code></br> <em> string </em>

</td>

<td>

<p>

StopPattern is the end of a time window. After this time, events for
this event are ignored and format is hh:mm:ss

</p>

</td>

</tr>

</tbody>

</table>

<h3 id="argoproj.io/v1alpha1.Trigger">

Trigger

</h3>

<p>

(<em>Appears on:</em>
<a href="#argoproj.io/v1alpha1.SensorSpec">SensorSpec</a>)

</p>

<p>

<p>

Trigger is an action taken, output produced, an event created, a message
sent

</p>

</p>

<table>

<thead>

<tr>

<th>

Field

</th>

<th>

Description

</th>

</tr>

</thead>

<tbody>

<tr>

<td>

<code>template</code></br> <em>
<a href="#argoproj.io/v1alpha1.TriggerTemplate"> TriggerTemplate </a>
</em>

</td>

<td>

<p>

Template describes the trigger specification.

</p>

</td>

</tr>

<tr>

<td>

<code>parameters</code></br> <em>
<a href="#argoproj.io/v1alpha1.TriggerParameter"> \[\]TriggerParameter
</a> </em>

</td>

<td>

<p>

Parameters is the list of parameters applied to the trigger template
definition

</p>

</td>

</tr>

<tr>

<td>

<code>policy</code></br> <em>
<a href="#argoproj.io/v1alpha1.TriggerPolicy"> TriggerPolicy </a> </em>

</td>

<td>

<p>

Policy to configure backoff and execution criteria for the trigger

</p>

</td>

</tr>

</tbody>

</table>

<h3 id="argoproj.io/v1alpha1.TriggerCycleState">

TriggerCycleState (<code>string</code> alias)

</p>

</h3>

<p>

(<em>Appears on:</em>
<a href="#argoproj.io/v1alpha1.SensorStatus">SensorStatus</a>)

</p>

<p>

<p>

TriggerCycleState is the label for the state of the trigger cycle

</p>

</p>

<h3 id="argoproj.io/v1alpha1.TriggerParameter">

TriggerParameter

</h3>

<p>

(<em>Appears on:</em>
<a href="#argoproj.io/v1alpha1.AWSLambdaTrigger">AWSLambdaTrigger</a>,
<a href="#argoproj.io/v1alpha1.ArgoWorkflowTrigger">ArgoWorkflowTrigger</a>,
<a href="#argoproj.io/v1alpha1.CustomTrigger">CustomTrigger</a>,
<a href="#argoproj.io/v1alpha1.HTTPTrigger">HTTPTrigger</a>,
<a href="#argoproj.io/v1alpha1.KafkaTrigger">KafkaTrigger</a>,
<a href="#argoproj.io/v1alpha1.NATSTrigger">NATSTrigger</a>,
<a href="#argoproj.io/v1alpha1.OpenFaasTrigger">OpenFaasTrigger</a>,
<a href="#argoproj.io/v1alpha1.StandardK8sTrigger">StandardK8sTrigger</a>,
<a href="#argoproj.io/v1alpha1.Trigger">Trigger</a>)

</p>

<p>

<p>

TriggerParameter indicates a passed parameter to a service template

</p>

</p>

<table>

<thead>

<tr>

<th>

Field

</th>

<th>

Description

</th>

</tr>

</thead>

<tbody>

<tr>

<td>

<code>src</code></br> <em>
<a href="#argoproj.io/v1alpha1.TriggerParameterSource">
TriggerParameterSource </a> </em>

</td>

<td>

<p>

Src contains a source reference to the value of the parameter from a
event event

</p>

</td>

</tr>

<tr>

<td>

<code>dest</code></br> <em> string </em>

</td>

<td>

<p>

Dest is the JSONPath of a resource key. A path is a series of keys
separated by a dot. The colon character can be escaped with ‘.’ The -1
key can be used to append a value to an existing array. See
<a href="https://github.com/tidwall/sjson#path-syntax">https://github.com/tidwall/sjson\#path-syntax</a>
for more information about how this is used.

</p>

</td>

</tr>

<tr>

<td>

<code>operation</code></br> <em>
<a href="#argoproj.io/v1alpha1.TriggerParameterOperation">
TriggerParameterOperation </a> </em>

</td>

<td>

<p>

Operation is what to do with the existing value at Dest, whether to
‘prepend’, ‘overwrite’, or ‘append’ it.

</p>

</td>

</tr>

</tbody>

</table>

<h3 id="argoproj.io/v1alpha1.TriggerParameterOperation">

TriggerParameterOperation (<code>string</code> alias)

</p>

</h3>

<p>

(<em>Appears on:</em>
<a href="#argoproj.io/v1alpha1.TriggerParameter">TriggerParameter</a>)

</p>

<p>

<p>

TriggerParameterOperation represents how to set a trigger destination
resource key

</p>

</p>

<h3 id="argoproj.io/v1alpha1.TriggerParameterSource">

TriggerParameterSource

</h3>

<p>

(<em>Appears on:</em>
<a href="#argoproj.io/v1alpha1.TriggerParameter">TriggerParameter</a>)

</p>

<p>

<p>

TriggerParameterSource defines the source for a parameter from a event
event

</p>

</p>

<table>

<thead>

<tr>

<th>

Field

</th>

<th>

Description

</th>

</tr>

</thead>

<tbody>

<tr>

<td>

<code>dependencyName</code></br> <em> string </em>

</td>

<td>

<p>

DependencyName refers to the name of the dependency. The event which is
stored for this dependency is used as payload for the parameterization.
Make sure to refer to one of the dependencies you have defined under
Dependencies list.

</p>

</td>

</tr>

<tr>

<td>

<code>contextKey</code></br> <em> string </em>

</td>

<td>

<p>

ContextKey is the JSONPath of the event’s (JSON decoded) context key
ContextKey is a series of keys separated by a dot. A key may contain
wildcard characters ‘\*’ and ‘?’. To access an array value use the index
as the key. The dot and wildcard characters can be escaped with
‘\&rsquo;. See
<a href="https://github.com/tidwall/gjson#path-syntax">https://github.com/tidwall/gjson\#path-syntax</a>
for more information on how to use this.

</p>

</td>

</tr>

<tr>

<td>

<code>dataKey</code></br> <em> string </em>

</td>

<td>

<p>

DataKey is the JSONPath of the event’s (JSON decoded) data key DataKey
is a series of keys separated by a dot. A key may contain wildcard
characters ‘\*’ and ‘?’. To access an array value use the index as the
key. The dot and wildcard characters can be escaped with ‘\&rsquo;. See
<a href="https://github.com/tidwall/gjson#path-syntax">https://github.com/tidwall/gjson\#path-syntax</a>
for more information on how to use this.

</p>

</td>

</tr>

<tr>

<td>

<code>value</code></br> <em> string </em>

</td>

<td>

<p>

Value is the default literal value to use for this parameter source This
is only used if the DataKey is invalid. If the DataKey is invalid and
this is not defined, this param source will produce an error.

</p>

</td>

</tr>

</tbody>

</table>

<h3 id="argoproj.io/v1alpha1.TriggerPolicy">

TriggerPolicy

</h3>

<p>

(<em>Appears on:</em>
<a href="#argoproj.io/v1alpha1.Trigger">Trigger</a>)

</p>

<p>

<p>

TriggerPolicy dictates the policy for the trigger retries

</p>

</p>

<table>

<thead>

<tr>

<th>

Field

</th>

<th>

Description

</th>

</tr>

</thead>

<tbody>

<tr>

<td>

<code>k8s</code></br> <em>
<a href="#argoproj.io/v1alpha1.K8sResourcePolicy"> K8sResourcePolicy
</a> </em>

</td>

<td>

<p>

K8sResourcePolicy refers to the policy used to check the state of K8s
based triggers using using labels

</p>

</td>

</tr>

<tr>

<td>

<code>status</code></br> <em>
<a href="#argoproj.io/v1alpha1.StatusPolicy"> StatusPolicy </a> </em>

</td>

<td>

<p>

Status refers to the policy used to check the state of the trigger using
response status

</p>

</td>

</tr>

</tbody>

</table>

<h3 id="argoproj.io/v1alpha1.TriggerSwitch">

TriggerSwitch

</h3>

<p>

(<em>Appears on:</em>
<a href="#argoproj.io/v1alpha1.TriggerTemplate">TriggerTemplate</a>)

</p>

<p>

<p>

TriggerSwitch describes condition which must be satisfied in order to
execute a trigger. Depending upon condition type, status of dependency
groups is used to evaluate the result.

</p>

</p>

<table>

<thead>

<tr>

<th>

Field

</th>

<th>

Description

</th>

</tr>

</thead>

<tbody>

<tr>

<td>

<code>any</code></br> <em> \[\]string </em>

</td>

<td>

<p>

Any acts as a OR operator between dependencies

</p>

</td>

</tr>

<tr>

<td>

<code>all</code></br> <em> \[\]string </em>

</td>

<td>

<p>

All acts as a AND operator between dependencies

</p>

</td>

</tr>

</tbody>

</table>

<h3 id="argoproj.io/v1alpha1.TriggerTemplate">

TriggerTemplate

</h3>

<p>

(<em>Appears on:</em>
<a href="#argoproj.io/v1alpha1.Trigger">Trigger</a>)

</p>

<p>

<p>

TriggerTemplate is the template that describes trigger specification.

</p>

</p>

<table>

<thead>

<tr>

<th>

Field

</th>

<th>

Description

</th>

</tr>

</thead>

<tbody>

<tr>

<td>

<code>name</code></br> <em> string </em>

</td>

<td>

<p>

Name is a unique name of the action to take.

</p>

</td>

</tr>

<tr>

<td>

<code>switch</code></br> <em>
<a href="#argoproj.io/v1alpha1.TriggerSwitch"> TriggerSwitch </a> </em>

</td>

<td>

<em>(Optional)</em>

<p>

Switch is the condition to execute the trigger.

</p>

</td>

</tr>

<tr>

<td>

<code>k8s</code></br> <em>
<a href="#argoproj.io/v1alpha1.StandardK8sTrigger"> StandardK8sTrigger
</a> </em>

</td>

<td>

<em>(Optional)</em>

<p>

StandardK8sTrigger refers to the trigger designed to create or update a
generic Kubernetes resource.

</p>

</td>

</tr>

<tr>

<td>

<code>argoWorkflow</code></br> <em>
<a href="#argoproj.io/v1alpha1.ArgoWorkflowTrigger"> ArgoWorkflowTrigger
</a> </em>

</td>

<td>

<em>(Optional)</em>

<p>

ArgoWorkflow refers to the trigger that can perform various operations
on an Argo workflow.

</p>

</td>

</tr>

<tr>

<td>

<code>http</code></br> <em> <a href="#argoproj.io/v1alpha1.HTTPTrigger">
HTTPTrigger </a> </em>

</td>

<td>

<em>(Optional)</em>

<p>

HTTP refers to the trigger designed to dispatch a HTTP request with
on-the-fly constructable payload.

</p>

</td>

</tr>

<tr>

<td>

<code>openFaas</code></br> <em>
<a href="#argoproj.io/v1alpha1.OpenFaasTrigger"> OpenFaasTrigger </a>
</em>

</td>

<td>

<em>(Optional)</em>

<p>

OpenFaas refers to the trigger designed to invoke openfaas functions
with with on-the-fly constructable payload.

</p>

</td>

</tr>

<tr>

<td>

<code>awsLambda</code></br> <em>
<a href="#argoproj.io/v1alpha1.AWSLambdaTrigger"> AWSLambdaTrigger </a>
</em>

</td>

<td>

<em>(Optional)</em>

<p>

AWSLambda refers to the trigger designed to invoke AWS Lambda function
with with on-the-fly constructable payload.

</p>

</td>

</tr>

<tr>

<td>

<code>custom</code></br> <em>
<a href="#argoproj.io/v1alpha1.CustomTrigger"> CustomTrigger </a> </em>

</td>

<td>

<em>(Optional)</em>

<p>

CustomTrigger refers to the trigger designed to connect to a gRPC
trigger server and execute a custom trigger.

</p>

</td>

</tr>

<tr>

<td>

<code>kafka</code></br> <em>
<a href="#argoproj.io/v1alpha1.KafkaTrigger"> KafkaTrigger </a> </em>

</td>

<td>

<p>

Kafka refers to the trigger designed to place messages on Kafka topic.

</p>

</td>

</tr>

<tr>

<td>

<code>nats</code></br> <em> <a href="#argoproj.io/v1alpha1.NATSTrigger">
NATSTrigger </a> </em>

</td>

<td>

<p>

NATS refers to the trigger designed to place message on NATS subject.

</p>

</td>

</tr>

</tbody>

</table>

<h3 id="argoproj.io/v1alpha1.URLArtifact">

URLArtifact

</h3>

<p>

(<em>Appears on:</em>
<a href="#argoproj.io/v1alpha1.ArtifactLocation">ArtifactLocation</a>)

</p>

<p>

<p>

URLArtifact contains information about an minio at an http endpoint.

</p>

</p>

<table>

<thead>

<tr>

<th>

Field

</th>

<th>

Description

</th>

</tr>

</thead>

<tbody>

<tr>

<td>

<code>path</code></br> <em> string </em>

</td>

<td>

<p>

Path is the complete URL

</p>

</td>

</tr>

<tr>

<td>

<code>verifyCert</code></br> <em> bool </em>

</td>

<td>

<p>

VerifyCert decides whether the connection is secure or not

</p>

</td>

</tr>

</tbody>

</table>

<hr/>

<p>

<em> Generated with <code>gen-crd-api-reference-docs</code> on git
<<<<<<< HEAD
commit <code>3f5408f</code>. </em>
=======
commit <code>f010086</code>. </em>
>>>>>>> f0b1eda9

</p><|MERGE_RESOLUTION|>--- conflicted
+++ resolved
@@ -6049,10 +6049,6 @@
 <p>
 
 <em> Generated with <code>gen-crd-api-reference-docs</code> on git
-<<<<<<< HEAD
-commit <code>3f5408f</code>. </em>
-=======
 commit <code>f010086</code>. </em>
->>>>>>> f0b1eda9
 
 </p>