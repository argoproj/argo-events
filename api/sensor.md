--- conflicted
+++ resolved
@@ -2725,9 +2725,6 @@
 </td>
 
 </tr>
-<<<<<<< HEAD
-
-=======
 <tr>
 <td>
 <code>secureHeaders</code></br> <em>
@@ -2740,7 +2737,6 @@
 </p>
 </td>
 </tr>
->>>>>>> 3f058467
 </tbody>
 
 </table>
