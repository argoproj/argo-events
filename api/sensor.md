<p>
Packages:
</p>
<ul>
<li>
<a href="#argoproj.io%2fv1alpha1">argoproj.io/v1alpha1</a>
</li>
</ul>
<h2 id="argoproj.io/v1alpha1">
argoproj.io/v1alpha1
</h2>
<p>
<p>
Package v1alpha1 is the v1alpha1 version of the API.
</p>
</p>
Resource Types:
<ul>
</ul>
<h3 id="argoproj.io/v1alpha1.AWSLambdaTrigger">
AWSLambdaTrigger
</h3>
<p>
(<em>Appears on:</em>
<a href="#argoproj.io/v1alpha1.TriggerTemplate">TriggerTemplate</a>)
</p>
<p>
<p>
AWSLambdaTrigger refers to specification of the trigger to invoke an AWS
Lambda function
</p>
</p>
<table>
<thead>
<tr>
<th>
Field
</th>
<th>
Description
</th>
</tr>
</thead>
<tbody>
<tr>
<td>
<code>functionName</code></br> <em> string </em>
</td>
<td>
<p>
FunctionName refers to the name of the function to invoke.
</p>
</td>
</tr>
<tr>
<td>
<code>accessKey</code></br> <em>
<a href="https://kubernetes.io/docs/reference/generated/kubernetes-api/v1.13/#secretkeyselector-v1-core">
Kubernetes core/v1.SecretKeySelector </a> </em>
</td>
<td>
<em>(Optional)</em>
<p>
AccessKey refers K8s secret containing aws access key
</p>
</td>
</tr>
<tr>
<td>
<code>secretKey</code></br> <em>
<a href="https://kubernetes.io/docs/reference/generated/kubernetes-api/v1.13/#secretkeyselector-v1-core">
Kubernetes core/v1.SecretKeySelector </a> </em>
</td>
<td>
<em>(Optional)</em>
<p>
SecretKey refers K8s secret containing aws secret key
</p>
</td>
</tr>
<tr>
<td>
<code>region</code></br> <em> string </em>
</td>
<td>
<p>
Region is AWS region
</p>
</td>
</tr>
<tr>
<td>
<code>payload</code></br> <em>
<a href="#argoproj.io/v1alpha1.TriggerParameter"> \[\]TriggerParameter
</a> </em>
</td>
<td>
<p>
Payload is the list of key-value extracted from an event payload to
construct the request payload.
</p>
</td>
</tr>
<tr>
<td>
<code>parameters</code></br> <em>
<a href="#argoproj.io/v1alpha1.TriggerParameter"> \[\]TriggerParameter
</a> </em>
</td>
<td>
<em>(Optional)</em>
<p>
Parameters is the list of key-value extracted from event’s payload that
are applied to the trigger resource.
</p>
</td>
</tr>
<tr>
<td>
<code>invocationType</code></br> <em> string </em>
</td>
<td>
<em>(Optional)</em>
<p>
Choose from the following options.
</p>
<ul>
<li>
<p>
RequestResponse (default) - Invoke the function synchronously. Keep the
connection open until the function returns a response or times out. The
API response includes the function response and additional data.
</p>
</li>
<li>
<p>
Event - Invoke the function asynchronously. Send events that fail
multiple times to the function’s dead-letter queue (if it’s configured).
The API response only includes a status code.
</p>
</li>
<li>
<p>
DryRun - Validate parameter values and verify that the user or role has
permission to invoke the function.
</p>
</li>
</ul>
</td>
</tr>
<tr>
<td>
<code>roleARN</code></br> <em> string </em>
</td>
<td>
<em>(Optional)</em>
<p>
RoleARN is the Amazon Resource Name (ARN) of the role to assume.
</p>
</td>
</tr>
</tbody>
</table>
<h3 id="argoproj.io/v1alpha1.ArgoWorkflowOperation">
ArgoWorkflowOperation (<code>string</code> alias)
</p>
</h3>
<p>
(<em>Appears on:</em>
<a href="#argoproj.io/v1alpha1.ArgoWorkflowTrigger">ArgoWorkflowTrigger</a>)
</p>
<p>
<p>
ArgoWorkflowOperation refers to the type of the operation performed on
the Argo Workflow
</p>
</p>
<h3 id="argoproj.io/v1alpha1.ArgoWorkflowTrigger">
ArgoWorkflowTrigger
</h3>
<p>
(<em>Appears on:</em>
<a href="#argoproj.io/v1alpha1.TriggerTemplate">TriggerTemplate</a>)
</p>
<p>
<p>
ArgoWorkflowTrigger is the trigger for the Argo Workflow
</p>
</p>
<table>
<thead>
<tr>
<th>
Field
</th>
<th>
Description
</th>
</tr>
</thead>
<tbody>
<tr>
<td>
<code>source</code></br> <em>
<a href="#argoproj.io/v1alpha1.ArtifactLocation"> ArtifactLocation </a>
</em>
</td>
<td>
<p>
Source of the K8s resource file(s)
</p>
</td>
</tr>
<tr>
<td>
<code>operation</code></br> <em>
<a href="#argoproj.io/v1alpha1.ArgoWorkflowOperation">
ArgoWorkflowOperation </a> </em>
</td>
<td>
<em>(Optional)</em>
<p>
Operation refers to the type of operation performed on the argo workflow
resource. Default value is Submit.
</p>
</td>
</tr>
<tr>
<td>
<code>parameters</code></br> <em>
<a href="#argoproj.io/v1alpha1.TriggerParameter"> \[\]TriggerParameter
</a> </em>
</td>
<td>
<p>
Parameters is the list of parameters to pass to resolved Argo Workflow
object
</p>
</td>
</tr>
</tbody>
</table>
<h3 id="argoproj.io/v1alpha1.ArtifactLocation">
ArtifactLocation
</h3>
<p>
(<em>Appears on:</em>
<a href="#argoproj.io/v1alpha1.ArgoWorkflowTrigger">ArgoWorkflowTrigger</a>,
<a href="#argoproj.io/v1alpha1.StandardK8STrigger">StandardK8STrigger</a>)
</p>
<p>
<p>
ArtifactLocation describes the source location for an external artifact
</p>
</p>
<table>
<thead>
<tr>
<th>
Field
</th>
<th>
Description
</th>
</tr>
</thead>
<tbody>
<tr>
<td>
<code>s3</code></br> <em>
github.com/argoproj/argo-events/pkg/apis/common.S3Artifact </em>
</td>
<td>
<p>
S3 compliant artifact
</p>
</td>
</tr>
<tr>
<td>
<code>inline</code></br> <em> string </em>
</td>
<td>
<p>
Inline artifact is embedded in sensor spec as a string
</p>
</td>
</tr>
<tr>
<td>
<code>file</code></br> <em>
<a href="#argoproj.io/v1alpha1.FileArtifact"> FileArtifact </a> </em>
</td>
<td>
<p>
File artifact is artifact stored in a file
</p>
</td>
</tr>
<tr>
<td>
<code>url</code></br> <em> <a href="#argoproj.io/v1alpha1.URLArtifact">
URLArtifact </a> </em>
</td>
<td>
<p>
URL to fetch the artifact from
</p>
</td>
</tr>
<tr>
<td>
<code>configmap</code></br> <em>
<a href="https://kubernetes.io/docs/reference/generated/kubernetes-api/v1.13/#configmapkeyselector-v1-core">
Kubernetes core/v1.ConfigMapKeySelector </a> </em>
</td>
<td>
<p>
Configmap that stores the artifact
</p>
</td>
</tr>
<tr>
<td>
<code>git</code></br> <em> <a href="#argoproj.io/v1alpha1.GitArtifact">
GitArtifact </a> </em>
</td>
<td>
<p>
Git repository hosting the artifact
</p>
</td>
</tr>
<tr>
<td>
<code>resource</code></br> <em>
github.com/argoproj/argo-events/pkg/apis/common.Resource </em>
</td>
<td>
<p>
Resource is generic template for K8s resource
</p>
</td>
</tr>
</tbody>
</table>
<h3 id="argoproj.io/v1alpha1.AzureEventHubsTrigger">
AzureEventHubsTrigger
</h3>
<p>
(<em>Appears on:</em>
<a href="#argoproj.io/v1alpha1.TriggerTemplate">TriggerTemplate</a>)
</p>
<p>
<p>
AzureEventHubsTrigger refers to specification of the Azure Event Hubs
Trigger
</p>
</p>
<table>
<thead>
<tr>
<th>
Field
</th>
<th>
Description
</th>
</tr>
</thead>
<tbody>
<tr>
<td>
<code>fqdn</code></br> <em> string </em>
</td>
<td>
<p>
FQDN refers to the namespace dns of Azure Event Hubs to be used
i.e. <namespace>.servicebus.windows.net
</p>
</td>
</tr>
<tr>
<td>
<code>hubName</code></br> <em> string </em>
</td>
<td>
<p>
HubName refers to the Azure Event Hub to send events to
</p>
</td>
</tr>
<tr>
<td>
<code>sharedAccessKeyName</code></br> <em>
<a href="https://kubernetes.io/docs/reference/generated/kubernetes-api/v1.13/#secretkeyselector-v1-core">
Kubernetes core/v1.SecretKeySelector </a> </em>
</td>
<td>
<p>
SharedAccessKeyName refers to the name of the Shared Access Key
</p>
</td>
</tr>
<tr>
<td>
<code>sharedAccessKey</code></br> <em>
<a href="https://kubernetes.io/docs/reference/generated/kubernetes-api/v1.13/#secretkeyselector-v1-core">
Kubernetes core/v1.SecretKeySelector </a> </em>
</td>
<td>
<p>
SharedAccessKey refers to a K8s secret containing the primary key for
the
</p>
</td>
</tr>
<tr>
<td>
<code>payload</code></br> <em>
<a href="#argoproj.io/v1alpha1.TriggerParameter"> \[\]TriggerParameter
</a> </em>
</td>
<td>
<p>
Payload is the list of key-value extracted from an event payload to
construct the request payload.
</p>
</td>
</tr>
<tr>
<td>
<code>parameters</code></br> <em>
<a href="#argoproj.io/v1alpha1.TriggerParameter"> \[\]TriggerParameter
</a> </em>
</td>
<td>
<em>(Optional)</em>
<p>
Parameters is the list of key-value extracted from event’s payload that
are applied to the trigger resource.
</p>
</td>
</tr>
</tbody>
</table>
<h3 id="argoproj.io/v1alpha1.Comparator">
Comparator (<code>string</code> alias)
</p>
</h3>
<p>
(<em>Appears on:</em>
<a href="#argoproj.io/v1alpha1.DataFilter">DataFilter</a>)
</p>
<p>
<p>
Comparator refers to the comparator operator for a data filter
</p>
</p>
<h3 id="argoproj.io/v1alpha1.ConditionsResetByTime">
ConditionsResetByTime
</h3>
<p>
(<em>Appears on:</em>
<a href="#argoproj.io/v1alpha1.ConditionsResetCriteria">ConditionsResetCriteria</a>)
</p>
<p>
</p>
<table>
<thead>
<tr>
<th>
Field
</th>
<th>
Description
</th>
</tr>
</thead>
<tbody>
<tr>
<td>
<code>cron</code></br> <em> string </em>
</td>
<td>
<p>
Cron is a cron-like expression. For reference, see:
<a href="https://en.wikipedia.org/wiki/Cron">https://en.wikipedia.org/wiki/Cron</a>
</p>
</td>
</tr>
<tr>
<td>
<code>timezone</code></br> <em> string </em>
</td>
<td>
<em>(Optional)</em>
</td>
</tr>
</tbody>
</table>
<h3 id="argoproj.io/v1alpha1.ConditionsResetCriteria">
ConditionsResetCriteria
</h3>
<p>
(<em>Appears on:</em>
<a href="#argoproj.io/v1alpha1.TriggerTemplate">TriggerTemplate</a>)
</p>
<p>
</p>
<table>
<thead>
<tr>
<th>
Field
</th>
<th>
Description
</th>
</tr>
</thead>
<tbody>
<tr>
<td>
<code>byTime</code></br> <em>
<a href="#argoproj.io/v1alpha1.ConditionsResetByTime">
ConditionsResetByTime </a> </em>
</td>
<td>
<p>
Schedule is a cron-like expression. For reference, see:
<a href="https://en.wikipedia.org/wiki/Cron">https://en.wikipedia.org/wiki/Cron</a>
</p>
</td>
</tr>
</tbody>
</table>
<h3 id="argoproj.io/v1alpha1.CustomTrigger">
CustomTrigger
</h3>
<p>
(<em>Appears on:</em>
<a href="#argoproj.io/v1alpha1.TriggerTemplate">TriggerTemplate</a>)
</p>
<p>
<p>
CustomTrigger refers to the specification of the custom trigger.
</p>
</p>
<table>
<thead>
<tr>
<th>
Field
</th>
<th>
Description
</th>
</tr>
</thead>
<tbody>
<tr>
<td>
<code>serverURL</code></br> <em> string </em>
</td>
<td>
<p>
ServerURL is the url of the gRPC server that executes custom trigger
</p>
</td>
</tr>
<tr>
<td>
<code>secure</code></br> <em> bool </em>
</td>
<td>
<p>
Secure refers to type of the connection between sensor to custom trigger
gRPC
</p>
</td>
</tr>
<tr>
<td>
<code>certSecret</code></br> <em>
<a href="https://kubernetes.io/docs/reference/generated/kubernetes-api/v1.13/#secretkeyselector-v1-core">
Kubernetes core/v1.SecretKeySelector </a> </em>
</td>
<td>
<p>
CertSecret refers to the secret that contains cert for secure connection
between sensor and custom trigger gRPC server.
</p>
</td>
</tr>
<tr>
<td>
<code>serverNameOverride</code></br> <em> string </em>
</td>
<td>
<p>
ServerNameOverride for the secure connection between sensor and custom
trigger gRPC server.
</p>
</td>
</tr>
<tr>
<td>
<code>spec</code></br> <em> map\[string\]string </em>
</td>
<td>
<p>
Spec is the custom trigger resource specification that custom trigger
gRPC server knows how to interpret.
</p>
<br/> <br/>
<table>
</table>
</td>
</tr>
<tr>
<td>
<code>parameters</code></br> <em>
<a href="#argoproj.io/v1alpha1.TriggerParameter"> \[\]TriggerParameter
</a> </em>
</td>
<td>
<p>
Parameters is the list of parameters that is applied to resolved custom
trigger trigger object.
</p>
</td>
</tr>
<tr>
<td>
<code>payload</code></br> <em>
<a href="#argoproj.io/v1alpha1.TriggerParameter"> \[\]TriggerParameter
</a> </em>
</td>
<td>
<p>
Payload is the list of key-value extracted from an event payload to
construct the request payload.
</p>
</td>
</tr>
</tbody>
</table>
<h3 id="argoproj.io/v1alpha1.DataFilter">
DataFilter
</h3>
<p>
(<em>Appears on:</em>
<a href="#argoproj.io/v1alpha1.EventDependencyFilter">EventDependencyFilter</a>)
</p>
<p>
<p>
DataFilter describes constraints and filters for event data Regular
Expressions are purposefully not a feature as they are overkill for our
uses here See Rob Pike’s Post:
<a href="https://commandcenter.blogspot.com/2011/08/regular-expressions-in-lexing-and.html">https://commandcenter.blogspot.com/2011/08/regular-expressions-in-lexing-and.html</a>
</p>
</p>
<table>
<thead>
<tr>
<th>
Field
</th>
<th>
Description
</th>
</tr>
</thead>
<tbody>
<tr>
<td>
<code>path</code></br> <em> string </em>
</td>
<td>
<p>
Path is the JSONPath of the event’s (JSON decoded) data key Path is a
series of keys separated by a dot. A key may contain wildcard characters
‘\*’ and ‘?’. To access an array value use the index as the key. The dot
and wildcard characters can be escaped with ‘&rsquo;. See
<a href="https://github.com/tidwall/gjson#path-syntax">https://github.com/tidwall/gjson#path-syntax</a>
for more information on how to use this.
</p>
</td>
</tr>
<tr>
<td>
<code>type</code></br> <em> <a href="#argoproj.io/v1alpha1.JSONType">
JSONType </a> </em>
</td>
<td>
<p>
Type contains the JSON type of the data
</p>
</td>
</tr>
<tr>
<td>
<code>value</code></br> <em> \[\]string </em>
</td>
<td>
<p>
Value is the allowed string values for this key Booleans are passed
using strconv.ParseBool() Numbers are parsed using as float64 using
strconv.ParseFloat() Strings are taken as is Nils this value is ignored
</p>
</td>
</tr>
<tr>
<td>
<code>comparator</code></br> <em>
<a href="#argoproj.io/v1alpha1.Comparator"> Comparator </a> </em>
</td>
<td>
<p>
Comparator compares the event data with a user given value. Can be “>=”,
“>”, “=”, “!=”, “\<”, or “\<=”. Is optional, and if left blank treated
as equality “=”.
</p>
</td>
</tr>
<tr>
<td>
<code>template</code></br> <em> string </em>
</td>
<td>
<p>
Template is a go-template for extracting a string from the event’s data.
A Template is evaluated with provided path, type and value. The
templating follows the standard go-template syntax as well as sprig’s
extra functions. See
<a href="https://pkg.go.dev/text/template">https://pkg.go.dev/text/template</a>
and
<a href="https://masterminds.github.io/sprig/">https://masterminds.github.io/sprig/</a>
</p>
</td>
</tr>
</tbody>
</table>
<h3 id="argoproj.io/v1alpha1.Event">
Event
</h3>
<p>
<p>
Event represents the cloudevent received from an event source.
</p>
</p>
<table>
<thead>
<tr>
<th>
Field
</th>
<th>
Description
</th>
</tr>
</thead>
<tbody>
<tr>
<td>
<code>context</code></br> <em>
<a href="#argoproj.io/v1alpha1.EventContext"> EventContext </a> </em>
</td>
<td>
</td>
</tr>
<tr>
<td>
<code>data</code></br> <em> \[\]byte </em>
</td>
<td>
</td>
</tr>
</tbody>
</table>
<h3 id="argoproj.io/v1alpha1.EventContext">
EventContext
</h3>
<p>
(<em>Appears on:</em> <a href="#argoproj.io/v1alpha1.Event">Event</a>,
<a href="#argoproj.io/v1alpha1.EventDependencyFilter">EventDependencyFilter</a>)
</p>
<p>
<p>
EventContext holds the context of the cloudevent received from an event
source.
</p>
</p>
<table>
<thead>
<tr>
<th>
Field
</th>
<th>
Description
</th>
</tr>
</thead>
<tbody>
<tr>
<td>
<code>id</code></br> <em> string </em>
</td>
<td>
<p>
ID of the event; must be non-empty and unique within the scope of the
producer.
</p>
</td>
</tr>
<tr>
<td>
<code>source</code></br> <em> string </em>
</td>
<td>
<p>
Source - A URI describing the event producer.
</p>
</td>
</tr>
<tr>
<td>
<code>specversion</code></br> <em> string </em>
</td>
<td>
<p>
SpecVersion - The version of the CloudEvents specification used by the
event.
</p>
</td>
</tr>
<tr>
<td>
<code>type</code></br> <em> string </em>
</td>
<td>
<p>
Type - The type of the occurrence which has happened.
</p>
</td>
</tr>
<tr>
<td>
<code>datacontenttype</code></br> <em> string </em>
</td>
<td>
<p>
DataContentType - A MIME (RFC2046) string describing the media type of
<code>data</code>.
</p>
</td>
</tr>
<tr>
<td>
<code>subject</code></br> <em> string </em>
</td>
<td>
<p>
Subject - The subject of the event in the context of the event producer
</p>
</td>
</tr>
<tr>
<td>
<code>time</code></br> <em>
<a href="https://kubernetes.io/docs/reference/generated/kubernetes-api/v1.13/#time-v1-meta">
Kubernetes meta/v1.Time </a> </em>
</td>
<td>
<p>
Time - A Timestamp when the event happened.
</p>
</td>
</tr>
</tbody>
</table>
<h3 id="argoproj.io/v1alpha1.EventDependency">
EventDependency
</h3>
<p>
(<em>Appears on:</em>
<a href="#argoproj.io/v1alpha1.SensorSpec">SensorSpec</a>)
</p>
<p>
<p>
EventDependency describes a dependency
</p>
</p>
<table>
<thead>
<tr>
<th>
Field
</th>
<th>
Description
</th>
</tr>
</thead>
<tbody>
<tr>
<td>
<code>name</code></br> <em> string </em>
</td>
<td>
<p>
Name is a unique name of this dependency
</p>
</td>
</tr>
<tr>
<td>
<code>eventSourceName</code></br> <em> string </em>
</td>
<td>
<p>
EventSourceName is the name of EventSource that Sensor depends on
</p>
</td>
</tr>
<tr>
<td>
<code>eventName</code></br> <em> string </em>
</td>
<td>
<p>
EventName is the name of the event
</p>
</td>
</tr>
<tr>
<td>
<code>filters</code></br> <em>
<a href="#argoproj.io/v1alpha1.EventDependencyFilter">
EventDependencyFilter </a> </em>
</td>
<td>
<p>
Filters and rules governing toleration of success and constraints on the
context and data of an event
</p>
</td>
</tr>
<tr>
<td>
<<<<<<< HEAD
<code>filtersLogicalOperator</code></br> <em>
<a href="#argoproj.io/v1alpha1.LogicalOperator"> LogicalOperator </a>
</em>
</td>
<td>
<p>
FiltersLogicalOperator defines how filters are evaluated together.
Available values: and (&&, default), or (\|\|) Is optional, and if left
blank treated as and “&&”.
=======
<code>transform</code></br> <em>
<a href="#argoproj.io/v1alpha1.EventDependencyTransformer">
EventDependencyTransformer </a> </em>
</td>
<td>
<p>
Transform transforms the event data
>>>>>>> 849a9ffb
</p>
</td>
</tr>
</tbody>
</table>
<h3 id="argoproj.io/v1alpha1.EventDependencyFilter">
EventDependencyFilter
</h3>
<p>
(<em>Appears on:</em>
<a href="#argoproj.io/v1alpha1.EventDependency">EventDependency</a>)
</p>
<p>
<p>
EventDependencyFilter defines filters and constraints for a event.
</p>
</p>
<table>
<thead>
<tr>
<th>
Field
</th>
<th>
Description
</th>
</tr>
</thead>
<tbody>
<tr>
<td>
<code>time</code></br> <em> <a href="#argoproj.io/v1alpha1.TimeFilter">
TimeFilter </a> </em>
</td>
<td>
<p>
Time filter on the event with escalation
</p>
</td>
</tr>
<tr>
<td>
<code>context</code></br> <em>
<a href="#argoproj.io/v1alpha1.EventContext"> EventContext </a> </em>
</td>
<td>
<p>
Context filter constraints
</p>
</td>
</tr>
<tr>
<td>
<code>data</code></br> <em> <a href="#argoproj.io/v1alpha1.DataFilter">
\[\]DataFilter </a> </em>
</td>
<td>
<p>
Data filter constraints with escalation
</p>
</td>
</tr>
<tr>
<td>
<code>exprs</code></br> <em> <a href="#argoproj.io/v1alpha1.ExprFilter">
\[\]ExprFilter </a> </em>
</td>
<td>
<p>
Exprs contains the list of expressions evaluated against the event
payload.
</p>
</td>
</tr>
<tr>
<td>
<code>logicalOperator</code></br> <em>
<a href="#argoproj.io/v1alpha1.LogicalOperator"> LogicalOperator </a>
</em>
</td>
<td>
<p>
LogicalOperator defines how multiple Data and/or Exprs filters are
evaluated together. Available values: and (&&, default), or (\|\|) Is
optional, and if left blank treated as and “&&”.
</p>
</td>
</tr>
</tbody>
</table>
<h3 id="argoproj.io/v1alpha1.EventDependencyTransformer">
EventDependencyTransformer
</h3>
<p>
(<em>Appears on:</em>
<a href="#argoproj.io/v1alpha1.EventDependency">EventDependency</a>)
</p>
<p>
<p>
EventDependencyTransformer transforms the event
</p>
</p>
<table>
<thead>
<tr>
<th>
Field
</th>
<th>
Description
</th>
</tr>
</thead>
<tbody>
<tr>
<td>
<code>jq</code></br> <em> string </em>
</td>
<td>
<em>(Optional)</em>
<p>
JQ holds the jq command applied for transformation
</p>
</td>
</tr>
<tr>
<td>
<code>script</code></br> <em> string </em>
</td>
<td>
<em>(Optional)</em>
<p>
Script refers to a Lua script used to transform the event
</p>
</td>
</tr>
</tbody>
</table>
<h3 id="argoproj.io/v1alpha1.ExprFilter">
ExprFilter
</h3>
<p>
(<em>Appears on:</em>
<a href="#argoproj.io/v1alpha1.EventDependencyFilter">EventDependencyFilter</a>)
</p>
<p>
</p>
<table>
<thead>
<tr>
<th>
Field
</th>
<th>
Description
</th>
</tr>
</thead>
<tbody>
<tr>
<td>
<code>expr</code></br> <em> string </em>
</td>
<td>
<p>
Expr refers to the expression that determines the outcome of the filter.
</p>
</td>
</tr>
<tr>
<td>
<code>fields</code></br> <em>
<a href="#argoproj.io/v1alpha1.PayloadField"> \[\]PayloadField </a>
</em>
</td>
<td>
<p>
Fields refers to set of keys that refer to the paths within event
payload.
</p>
</td>
</tr>
</tbody>
</table>
<h3 id="argoproj.io/v1alpha1.FileArtifact">
FileArtifact
</h3>
<p>
(<em>Appears on:</em>
<a href="#argoproj.io/v1alpha1.ArtifactLocation">ArtifactLocation</a>)
</p>
<p>
<p>
FileArtifact contains information about an artifact in a filesystem
</p>
</p>
<table>
<thead>
<tr>
<th>
Field
</th>
<th>
Description
</th>
</tr>
</thead>
<tbody>
<tr>
<td>
<code>path</code></br> <em> string </em>
</td>
<td>
</td>
</tr>
</tbody>
</table>
<h3 id="argoproj.io/v1alpha1.GitArtifact">
GitArtifact
</h3>
<p>
(<em>Appears on:</em>
<a href="#argoproj.io/v1alpha1.ArtifactLocation">ArtifactLocation</a>)
</p>
<p>
<p>
GitArtifact contains information about an artifact stored in git
</p>
</p>
<table>
<thead>
<tr>
<th>
Field
</th>
<th>
Description
</th>
</tr>
</thead>
<tbody>
<tr>
<td>
<code>url</code></br> <em> string </em>
</td>
<td>
<p>
Git URL
</p>
</td>
</tr>
<tr>
<td>
<code>cloneDirectory</code></br> <em> string </em>
</td>
<td>
<p>
Directory to clone the repository. We clone complete directory because
GitArtifact is not limited to any specific Git service providers. Hence
we don’t use any specific git provider client.
</p>
</td>
</tr>
<tr>
<td>
<code>creds</code></br> <em> <a href="#argoproj.io/v1alpha1.GitCreds">
GitCreds </a> </em>
</td>
<td>
<em>(Optional)</em>
<p>
Creds contain reference to git username and password
</p>
</td>
</tr>
<tr>
<td>
<code>sshKeySecret</code></br> <em>
<a href="https://kubernetes.io/docs/reference/generated/kubernetes-api/v1.13/#secretkeyselector-v1-core">
Kubernetes core/v1.SecretKeySelector </a> </em>
</td>
<td>
<p>
SSHKeySecret refers to the secret that contains SSH key
</p>
</td>
</tr>
<tr>
<td>
<code>filePath</code></br> <em> string </em>
</td>
<td>
<p>
Path to file that contains trigger resource definition
</p>
</td>
</tr>
<tr>
<td>
<code>branch</code></br> <em> string </em>
</td>
<td>
<em>(Optional)</em>
<p>
Branch to use to pull trigger resource
</p>
</td>
</tr>
<tr>
<td>
<code>tag</code></br> <em> string </em>
</td>
<td>
<em>(Optional)</em>
<p>
Tag to use to pull trigger resource
</p>
</td>
</tr>
<tr>
<td>
<code>ref</code></br> <em> string </em>
</td>
<td>
<em>(Optional)</em>
<p>
Ref to use to pull trigger resource. Will result in a shallow clone and
fetch.
</p>
</td>
</tr>
<tr>
<td>
<code>remote</code></br> <em>
<a href="#argoproj.io/v1alpha1.GitRemoteConfig"> GitRemoteConfig </a>
</em>
</td>
<td>
<em>(Optional)</em>
<p>
Remote to manage set of tracked repositories. Defaults to “origin”.
Refer
<a href="https://git-scm.com/docs/git-remote">https://git-scm.com/docs/git-remote</a>
</p>
</td>
</tr>
</tbody>
</table>
<h3 id="argoproj.io/v1alpha1.GitCreds">
GitCreds
</h3>
<p>
(<em>Appears on:</em>
<a href="#argoproj.io/v1alpha1.GitArtifact">GitArtifact</a>)
</p>
<p>
<p>
GitCreds contain reference to git username and password
</p>
</p>
<table>
<thead>
<tr>
<th>
Field
</th>
<th>
Description
</th>
</tr>
</thead>
<tbody>
<tr>
<td>
<code>username</code></br> <em>
<a href="https://kubernetes.io/docs/reference/generated/kubernetes-api/v1.13/#secretkeyselector-v1-core">
Kubernetes core/v1.SecretKeySelector </a> </em>
</td>
<td>
</td>
</tr>
<tr>
<td>
<code>password</code></br> <em>
<a href="https://kubernetes.io/docs/reference/generated/kubernetes-api/v1.13/#secretkeyselector-v1-core">
Kubernetes core/v1.SecretKeySelector </a> </em>
</td>
<td>
</td>
</tr>
</tbody>
</table>
<h3 id="argoproj.io/v1alpha1.GitRemoteConfig">
GitRemoteConfig
</h3>
<p>
(<em>Appears on:</em>
<a href="#argoproj.io/v1alpha1.GitArtifact">GitArtifact</a>)
</p>
<p>
<p>
GitRemoteConfig contains the configuration of a Git remote
</p>
</p>
<table>
<thead>
<tr>
<th>
Field
</th>
<th>
Description
</th>
</tr>
</thead>
<tbody>
<tr>
<td>
<code>name</code></br> <em> string </em>
</td>
<td>
<p>
Name of the remote to fetch from.
</p>
</td>
</tr>
<tr>
<td>
<code>urls</code></br> <em> \[\]string </em>
</td>
<td>
<p>
URLs the URLs of a remote repository. It must be non-empty. Fetch will
always use the first URL, while push will use all of them.
</p>
</td>
</tr>
</tbody>
</table>
<h3 id="argoproj.io/v1alpha1.HTTPTrigger">
HTTPTrigger
</h3>
<p>
(<em>Appears on:</em>
<a href="#argoproj.io/v1alpha1.TriggerTemplate">TriggerTemplate</a>)
</p>
<p>
<p>
HTTPTrigger is the trigger for the HTTP request
</p>
</p>
<table>
<thead>
<tr>
<th>
Field
</th>
<th>
Description
</th>
</tr>
</thead>
<tbody>
<tr>
<td>
<code>url</code></br> <em> string </em>
</td>
<td>
<p>
URL refers to the URL to send HTTP request to.
</p>
</td>
</tr>
<tr>
<td>
<code>payload</code></br> <em>
<a href="#argoproj.io/v1alpha1.TriggerParameter"> \[\]TriggerParameter
</a> </em>
</td>
<td>
</td>
</tr>
<tr>
<td>
<code>tls</code></br> <em>
github.com/argoproj/argo-events/pkg/apis/common.TLSConfig </em>
</td>
<td>
<em>(Optional)</em>
<p>
TLS configuration for the HTTP client.
</p>
</td>
</tr>
<tr>
<td>
<code>method</code></br> <em> string </em>
</td>
<td>
<em>(Optional)</em>
<p>
Method refers to the type of the HTTP request. Refer
<a href="https://golang.org/src/net/http/method.go">https://golang.org/src/net/http/method.go</a>
for more info. Default value is POST.
</p>
</td>
</tr>
<tr>
<td>
<code>parameters</code></br> <em>
<a href="#argoproj.io/v1alpha1.TriggerParameter"> \[\]TriggerParameter
</a> </em>
</td>
<td>
<p>
Parameters is the list of key-value extracted from event’s payload that
are applied to the HTTP trigger resource.
</p>
</td>
</tr>
<tr>
<td>
<code>timeout</code></br> <em> int64 </em>
</td>
<td>
<em>(Optional)</em>
<p>
Timeout refers to the HTTP request timeout in seconds. Default value is
60 seconds.
</p>
</td>
</tr>
<tr>
<td>
<code>basicAuth</code></br> <em>
github.com/argoproj/argo-events/pkg/apis/common.BasicAuth </em>
</td>
<td>
<em>(Optional)</em>
<p>
BasicAuth configuration for the http request.
</p>
</td>
</tr>
<tr>
<td>
<code>headers</code></br> <em> map\[string\]string </em>
</td>
<td>
<em>(Optional)</em>
<p>
Headers for the HTTP request.
</p>
</td>
</tr>
<tr>
<td>
<code>secureHeaders</code></br> <em>
\[\]\*github.com/argoproj/argo-events/pkg/apis/common.SecureHeader </em>
</td>
<td>
<em>(Optional)</em>
<p>
Secure Headers stored in Kubernetes Secrets for the HTTP requests.
</p>
</td>
</tr>
</tbody>
</table>
<h3 id="argoproj.io/v1alpha1.JSONType">
JSONType (<code>string</code> alias)
</p>
</h3>
<p>
(<em>Appears on:</em>
<a href="#argoproj.io/v1alpha1.DataFilter">DataFilter</a>)
</p>
<p>
<p>
JSONType contains the supported JSON types for data filtering
</p>
</p>
<h3 id="argoproj.io/v1alpha1.K8SResourcePolicy">
K8SResourcePolicy
</h3>
<p>
(<em>Appears on:</em>
<a href="#argoproj.io/v1alpha1.TriggerPolicy">TriggerPolicy</a>)
</p>
<p>
<p>
K8SResourcePolicy refers to the policy used to check the state of K8s
based triggers using labels
</p>
</p>
<table>
<thead>
<tr>
<th>
Field
</th>
<th>
Description
</th>
</tr>
</thead>
<tbody>
<tr>
<td>
<code>labels</code></br> <em> map\[string\]string </em>
</td>
<td>
<p>
Labels required to identify whether a resource is in success state
</p>
</td>
</tr>
<tr>
<td>
<code>backoff</code></br> <em>
github.com/argoproj/argo-events/pkg/apis/common.Backoff </em>
</td>
<td>
<p>
Backoff before checking resource state
</p>
</td>
</tr>
<tr>
<td>
<code>errorOnBackoffTimeout</code></br> <em> bool </em>
</td>
<td>
<p>
ErrorOnBackoffTimeout determines whether sensor should transition to
error state if the trigger policy is unable to determine the state of
the resource
</p>
</td>
</tr>
</tbody>
</table>
<h3 id="argoproj.io/v1alpha1.KafkaTrigger">
KafkaTrigger
</h3>
<p>
(<em>Appears on:</em>
<a href="#argoproj.io/v1alpha1.TriggerTemplate">TriggerTemplate</a>)
</p>
<p>
<p>
KafkaTrigger refers to the specification of the Kafka trigger.
</p>
</p>
<table>
<thead>
<tr>
<th>
Field
</th>
<th>
Description
</th>
</tr>
</thead>
<tbody>
<tr>
<td>
<code>url</code></br> <em> string </em>
</td>
<td>
<p>
URL of the Kafka broker, multiple URLs separated by comma.
</p>
</td>
</tr>
<tr>
<td>
<code>topic</code></br> <em> string </em>
</td>
<td>
<p>
Name of the topic. More info at
<a href="https://kafka.apache.org/documentation/#intro_topics">https://kafka.apache.org/documentation/#intro_topics</a>
</p>
</td>
</tr>
<tr>
<td>
<code>partition</code></br> <em> int32 </em>
</td>
<td>
<p>
Partition to write data to.
</p>
</td>
</tr>
<tr>
<td>
<code>parameters</code></br> <em>
<a href="#argoproj.io/v1alpha1.TriggerParameter"> \[\]TriggerParameter
</a> </em>
</td>
<td>
<p>
Parameters is the list of parameters that is applied to resolved Kafka
trigger object.
</p>
</td>
</tr>
<tr>
<td>
<code>requiredAcks</code></br> <em> int32 </em>
</td>
<td>
<p>
RequiredAcks used in producer to tell the broker how many replica
acknowledgements Defaults to 1 (Only wait for the leader to ack).
</p>
</td>
</tr>
<tr>
<td>
<code>compress</code></br> <em> bool </em>
</td>
<td>
<em>(Optional)</em>
<p>
Compress determines whether to compress message or not. Defaults to
false. If set to true, compresses message using snappy compression.
</p>
</td>
</tr>
<tr>
<td>
<code>flushFrequency</code></br> <em> int32 </em>
</td>
<td>
<em>(Optional)</em>
<p>
FlushFrequency refers to the frequency in milliseconds to flush batches.
Defaults to 500 milliseconds.
</p>
</td>
</tr>
<tr>
<td>
<code>tls</code></br> <em>
github.com/argoproj/argo-events/pkg/apis/common.TLSConfig </em>
</td>
<td>
<em>(Optional)</em>
<p>
TLS configuration for the Kafka producer.
</p>
</td>
</tr>
<tr>
<td>
<code>payload</code></br> <em>
<a href="#argoproj.io/v1alpha1.TriggerParameter"> \[\]TriggerParameter
</a> </em>
</td>
<td>
<p>
Payload is the list of key-value extracted from an event payload to
construct the request payload.
</p>
</td>
</tr>
<tr>
<td>
<code>partitioningKey</code></br> <em> string </em>
</td>
<td>
<p>
The partitioning key for the messages put on the Kafka topic. Defaults
to broker url.
</p>
</td>
</tr>
<tr>
<td>
<code>version</code></br> <em> string </em>
</td>
<td>
<em>(Optional)</em>
<p>
Specify what kafka version is being connected to enables certain
features in sarama, defaults to 1.0.0
</p>
</td>
</tr>
<tr>
<td>
<code>sasl</code></br> <em>
github.com/argoproj/argo-events/pkg/apis/common.SASLConfig </em>
</td>
<td>
<em>(Optional)</em>
<p>
SASL configuration for the kafka client
</p>
</td>
</tr>
</tbody>
</table>
<h3 id="argoproj.io/v1alpha1.KubernetesResourceOperation">
KubernetesResourceOperation (<code>string</code> alias)
</p>
</h3>
<p>
(<em>Appears on:</em>
<a href="#argoproj.io/v1alpha1.StandardK8STrigger">StandardK8STrigger</a>)
</p>
<p>
<p>
KubernetesResourceOperation refers to the type of operation performed on
the K8s resource
</p>
</p>
<h3 id="argoproj.io/v1alpha1.LogTrigger">
LogTrigger
</h3>
<p>
(<em>Appears on:</em>
<a href="#argoproj.io/v1alpha1.TriggerTemplate">TriggerTemplate</a>)
</p>
<p>
</p>
<table>
<thead>
<tr>
<th>
Field
</th>
<th>
Description
</th>
</tr>
</thead>
<tbody>
<tr>
<td>
<code>intervalSeconds</code></br> <em> uint64 </em>
</td>
<td>
<em>(Optional)</em>
<p>
Only print messages every interval. Useful to prevent logging too much
data for busy events.
</p>
</td>
</tr>
</tbody>
</table>
<h3 id="argoproj.io/v1alpha1.LogicalOperator">
LogicalOperator (<code>string</code> alias)
</p>
</h3>
<p>
(<em>Appears on:</em>
<a href="#argoproj.io/v1alpha1.EventDependency">EventDependency</a>,
<a href="#argoproj.io/v1alpha1.EventDependencyFilter">EventDependencyFilter</a>)
</p>
<p>
</p>
<h3 id="argoproj.io/v1alpha1.NATSTrigger">
NATSTrigger
</h3>
<p>
(<em>Appears on:</em>
<a href="#argoproj.io/v1alpha1.TriggerTemplate">TriggerTemplate</a>)
</p>
<p>
<p>
NATSTrigger refers to the specification of the NATS trigger.
</p>
</p>
<table>
<thead>
<tr>
<th>
Field
</th>
<th>
Description
</th>
</tr>
</thead>
<tbody>
<tr>
<td>
<code>url</code></br> <em> string </em>
</td>
<td>
<p>
URL of the NATS cluster.
</p>
</td>
</tr>
<tr>
<td>
<code>subject</code></br> <em> string </em>
</td>
<td>
<p>
Name of the subject to put message on.
</p>
</td>
</tr>
<tr>
<td>
<code>payload</code></br> <em>
<a href="#argoproj.io/v1alpha1.TriggerParameter"> \[\]TriggerParameter
</a> </em>
</td>
<td>
</td>
</tr>
<tr>
<td>
<code>parameters</code></br> <em>
<a href="#argoproj.io/v1alpha1.TriggerParameter"> \[\]TriggerParameter
</a> </em>
</td>
<td>
</td>
</tr>
<tr>
<td>
<code>tls</code></br> <em>
github.com/argoproj/argo-events/pkg/apis/common.TLSConfig </em>
</td>
<td>
<em>(Optional)</em>
<p>
TLS configuration for the NATS producer.
</p>
</td>
</tr>
</tbody>
</table>
<h3 id="argoproj.io/v1alpha1.OpenWhiskTrigger">
OpenWhiskTrigger
</h3>
<p>
(<em>Appears on:</em>
<a href="#argoproj.io/v1alpha1.TriggerTemplate">TriggerTemplate</a>)
</p>
<p>
<p>
OpenWhiskTrigger refers to the specification of the OpenWhisk trigger.
</p>
</p>
<table>
<thead>
<tr>
<th>
Field
</th>
<th>
Description
</th>
</tr>
</thead>
<tbody>
<tr>
<td>
<code>host</code></br> <em> string </em>
</td>
<td>
<p>
Host URL of the OpenWhisk.
</p>
</td>
</tr>
<tr>
<td>
<code>version</code></br> <em> string </em>
</td>
<td>
<em>(Optional)</em>
<p>
Version for the API. Defaults to v1.
</p>
</td>
</tr>
<tr>
<td>
<code>namespace</code></br> <em> string </em>
</td>
<td>
<p>
Namespace for the action. Defaults to “\_”.
</p>
</td>
</tr>
<tr>
<td>
<code>authToken</code></br> <em>
<a href="https://kubernetes.io/docs/reference/generated/kubernetes-api/v1.13/#secretkeyselector-v1-core">
Kubernetes core/v1.SecretKeySelector </a> </em>
</td>
<td>
<em>(Optional)</em>
<p>
AuthToken for authentication.
</p>
</td>
</tr>
<tr>
<td>
<code>actionName</code></br> <em> string </em>
</td>
<td>
<p>
Name of the action/function.
</p>
</td>
</tr>
<tr>
<td>
<code>payload</code></br> <em>
<a href="#argoproj.io/v1alpha1.TriggerParameter"> \[\]TriggerParameter
</a> </em>
</td>
<td>
<p>
Payload is the list of key-value extracted from an event payload to
construct the request payload.
</p>
</td>
</tr>
<tr>
<td>
<code>parameters</code></br> <em>
<a href="#argoproj.io/v1alpha1.TriggerParameter"> \[\]TriggerParameter
</a> </em>
</td>
<td>
<em>(Optional)</em>
<p>
Parameters is the list of key-value extracted from event’s payload that
are applied to the trigger resource.
</p>
</td>
</tr>
</tbody>
</table>
<h3 id="argoproj.io/v1alpha1.PayloadField">
PayloadField
</h3>
<p>
(<em>Appears on:</em>
<a href="#argoproj.io/v1alpha1.ExprFilter">ExprFilter</a>)
</p>
<p>
<p>
PayloadField binds a value at path within the event payload against a
name.
</p>
</p>
<table>
<thead>
<tr>
<th>
Field
</th>
<th>
Description
</th>
</tr>
</thead>
<tbody>
<tr>
<td>
<code>path</code></br> <em> string </em>
</td>
<td>
<p>
Path is the JSONPath of the event’s (JSON decoded) data key Path is a
series of keys separated by a dot. A key may contain wildcard characters
‘\*’ and ‘?’. To access an array value use the index as the key. The dot
and wildcard characters can be escaped with ‘&rsquo;. See
<a href="https://github.com/tidwall/gjson#path-syntax">https://github.com/tidwall/gjson#path-syntax</a>
for more information on how to use this.
</p>
</td>
</tr>
<tr>
<td>
<code>name</code></br> <em> string </em>
</td>
<td>
<p>
Name acts as key that holds the value at the path.
</p>
</td>
</tr>
</tbody>
</table>
<h3 id="argoproj.io/v1alpha1.PulsarTrigger">
PulsarTrigger
</h3>
<p>
(<em>Appears on:</em>
<a href="#argoproj.io/v1alpha1.TriggerTemplate">TriggerTemplate</a>)
</p>
<p>
<p>
PulsarTrigger refers to the specification of the Pulsar trigger.
</p>
</p>
<table>
<thead>
<tr>
<th>
Field
</th>
<th>
Description
</th>
</tr>
</thead>
<tbody>
<tr>
<td>
<code>url</code></br> <em> string </em>
</td>
<td>
<p>
Configure the service URL for the Pulsar service.
</p>
</td>
</tr>
<tr>
<td>
<code>topic</code></br> <em> string </em>
</td>
<td>
<p>
Name of the topic. See
<a href="https://pulsar.apache.org/docs/en/concepts-messaging/">https://pulsar.apache.org/docs/en/concepts-messaging/</a>
</p>
</td>
</tr>
<tr>
<td>
<code>parameters</code></br> <em>
<a href="#argoproj.io/v1alpha1.TriggerParameter"> \[\]TriggerParameter
</a> </em>
</td>
<td>
<p>
Parameters is the list of parameters that is applied to resolved Kafka
trigger object.
</p>
</td>
</tr>
<tr>
<td>
<code>payload</code></br> <em>
<a href="#argoproj.io/v1alpha1.TriggerParameter"> \[\]TriggerParameter
</a> </em>
</td>
<td>
<p>
Payload is the list of key-value extracted from an event payload to
construct the request payload.
</p>
</td>
</tr>
<tr>
<td>
<code>tlsTrustCertsSecret</code></br> <em>
<a href="https://kubernetes.io/docs/reference/generated/kubernetes-api/v1.13/#secretkeyselector-v1-core">
Kubernetes core/v1.SecretKeySelector </a> </em>
</td>
<td>
<em>(Optional)</em>
<p>
Trusted TLS certificate secret.
</p>
</td>
</tr>
<tr>
<td>
<code>tlsAllowInsecureConnection</code></br> <em> bool </em>
</td>
<td>
<em>(Optional)</em>
<p>
Whether the Pulsar client accept untrusted TLS certificate from broker.
</p>
</td>
</tr>
<tr>
<td>
<code>tlsValidateHostname</code></br> <em> bool </em>
</td>
<td>
<em>(Optional)</em>
<p>
Whether the Pulsar client verify the validity of the host name from
broker.
</p>
</td>
</tr>
<tr>
<td>
<code>tls</code></br> <em>
github.com/argoproj/argo-events/pkg/apis/common.TLSConfig </em>
</td>
<td>
<em>(Optional)</em>
<p>
TLS configuration for the pulsar client.
</p>
</td>
</tr>
<tr>
<td>
<code>authTokenSecret</code></br> <em>
<a href="https://kubernetes.io/docs/reference/generated/kubernetes-api/v1.13/#secretkeyselector-v1-core">
Kubernetes core/v1.SecretKeySelector </a> </em>
</td>
<td>
<em>(Optional)</em>
<p>
Authentication token for the pulsar client.
</p>
</td>
</tr>
<tr>
<td>
<code>connectionBackoff</code></br> <em>
github.com/argoproj/argo-events/pkg/apis/common.Backoff </em>
</td>
<td>
<em>(Optional)</em>
<p>
Backoff holds parameters applied to connection.
</p>
</td>
</tr>
</tbody>
</table>
<h3 id="argoproj.io/v1alpha1.RateLimit">
RateLimit
</h3>
<p>
(<em>Appears on:</em>
<a href="#argoproj.io/v1alpha1.Trigger">Trigger</a>)
</p>
<p>
</p>
<table>
<thead>
<tr>
<th>
Field
</th>
<th>
Description
</th>
</tr>
</thead>
<tbody>
<tr>
<td>
<code>unit</code></br> <em>
<a href="#argoproj.io/v1alpha1.RateLimiteUnit"> RateLimiteUnit </a>
</em>
</td>
<td>
<p>
Defaults to Second
</p>
</td>
</tr>
<tr>
<td>
<code>requestsPerUnit</code></br> <em> int32 </em>
</td>
<td>
</td>
</tr>
</tbody>
</table>
<h3 id="argoproj.io/v1alpha1.RateLimiteUnit">
RateLimiteUnit (<code>string</code> alias)
</p>
</h3>
<p>
(<em>Appears on:</em>
<a href="#argoproj.io/v1alpha1.RateLimit">RateLimit</a>)
</p>
<p>
</p>
<h3 id="argoproj.io/v1alpha1.Sensor">
Sensor
</h3>
<p>
<p>
Sensor is the definition of a sensor resource
</p>
</p>
<table>
<thead>
<tr>
<th>
Field
</th>
<th>
Description
</th>
</tr>
</thead>
<tbody>
<tr>
<td>
<code>metadata</code></br> <em>
<a href="https://kubernetes.io/docs/reference/generated/kubernetes-api/v1.13/#objectmeta-v1-meta">
Kubernetes meta/v1.ObjectMeta </a> </em>
</td>
<td>
Refer to the Kubernetes API documentation for the fields of the
<code>metadata</code> field.
</td>
</tr>
<tr>
<td>
<code>spec</code></br> <em> <a href="#argoproj.io/v1alpha1.SensorSpec">
SensorSpec </a> </em>
</td>
<td>
<br/> <br/>
<table>
<tr>
<td>
<code>dependencies</code></br> <em>
<a href="#argoproj.io/v1alpha1.EventDependency"> \[\]EventDependency
</a> </em>
</td>
<td>
<p>
Dependencies is a list of the events that this sensor is dependent on.
</p>
</td>
</tr>
<tr>
<td>
<code>triggers</code></br> <em> <a href="#argoproj.io/v1alpha1.Trigger">
\[\]Trigger </a> </em>
</td>
<td>
<p>
Triggers is a list of the things that this sensor evokes. These are the
outputs from this sensor.
</p>
</td>
</tr>
<tr>
<td>
<code>template</code></br> <em>
<a href="#argoproj.io/v1alpha1.Template"> Template </a> </em>
</td>
<td>
<em>(Optional)</em>
<p>
Template is the pod specification for the sensor
</p>
</td>
</tr>
<tr>
<td>
<code>errorOnFailedRound</code></br> <em> bool </em>
</td>
<td>
<p>
ErrorOnFailedRound if set to true, marks sensor state as
<code>error</code> if the previous trigger round fails. Once sensor
state is set to <code>error</code>, no further triggers will be
processed.
</p>
</td>
</tr>
<tr>
<td>
<code>eventBusName</code></br> <em> string </em>
</td>
<td>
<p>
EventBusName references to a EventBus name. By default the value is
“default”
</p>
</td>
</tr>
<tr>
<td>
<code>replicas</code></br> <em> int32 </em>
</td>
<td>
<p>
Replicas is the sensor deployment replicas
</p>
</td>
</tr>
</table>
</td>
</tr>
<tr>
<td>
<code>status</code></br> <em>
<a href="#argoproj.io/v1alpha1.SensorStatus"> SensorStatus </a> </em>
</td>
<td>
<em>(Optional)</em>
</td>
</tr>
</tbody>
</table>
<h3 id="argoproj.io/v1alpha1.SensorSpec">
SensorSpec
</h3>
<p>
(<em>Appears on:</em> <a href="#argoproj.io/v1alpha1.Sensor">Sensor</a>)
</p>
<p>
<p>
SensorSpec represents desired sensor state
</p>
</p>
<table>
<thead>
<tr>
<th>
Field
</th>
<th>
Description
</th>
</tr>
</thead>
<tbody>
<tr>
<td>
<code>dependencies</code></br> <em>
<a href="#argoproj.io/v1alpha1.EventDependency"> \[\]EventDependency
</a> </em>
</td>
<td>
<p>
Dependencies is a list of the events that this sensor is dependent on.
</p>
</td>
</tr>
<tr>
<td>
<code>triggers</code></br> <em> <a href="#argoproj.io/v1alpha1.Trigger">
\[\]Trigger </a> </em>
</td>
<td>
<p>
Triggers is a list of the things that this sensor evokes. These are the
outputs from this sensor.
</p>
</td>
</tr>
<tr>
<td>
<code>template</code></br> <em>
<a href="#argoproj.io/v1alpha1.Template"> Template </a> </em>
</td>
<td>
<em>(Optional)</em>
<p>
Template is the pod specification for the sensor
</p>
</td>
</tr>
<tr>
<td>
<code>errorOnFailedRound</code></br> <em> bool </em>
</td>
<td>
<p>
ErrorOnFailedRound if set to true, marks sensor state as
<code>error</code> if the previous trigger round fails. Once sensor
state is set to <code>error</code>, no further triggers will be
processed.
</p>
</td>
</tr>
<tr>
<td>
<code>eventBusName</code></br> <em> string </em>
</td>
<td>
<p>
EventBusName references to a EventBus name. By default the value is
“default”
</p>
</td>
</tr>
<tr>
<td>
<code>replicas</code></br> <em> int32 </em>
</td>
<td>
<p>
Replicas is the sensor deployment replicas
</p>
</td>
</tr>
</tbody>
</table>
<h3 id="argoproj.io/v1alpha1.SensorStatus">
SensorStatus
</h3>
<p>
(<em>Appears on:</em> <a href="#argoproj.io/v1alpha1.Sensor">Sensor</a>)
</p>
<p>
<p>
SensorStatus contains information about the status of a sensor.
</p>
</p>
<table>
<thead>
<tr>
<th>
Field
</th>
<th>
Description
</th>
</tr>
</thead>
<tbody>
<tr>
<td>
<code>Status</code></br> <em>
github.com/argoproj/argo-events/pkg/apis/common.Status </em>
</td>
<td>
<p>
(Members of <code>Status</code> are embedded into this type.)
</p>
</td>
</tr>
</tbody>
</table>
<h3 id="argoproj.io/v1alpha1.SlackTrigger">
SlackTrigger
</h3>
<p>
(<em>Appears on:</em>
<a href="#argoproj.io/v1alpha1.TriggerTemplate">TriggerTemplate</a>)
</p>
<p>
<p>
SlackTrigger refers to the specification of the slack notification
trigger.
</p>
</p>
<table>
<thead>
<tr>
<th>
Field
</th>
<th>
Description
</th>
</tr>
</thead>
<tbody>
<tr>
<td>
<code>parameters</code></br> <em>
<a href="#argoproj.io/v1alpha1.TriggerParameter"> \[\]TriggerParameter
</a> </em>
</td>
<td>
<em>(Optional)</em>
<p>
Parameters is the list of key-value extracted from event’s payload that
are applied to the trigger resource.
</p>
</td>
</tr>
<tr>
<td>
<code>slackToken</code></br> <em>
<a href="https://kubernetes.io/docs/reference/generated/kubernetes-api/v1.13/#secretkeyselector-v1-core">
Kubernetes core/v1.SecretKeySelector </a> </em>
</td>
<td>
<p>
SlackToken refers to the Kubernetes secret that holds the slack token
required to send messages.
</p>
</td>
</tr>
<tr>
<td>
<code>channel</code></br> <em> string </em>
</td>
<td>
<em>(Optional)</em>
<p>
Channel refers to which Slack channel to send slack message.
</p>
</td>
</tr>
<tr>
<td>
<code>message</code></br> <em> string </em>
</td>
<td>
<em>(Optional)</em>
<p>
Message refers to the message to send to the Slack channel.
</p>
</td>
</tr>
</tbody>
</table>
<h3 id="argoproj.io/v1alpha1.StandardK8STrigger">
StandardK8STrigger
</h3>
<p>
(<em>Appears on:</em>
<a href="#argoproj.io/v1alpha1.TriggerTemplate">TriggerTemplate</a>)
</p>
<p>
<p>
StandardK8STrigger is the standard Kubernetes resource trigger
</p>
</p>
<table>
<thead>
<tr>
<th>
Field
</th>
<th>
Description
</th>
</tr>
</thead>
<tbody>
<tr>
<td>
<code>source</code></br> <em>
<a href="#argoproj.io/v1alpha1.ArtifactLocation"> ArtifactLocation </a>
</em>
</td>
<td>
<p>
Source of the K8s resource file(s)
</p>
</td>
</tr>
<tr>
<td>
<code>operation</code></br> <em>
<a href="#argoproj.io/v1alpha1.KubernetesResourceOperation">
KubernetesResourceOperation </a> </em>
</td>
<td>
<em>(Optional)</em>
<p>
Operation refers to the type of operation performed on the k8s resource.
Default value is Create.
</p>
</td>
</tr>
<tr>
<td>
<code>parameters</code></br> <em>
<a href="#argoproj.io/v1alpha1.TriggerParameter"> \[\]TriggerParameter
</a> </em>
</td>
<td>
<p>
Parameters is the list of parameters that is applied to resolved K8s
trigger object.
</p>
</td>
</tr>
<tr>
<td>
<code>patchStrategy</code></br> <em>
k8s.io/apimachinery/pkg/types.PatchType </em>
</td>
<td>
<em>(Optional)</em>
<p>
PatchStrategy controls the K8s object patching strategy when the trigger
operation is specified as patch. possible values:
“application/json-patch+json” “application/merge-patch+json”
“application/strategic-merge-patch+json” “application/apply-patch+yaml”.
Defaults to “application/merge-patch+json”
</p>
</td>
</tr>
<tr>
<td>
<code>liveObject</code></br> <em> bool </em>
</td>
<td>
<em>(Optional)</em>
<p>
LiveObject specifies whether the resource should be directly fetched
from K8s instead of being marshaled from the resource artifact. If set
to true, the resource artifact must contain the information required to
uniquely identify the resource in the cluster, that is, you must specify
“apiVersion”, “kind” as well as “name” and “namespace” meta data. Only
valid for operation type <code>update</code>
</p>
</td>
</tr>
</tbody>
</table>
<h3 id="argoproj.io/v1alpha1.StatusPolicy">
StatusPolicy
</h3>
<p>
(<em>Appears on:</em>
<a href="#argoproj.io/v1alpha1.TriggerPolicy">TriggerPolicy</a>)
</p>
<p>
<p>
StatusPolicy refers to the policy used to check the state of the trigger
using response status
</p>
</p>
<table>
<thead>
<tr>
<th>
Field
</th>
<th>
Description
</th>
</tr>
</thead>
<tbody>
<tr>
<td>
<code>allow</code></br> <em> \[\]int32 </em>
</td>
<td>
</td>
</tr>
</tbody>
</table>
<h3 id="argoproj.io/v1alpha1.Template">
Template
</h3>
<p>
(<em>Appears on:</em>
<a href="#argoproj.io/v1alpha1.SensorSpec">SensorSpec</a>)
</p>
<p>
<p>
Template holds the information of a sensor deployment template
</p>
</p>
<table>
<thead>
<tr>
<th>
Field
</th>
<th>
Description
</th>
</tr>
</thead>
<tbody>
<tr>
<td>
<code>metadata</code></br> <em>
github.com/argoproj/argo-events/pkg/apis/common.Metadata </em>
</td>
<td>
<p>
Metadata sets the pods’s metadata, i.e. annotations and labels
</p>
</td>
</tr>
<tr>
<td>
<code>serviceAccountName</code></br> <em> string </em>
</td>
<td>
<em>(Optional)</em>
<p>
ServiceAccountName is the name of the ServiceAccount to use to run
sensor pod. More info:
<a href="https://kubernetes.io/docs/tasks/configure-pod-container/configure-service-account/">https://kubernetes.io/docs/tasks/configure-pod-container/configure-service-account/</a>
</p>
</td>
</tr>
<tr>
<td>
<code>container</code></br> <em>
<a href="https://kubernetes.io/docs/reference/generated/kubernetes-api/v1.13/#container-v1-core">
Kubernetes core/v1.Container </a> </em>
</td>
<td>
<em>(Optional)</em>
<p>
Container is the main container image to run in the sensor pod
</p>
</td>
</tr>
<tr>
<td>
<code>volumes</code></br> <em>
<a href="https://kubernetes.io/docs/reference/generated/kubernetes-api/v1.13/#volume-v1-core">
\[\]Kubernetes core/v1.Volume </a> </em>
</td>
<td>
<em>(Optional)</em>
<p>
Volumes is a list of volumes that can be mounted by containers in a
workflow.
</p>
</td>
</tr>
<tr>
<td>
<code>securityContext</code></br> <em>
<a href="https://kubernetes.io/docs/reference/generated/kubernetes-api/v1.13/#podsecuritycontext-v1-core">
Kubernetes core/v1.PodSecurityContext </a> </em>
</td>
<td>
<em>(Optional)</em>
<p>
SecurityContext holds pod-level security attributes and common container
settings. Optional: Defaults to empty. See type description for default
values of each field.
</p>
</td>
</tr>
<tr>
<td>
<code>nodeSelector</code></br> <em> map\[string\]string </em>
</td>
<td>
<em>(Optional)</em>
<p>
NodeSelector is a selector which must be true for the pod to fit on a
node. Selector which must match a node’s labels for the pod to be
scheduled on that node. More info:
<a href="https://kubernetes.io/docs/concepts/configuration/assign-pod-node/">https://kubernetes.io/docs/concepts/configuration/assign-pod-node/</a>
</p>
</td>
</tr>
<tr>
<td>
<code>tolerations</code></br> <em>
<a href="https://kubernetes.io/docs/reference/generated/kubernetes-api/v1.13/#toleration-v1-core">
\[\]Kubernetes core/v1.Toleration </a> </em>
</td>
<td>
<em>(Optional)</em>
<p>
If specified, the pod’s tolerations.
</p>
</td>
</tr>
<tr>
<td>
<code>imagePullSecrets</code></br> <em>
<a href="https://kubernetes.io/docs/reference/generated/kubernetes-api/v1.13/#localobjectreference-v1-core">
\[\]Kubernetes core/v1.LocalObjectReference </a> </em>
</td>
<td>
<em>(Optional)</em>
<p>
ImagePullSecrets is an optional list of references to secrets in the
same namespace to use for pulling any of the images used by this
PodSpec. If specified, these secrets will be passed to individual puller
implementations for them to use. For example, in the case of docker,
only DockerConfig type secrets are honored. More info:
<a href="https://kubernetes.io/docs/concepts/containers/images#specifying-imagepullsecrets-on-a-pod">https://kubernetes.io/docs/concepts/containers/images#specifying-imagepullsecrets-on-a-pod</a>
</p>
</td>
</tr>
<tr>
<td>
<code>priorityClassName</code></br> <em> string </em>
</td>
<td>
<em>(Optional)</em>
<p>
If specified, indicates the EventSource pod’s priority.
“system-node-critical” and “system-cluster-critical” are two special
keywords which indicate the highest priorities with the former being the
highest priority. Any other name must be defined by creating a
PriorityClass object with that name. If not specified, the pod priority
will be default or zero if there is no default. More info:
<a href="https://kubernetes.io/docs/concepts/configuration/pod-priority-preemption/">https://kubernetes.io/docs/concepts/configuration/pod-priority-preemption/</a>
</p>
</td>
</tr>
<tr>
<td>
<code>priority</code></br> <em> int32 </em>
</td>
<td>
<em>(Optional)</em>
<p>
The priority value. Various system components use this field to find the
priority of the EventSource pod. When Priority Admission Controller is
enabled, it prevents users from setting this field. The admission
controller populates this field from PriorityClassName. The higher the
value, the higher the priority. More info:
<a href="https://kubernetes.io/docs/concepts/configuration/pod-priority-preemption/">https://kubernetes.io/docs/concepts/configuration/pod-priority-preemption/</a>
</p>
</td>
</tr>
<tr>
<td>
<code>affinity</code></br> <em>
<a href="https://kubernetes.io/docs/reference/generated/kubernetes-api/v1.13/#affinity-v1-core">
Kubernetes core/v1.Affinity </a> </em>
</td>
<td>
<em>(Optional)</em>
<p>
If specified, the pod’s scheduling constraints
</p>
</td>
</tr>
</tbody>
</table>
<h3 id="argoproj.io/v1alpha1.TimeFilter">
TimeFilter
</h3>
<p>
(<em>Appears on:</em>
<a href="#argoproj.io/v1alpha1.EventDependencyFilter">EventDependencyFilter</a>)
</p>
<p>
<p>
TimeFilter describes a window in time. It filters out events that occur
outside the time limits. In other words, only events that occur after
Start and before Stop will pass this filter.
</p>
</p>
<table>
<thead>
<tr>
<th>
Field
</th>
<th>
Description
</th>
</tr>
</thead>
<tbody>
<tr>
<td>
<code>start</code></br> <em> string </em>
</td>
<td>
<p>
Start is the beginning of a time window in UTC. Before this time, events
for this dependency are ignored. Format is hh:mm:ss.
</p>
</td>
</tr>
<tr>
<td>
<code>stop</code></br> <em> string </em>
</td>
<td>
<p>
Stop is the end of a time window in UTC. After or equal to this time,
events for this dependency are ignored and Format is hh:mm:ss. If it is
smaller than Start, it is treated as next day of Start (e.g.:
22:00:00-01:00:00 means 22:00:00-25:00:00).
</p>
</td>
</tr>
</tbody>
</table>
<h3 id="argoproj.io/v1alpha1.Trigger">
Trigger
</h3>
<p>
(<em>Appears on:</em>
<a href="#argoproj.io/v1alpha1.SensorSpec">SensorSpec</a>)
</p>
<p>
<p>
Trigger is an action taken, output produced, an event created, a message
sent
</p>
</p>
<table>
<thead>
<tr>
<th>
Field
</th>
<th>
Description
</th>
</tr>
</thead>
<tbody>
<tr>
<td>
<code>template</code></br> <em>
<a href="#argoproj.io/v1alpha1.TriggerTemplate"> TriggerTemplate </a>
</em>
</td>
<td>
<p>
Template describes the trigger specification.
</p>
</td>
</tr>
<tr>
<td>
<code>parameters</code></br> <em>
<a href="#argoproj.io/v1alpha1.TriggerParameter"> \[\]TriggerParameter
</a> </em>
</td>
<td>
<p>
Parameters is the list of parameters applied to the trigger template
definition
</p>
</td>
</tr>
<tr>
<td>
<code>policy</code></br> <em>
<a href="#argoproj.io/v1alpha1.TriggerPolicy"> TriggerPolicy </a> </em>
</td>
<td>
<em>(Optional)</em>
<p>
Policy to configure backoff and execution criteria for the trigger
</p>
</td>
</tr>
<tr>
<td>
<code>retryStrategy</code></br> <em>
github.com/argoproj/argo-events/pkg/apis/common.Backoff </em>
</td>
<td>
<em>(Optional)</em>
<p>
Retry strategy, defaults to no retry
</p>
</td>
</tr>
<tr>
<td>
<code>rateLimit</code></br> <em>
<a href="#argoproj.io/v1alpha1.RateLimit"> RateLimit </a> </em>
</td>
<td>
<em>(Optional)</em>
<p>
Rate limit, default unit is Second
</p>
</td>
</tr>
</tbody>
</table>
<h3 id="argoproj.io/v1alpha1.TriggerParameter">
TriggerParameter
</h3>
<p>
(<em>Appears on:</em>
<a href="#argoproj.io/v1alpha1.AWSLambdaTrigger">AWSLambdaTrigger</a>,
<a href="#argoproj.io/v1alpha1.ArgoWorkflowTrigger">ArgoWorkflowTrigger</a>,
<a href="#argoproj.io/v1alpha1.AzureEventHubsTrigger">AzureEventHubsTrigger</a>,
<a href="#argoproj.io/v1alpha1.CustomTrigger">CustomTrigger</a>,
<a href="#argoproj.io/v1alpha1.HTTPTrigger">HTTPTrigger</a>,
<a href="#argoproj.io/v1alpha1.KafkaTrigger">KafkaTrigger</a>,
<a href="#argoproj.io/v1alpha1.NATSTrigger">NATSTrigger</a>,
<a href="#argoproj.io/v1alpha1.OpenWhiskTrigger">OpenWhiskTrigger</a>,
<a href="#argoproj.io/v1alpha1.PulsarTrigger">PulsarTrigger</a>,
<a href="#argoproj.io/v1alpha1.SlackTrigger">SlackTrigger</a>,
<a href="#argoproj.io/v1alpha1.StandardK8STrigger">StandardK8STrigger</a>,
<a href="#argoproj.io/v1alpha1.Trigger">Trigger</a>)
</p>
<p>
<p>
TriggerParameter indicates a passed parameter to a service template
</p>
</p>
<table>
<thead>
<tr>
<th>
Field
</th>
<th>
Description
</th>
</tr>
</thead>
<tbody>
<tr>
<td>
<code>src</code></br> <em>
<a href="#argoproj.io/v1alpha1.TriggerParameterSource">
TriggerParameterSource </a> </em>
</td>
<td>
<p>
Src contains a source reference to the value of the parameter from a
dependency
</p>
</td>
</tr>
<tr>
<td>
<code>dest</code></br> <em> string </em>
</td>
<td>
<p>
Dest is the JSONPath of a resource key. A path is a series of keys
separated by a dot. The colon character can be escaped with ‘.’ The -1
key can be used to append a value to an existing array. See
<a href="https://github.com/tidwall/sjson#path-syntax">https://github.com/tidwall/sjson#path-syntax</a>
for more information about how this is used.
</p>
</td>
</tr>
<tr>
<td>
<code>operation</code></br> <em>
<a href="#argoproj.io/v1alpha1.TriggerParameterOperation">
TriggerParameterOperation </a> </em>
</td>
<td>
<p>
Operation is what to do with the existing value at Dest, whether to
‘prepend’, ‘overwrite’, or ‘append’ it.
</p>
</td>
</tr>
</tbody>
</table>
<h3 id="argoproj.io/v1alpha1.TriggerParameterOperation">
TriggerParameterOperation (<code>string</code> alias)
</p>
</h3>
<p>
(<em>Appears on:</em>
<a href="#argoproj.io/v1alpha1.TriggerParameter">TriggerParameter</a>)
</p>
<p>
<p>
TriggerParameterOperation represents how to set a trigger destination
resource key
</p>
</p>
<h3 id="argoproj.io/v1alpha1.TriggerParameterSource">
TriggerParameterSource
</h3>
<p>
(<em>Appears on:</em>
<a href="#argoproj.io/v1alpha1.TriggerParameter">TriggerParameter</a>)
</p>
<p>
<p>
TriggerParameterSource defines the source for a parameter from a event
event
</p>
</p>
<table>
<thead>
<tr>
<th>
Field
</th>
<th>
Description
</th>
</tr>
</thead>
<tbody>
<tr>
<td>
<code>dependencyName</code></br> <em> string </em>
</td>
<td>
<p>
DependencyName refers to the name of the dependency. The event which is
stored for this dependency is used as payload for the parameterization.
Make sure to refer to one of the dependencies you have defined under
Dependencies list.
</p>
</td>
</tr>
<tr>
<td>
<code>contextKey</code></br> <em> string </em>
</td>
<td>
<p>
ContextKey is the JSONPath of the event’s (JSON decoded) context key
ContextKey is a series of keys separated by a dot. A key may contain
wildcard characters ‘\*’ and ‘?’. To access an array value use the index
as the key. The dot and wildcard characters can be escaped with
‘&rsquo;. See
<a href="https://github.com/tidwall/gjson#path-syntax">https://github.com/tidwall/gjson#path-syntax</a>
for more information on how to use this.
</p>
</td>
</tr>
<tr>
<td>
<code>contextTemplate</code></br> <em> string </em>
</td>
<td>
<p>
ContextTemplate is a go-template for extracting a string from the
event’s context. If a ContextTemplate is provided with a ContextKey, the
template will be evaluated first and fallback to the ContextKey. The
templating follows the standard go-template syntax as well as sprig’s
extra functions. See
<a href="https://pkg.go.dev/text/template">https://pkg.go.dev/text/template</a>
and
<a href="https://masterminds.github.io/sprig/">https://masterminds.github.io/sprig/</a>
</p>
</td>
</tr>
<tr>
<td>
<code>dataKey</code></br> <em> string </em>
</td>
<td>
<p>
DataKey is the JSONPath of the event’s (JSON decoded) data key DataKey
is a series of keys separated by a dot. A key may contain wildcard
characters ‘\*’ and ‘?’. To access an array value use the index as the
key. The dot and wildcard characters can be escaped with ‘&rsquo;. See
<a href="https://github.com/tidwall/gjson#path-syntax">https://github.com/tidwall/gjson#path-syntax</a>
for more information on how to use this.
</p>
</td>
</tr>
<tr>
<td>
<code>dataTemplate</code></br> <em> string </em>
</td>
<td>
<p>
DataTemplate is a go-template for extracting a string from the event’s
data. If a DataTemplate is provided with a DataKey, the template will be
evaluated first and fallback to the DataKey. The templating follows the
standard go-template syntax as well as sprig’s extra functions. See
<a href="https://pkg.go.dev/text/template">https://pkg.go.dev/text/template</a>
and
<a href="https://masterminds.github.io/sprig/">https://masterminds.github.io/sprig/</a>
</p>
</td>
</tr>
<tr>
<td>
<code>value</code></br> <em> string </em>
</td>
<td>
<p>
Value is the default literal value to use for this parameter source This
is only used if the DataKey is invalid. If the DataKey is invalid and
this is not defined, this param source will produce an error.
</p>
</td>
</tr>
</tbody>
</table>
<h3 id="argoproj.io/v1alpha1.TriggerPolicy">
TriggerPolicy
</h3>
<p>
(<em>Appears on:</em>
<a href="#argoproj.io/v1alpha1.Trigger">Trigger</a>)
</p>
<p>
<p>
TriggerPolicy dictates the policy for the trigger retries
</p>
</p>
<table>
<thead>
<tr>
<th>
Field
</th>
<th>
Description
</th>
</tr>
</thead>
<tbody>
<tr>
<td>
<code>k8s</code></br> <em>
<a href="#argoproj.io/v1alpha1.K8SResourcePolicy"> K8SResourcePolicy
</a> </em>
</td>
<td>
<p>
K8SResourcePolicy refers to the policy used to check the state of K8s
based triggers using using labels
</p>
</td>
</tr>
<tr>
<td>
<code>status</code></br> <em>
<a href="#argoproj.io/v1alpha1.StatusPolicy"> StatusPolicy </a> </em>
</td>
<td>
<p>
Status refers to the policy used to check the state of the trigger using
response status
</p>
</td>
</tr>
</tbody>
</table>
<h3 id="argoproj.io/v1alpha1.TriggerTemplate">
TriggerTemplate
</h3>
<p>
(<em>Appears on:</em>
<a href="#argoproj.io/v1alpha1.Trigger">Trigger</a>)
</p>
<p>
<p>
TriggerTemplate is the template that describes trigger specification.
</p>
</p>
<table>
<thead>
<tr>
<th>
Field
</th>
<th>
Description
</th>
</tr>
</thead>
<tbody>
<tr>
<td>
<code>name</code></br> <em> string </em>
</td>
<td>
<p>
Name is a unique name of the action to take.
</p>
</td>
</tr>
<tr>
<td>
<code>conditions</code></br> <em> string </em>
</td>
<td>
<em>(Optional)</em>
<p>
Conditions is the conditions to execute the trigger. For example:
“(dep01 \|\| dep02) && dep04”
</p>
</td>
</tr>
<tr>
<td>
<code>k8s</code></br> <em>
<a href="#argoproj.io/v1alpha1.StandardK8STrigger"> StandardK8STrigger
</a> </em>
</td>
<td>
<em>(Optional)</em>
<p>
StandardK8STrigger refers to the trigger designed to create or update a
generic Kubernetes resource.
</p>
</td>
</tr>
<tr>
<td>
<code>argoWorkflow</code></br> <em>
<a href="#argoproj.io/v1alpha1.ArgoWorkflowTrigger"> ArgoWorkflowTrigger
</a> </em>
</td>
<td>
<em>(Optional)</em>
<p>
ArgoWorkflow refers to the trigger that can perform various operations
on an Argo workflow.
</p>
</td>
</tr>
<tr>
<td>
<code>http</code></br> <em> <a href="#argoproj.io/v1alpha1.HTTPTrigger">
HTTPTrigger </a> </em>
</td>
<td>
<em>(Optional)</em>
<p>
HTTP refers to the trigger designed to dispatch a HTTP request with
on-the-fly constructable payload.
</p>
</td>
</tr>
<tr>
<td>
<code>awsLambda</code></br> <em>
<a href="#argoproj.io/v1alpha1.AWSLambdaTrigger"> AWSLambdaTrigger </a>
</em>
</td>
<td>
<em>(Optional)</em>
<p>
AWSLambda refers to the trigger designed to invoke AWS Lambda function
with with on-the-fly constructable payload.
</p>
</td>
</tr>
<tr>
<td>
<code>custom</code></br> <em>
<a href="#argoproj.io/v1alpha1.CustomTrigger"> CustomTrigger </a> </em>
</td>
<td>
<em>(Optional)</em>
<p>
CustomTrigger refers to the trigger designed to connect to a gRPC
trigger server and execute a custom trigger.
</p>
</td>
</tr>
<tr>
<td>
<code>kafka</code></br> <em>
<a href="#argoproj.io/v1alpha1.KafkaTrigger"> KafkaTrigger </a> </em>
</td>
<td>
<p>
Kafka refers to the trigger designed to place messages on Kafka topic.
</p>
</td>
</tr>
<tr>
<td>
<code>nats</code></br> <em> <a href="#argoproj.io/v1alpha1.NATSTrigger">
NATSTrigger </a> </em>
</td>
<td>
<p>
NATS refers to the trigger designed to place message on NATS subject.
</p>
</td>
</tr>
<tr>
<td>
<code>slack</code></br> <em>
<a href="#argoproj.io/v1alpha1.SlackTrigger"> SlackTrigger </a> </em>
</td>
<td>
<em>(Optional)</em>
<p>
Slack refers to the trigger designed to send slack notification message.
</p>
</td>
</tr>
<tr>
<td>
<code>openWhisk</code></br> <em>
<a href="#argoproj.io/v1alpha1.OpenWhiskTrigger"> OpenWhiskTrigger </a>
</em>
</td>
<td>
<em>(Optional)</em>
<p>
OpenWhisk refers to the trigger designed to invoke OpenWhisk action.
</p>
</td>
</tr>
<tr>
<td>
<code>log</code></br> <em> <a href="#argoproj.io/v1alpha1.LogTrigger">
LogTrigger </a> </em>
</td>
<td>
<em>(Optional)</em>
<p>
Log refers to the trigger designed to invoke log the event.
</p>
</td>
</tr>
<tr>
<td>
<code>azureEventHubs</code></br> <em>
<a href="#argoproj.io/v1alpha1.AzureEventHubsTrigger">
AzureEventHubsTrigger </a> </em>
</td>
<td>
<em>(Optional)</em>
<p>
AzureEventHubs refers to the trigger send an event to an Azure Event
Hub.
</p>
</td>
</tr>
<tr>
<td>
<code>pulsar</code></br> <em>
<a href="#argoproj.io/v1alpha1.PulsarTrigger"> PulsarTrigger </a> </em>
</td>
<td>
<em>(Optional)</em>
<p>
Pulsar refers to the trigger designed to place messages on Pulsar topic.
</p>
</td>
</tr>
<tr>
<td>
<code>conditionsReset</code></br> <em>
<a href="#argoproj.io/v1alpha1.ConditionsResetCriteria">
\[\]ConditionsResetCriteria </a> </em>
</td>
<td>
<em>(Optional)</em>
<p>
Criteria to reset the conditons
</p>
</td>
</tr>
</tbody>
</table>
<h3 id="argoproj.io/v1alpha1.URLArtifact">
URLArtifact
</h3>
<p>
(<em>Appears on:</em>
<a href="#argoproj.io/v1alpha1.ArtifactLocation">ArtifactLocation</a>)
</p>
<p>
<p>
URLArtifact contains information about an artifact at an http endpoint.
</p>
</p>
<table>
<thead>
<tr>
<th>
Field
</th>
<th>
Description
</th>
</tr>
</thead>
<tbody>
<tr>
<td>
<code>path</code></br> <em> string </em>
</td>
<td>
<p>
Path is the complete URL
</p>
</td>
</tr>
<tr>
<td>
<code>verifyCert</code></br> <em> bool </em>
</td>
<td>
<p>
VerifyCert decides whether the connection is secure or not
</p>
</td>
</tr>
</tbody>
</table>
<hr/>
<p>
<em> Generated with <code>gen-crd-api-reference-docs</code>. </em>
</p><|MERGE_RESOLUTION|>--- conflicted
+++ resolved
@@ -950,25 +950,27 @@
 </tr>
 <tr>
 <td>
-<<<<<<< HEAD
+<code>transform</code></br> <em>
+<a href="#argoproj.io/v1alpha1.EventDependencyTransformer">
+EventDependencyTransformer </a> </em>
+</td>
+<td>
+<p>
+Transform transforms the event data
+</p>
+</td>
+</tr>
+<tr>
+<td>
 <code>filtersLogicalOperator</code></br> <em>
 <a href="#argoproj.io/v1alpha1.LogicalOperator"> LogicalOperator </a>
 </em>
 </td>
 <td>
 <p>
-FiltersLogicalOperator defines how filters are evaluated together.
-Available values: and (&&, default), or (\|\|) Is optional, and if left
-blank treated as and “&&”.
-=======
-<code>transform</code></br> <em>
-<a href="#argoproj.io/v1alpha1.EventDependencyTransformer">
-EventDependencyTransformer </a> </em>
-</td>
-<td>
-<p>
-Transform transforms the event data
->>>>>>> 849a9ffb
+FiltersLogicalOperator defines how different filters are evaluated
+together. Available values: and (&&), or (\|\|) Is optional and if left
+blank treated as and (&&).
 </p>
 </td>
 </tr>
@@ -1051,9 +1053,9 @@
 </td>
 <td>
 <p>
-LogicalOperator defines how multiple Data and/or Exprs filters are
-evaluated together. Available values: and (&&, default), or (\|\|) Is
-optional, and if left blank treated as and “&&”.
+LogicalOperator defines how multiple Data filters (if defined) or Exprs
+filters (if defined) are evaluated together. Available values: and (&&),
+or (\|\|) Is optional and if left blank treated as and (&&).
 </p>
 </td>
 </tr>
