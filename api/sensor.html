<p>Packages:</p>
<ul>
<li>
<a href="#argoproj.io%2fv1alpha1">argoproj.io/v1alpha1</a>
</li>
</ul>
<h2 id="argoproj.io/v1alpha1">argoproj.io/v1alpha1</h2>
<p>
<p>Package v1alpha1 is the v1alpha1 version of the API.</p>
</p>
Resource Types:
<ul></ul>
<h3 id="argoproj.io/v1alpha1.AWSLambdaTrigger">AWSLambdaTrigger
</h3>
<p>
(<em>Appears on:</em>
<a href="#argoproj.io/v1alpha1.TriggerTemplate">TriggerTemplate</a>)
</p>
<p>
<p>AWSLambdaTrigger refers to specification of the trigger to invoke an AWS Lambda function</p>
</p>
<table>
<thead>
<tr>
<th>Field</th>
<th>Description</th>
</tr>
</thead>
<tbody>
<tr>
<td>
<code>functionName</code></br>
<em>
string
</em>
</td>
<td>
<p>FunctionName refers to the name of the function to invoke.</p>
</td>
</tr>
<tr>
<td>
<code>accessKey</code></br>
<em>
<a href="https://kubernetes.io/docs/reference/generated/kubernetes-api/v1.13/#secretkeyselector-v1-core">
Kubernetes core/v1.SecretKeySelector
</a>
</em>
</td>
<td>
<p>AccessKey refers K8 secret containing aws access key</p>
</td>
</tr>
<tr>
<td>
<code>secretKey</code></br>
<em>
<a href="https://kubernetes.io/docs/reference/generated/kubernetes-api/v1.13/#secretkeyselector-v1-core">
Kubernetes core/v1.SecretKeySelector
</a>
</em>
</td>
<td>
<p>SecretKey refers K8 secret containing aws secret key</p>
</td>
</tr>
<tr>
<td>
<code>namespace</code></br>
<em>
string
</em>
</td>
<td>
<p>Namespace refers to Kubernetes namespace to read access related secret from.
Defaults to sensor&rsquo;s namespace.</p>
</td>
</tr>
<tr>
<td>
<code>region</code></br>
<em>
string
</em>
</td>
<td>
<p>Region is AWS region</p>
</td>
</tr>
<tr>
<td>
<code>payload</code></br>
<em>
<a href="#argoproj.io/v1alpha1.TriggerParameter">
[]TriggerParameter
</a>
</em>
</td>
<td>
<p>Payload is the list of key-value extracted from an event payload to construct the request payload.</p>
</td>
</tr>
<tr>
<td>
<code>parameters</code></br>
<em>
<a href="#argoproj.io/v1alpha1.TriggerParameter">
[]TriggerParameter
</a>
</em>
</td>
<td>
<em>(Optional)</em>
<p>Parameters is the list of key-value extracted from event&rsquo;s payload that are applied to
the trigger resource.</p>
</td>
</tr>
</tbody>
</table>
<h3 id="argoproj.io/v1alpha1.ArgoWorkflowOperation">ArgoWorkflowOperation
(<code>string</code> alias)</p></h3>
<p>
(<em>Appears on:</em>
<a href="#argoproj.io/v1alpha1.ArgoWorkflowTrigger">ArgoWorkflowTrigger</a>)
</p>
<p>
<p>ArgoWorkflowOperation refers to the type of the operation performed on the Argo Workflow</p>
</p>
<h3 id="argoproj.io/v1alpha1.ArgoWorkflowTrigger">ArgoWorkflowTrigger
</h3>
<p>
(<em>Appears on:</em>
<a href="#argoproj.io/v1alpha1.TriggerTemplate">TriggerTemplate</a>)
</p>
<p>
<p>ArgoWorkflowTrigger is the trigger for the Argo Workflow</p>
</p>
<table>
<thead>
<tr>
<th>Field</th>
<th>Description</th>
</tr>
</thead>
<tbody>
<tr>
<td>
<code>source</code></br>
<em>
<a href="#argoproj.io/v1alpha1.ArtifactLocation">
ArtifactLocation
</a>
</em>
</td>
<td>
<p>Source of the K8 resource file(s)</p>
</td>
</tr>
<tr>
<td>
<code>operation</code></br>
<em>
<a href="#argoproj.io/v1alpha1.ArgoWorkflowOperation">
ArgoWorkflowOperation
</a>
</em>
</td>
<td>
<em>(Optional)</em>
<p>Operation refers to the type of operation performed on the argo workflow resource.
Default value is Submit.</p>
</td>
</tr>
<tr>
<td>
<code>parameters</code></br>
<em>
<a href="#argoproj.io/v1alpha1.TriggerParameter">
[]TriggerParameter
</a>
</em>
</td>
<td>
<p>Parameters is the list of parameters to pass to resolved Argo Workflow object</p>
</td>
</tr>
<tr>
<td>
<code>GroupVersionResource</code></br>
<em>
<a href="https://kubernetes.io/docs/reference/generated/kubernetes-api/v1.13/#groupversionresource-v1-meta">
Kubernetes meta/v1.GroupVersionResource
</a>
</em>
</td>
<td>
<p>
(Members of <code>GroupVersionResource</code> are embedded into this type.)
</p>
<p>The unambiguous kind of this object - used in order to retrieve the appropriate kubernetes api client for this resource</p>
</td>
</tr>
</tbody>
</table>
<h3 id="argoproj.io/v1alpha1.ArtifactLocation">ArtifactLocation
</h3>
<p>
(<em>Appears on:</em>
<a href="#argoproj.io/v1alpha1.ArgoWorkflowTrigger">ArgoWorkflowTrigger</a>, 
<a href="#argoproj.io/v1alpha1.StandardK8sTrigger">StandardK8sTrigger</a>)
</p>
<p>
<p>ArtifactLocation describes the source location for an external minio</p>
</p>
<table>
<thead>
<tr>
<th>Field</th>
<th>Description</th>
</tr>
</thead>
<tbody>
<tr>
<td>
<code>s3</code></br>
<em>
github.com/argoproj/argo-events/pkg/apis/common.S3Artifact
</em>
</td>
<td>
<p>S3 compliant minio</p>
</td>
</tr>
<tr>
<td>
<code>inline</code></br>
<em>
string
</em>
</td>
<td>
<p>Inline minio is embedded in sensor spec as a string</p>
</td>
</tr>
<tr>
<td>
<code>file</code></br>
<em>
<a href="#argoproj.io/v1alpha1.FileArtifact">
FileArtifact
</a>
</em>
</td>
<td>
<p>File minio is minio stored in a file</p>
</td>
</tr>
<tr>
<td>
<code>url</code></br>
<em>
<a href="#argoproj.io/v1alpha1.URLArtifact">
URLArtifact
</a>
</em>
</td>
<td>
<p>URL to fetch the minio from</p>
</td>
</tr>
<tr>
<td>
<code>configmap</code></br>
<em>
<a href="#argoproj.io/v1alpha1.ConfigmapArtifact">
ConfigmapArtifact
</a>
</em>
</td>
<td>
<p>Configmap that stores the minio</p>
</td>
</tr>
<tr>
<td>
<code>git</code></br>
<em>
<a href="#argoproj.io/v1alpha1.GitArtifact">
GitArtifact
</a>
</em>
</td>
<td>
<p>Git repository hosting the minio</p>
</td>
</tr>
<tr>
<td>
<code>resource</code></br>
<em>
<a href="https://kubernetes.io/docs/reference/generated/kubernetes-api/v1.13/#unstructured-unstructured-v1">
Kubernetes meta/v1/unstructured.Unstructured
</a>
</em>
</td>
<td>
<p>Resource is generic template for K8s resource</p>
</td>
</tr>
</tbody>
</table>
<h3 id="argoproj.io/v1alpha1.Backoff">Backoff
</h3>
<p>
<p>Backoff for an operation</p>
</p>
<table>
<thead>
<tr>
<th>Field</th>
<th>Description</th>
</tr>
</thead>
<tbody>
<tr>
<td>
<code>duration</code></br>
<em>
time.Duration
</em>
</td>
<td>
<p>Duration is the duration in nanoseconds</p>
</td>
</tr>
<tr>
<td>
<code>factor</code></br>
<em>
float64
</em>
</td>
<td>
<p>Duration is multiplied by factor each iteration</p>
</td>
</tr>
<tr>
<td>
<code>jitter</code></br>
<em>
float64
</em>
</td>
<td>
<p>The amount of jitter applied each iteration</p>
</td>
</tr>
<tr>
<td>
<code>steps</code></br>
<em>
int
</em>
</td>
<td>
<p>Exit with error after this many steps</p>
</td>
</tr>
</tbody>
</table>
<h3 id="argoproj.io/v1alpha1.BasicAuth">BasicAuth
</h3>
<p>
(<em>Appears on:</em>
<a href="#argoproj.io/v1alpha1.HTTPTrigger">HTTPTrigger</a>)
</p>
<p>
<p>BasicAuth contains the reference to K8s secrets that holds the username and password</p>
</p>
<table>
<thead>
<tr>
<th>Field</th>
<th>Description</th>
</tr>
</thead>
<tbody>
<tr>
<td>
<code>username</code></br>
<em>
<a href="https://kubernetes.io/docs/reference/generated/kubernetes-api/v1.13/#secretkeyselector-v1-core">
Kubernetes core/v1.SecretKeySelector
</a>
</em>
</td>
<td>
<p>Username refers to the Kubernetes secret that holds the username required for basic auth.</p>
</td>
</tr>
<tr>
<td>
<code>password</code></br>
<em>
<a href="https://kubernetes.io/docs/reference/generated/kubernetes-api/v1.13/#secretkeyselector-v1-core">
Kubernetes core/v1.SecretKeySelector
</a>
</em>
</td>
<td>
<p>Password refers to the Kubernetes secret that holds the password required for basic auth.</p>
</td>
</tr>
<tr>
<td>
<code>namespace</code></br>
<em>
string
</em>
</td>
<td>
<em>(Optional)</em>
<p>Namespace to read the secrets from.
Defaults to sensor&rsquo;s namespace.</p>
</td>
</tr>
</tbody>
</table>
<h3 id="argoproj.io/v1alpha1.Comparator">Comparator
(<code>string</code> alias)</p></h3>
<p>
(<em>Appears on:</em>
<a href="#argoproj.io/v1alpha1.DataFilter">DataFilter</a>)
</p>
<p>
<p>Comparator refers to the comparator operator for a data filter</p>
</p>
<h3 id="argoproj.io/v1alpha1.ConfigmapArtifact">ConfigmapArtifact
</h3>
<p>
(<em>Appears on:</em>
<a href="#argoproj.io/v1alpha1.ArtifactLocation">ArtifactLocation</a>)
</p>
<p>
<p>ConfigmapArtifact contains information about minio in k8 configmap</p>
</p>
<table>
<thead>
<tr>
<th>Field</th>
<th>Description</th>
</tr>
</thead>
<tbody>
<tr>
<td>
<code>name</code></br>
<em>
string
</em>
</td>
<td>
<p>Name of the configmap</p>
</td>
</tr>
<tr>
<td>
<code>namespace</code></br>
<em>
string
</em>
</td>
<td>
<p>Namespace where configmap is deployed</p>
</td>
</tr>
<tr>
<td>
<code>key</code></br>
<em>
string
</em>
</td>
<td>
<p>Key within configmap data which contains trigger resource definition</p>
</td>
</tr>
</tbody>
</table>
<h3 id="argoproj.io/v1alpha1.CustomTrigger">CustomTrigger
</h3>
<p>
(<em>Appears on:</em>
<a href="#argoproj.io/v1alpha1.TriggerTemplate">TriggerTemplate</a>)
</p>
<p>
<p>CustomTrigger refers to the specification of the custom trigger.</p>
</p>
<table>
<thead>
<tr>
<th>Field</th>
<th>Description</th>
</tr>
</thead>
<tbody>
<tr>
<td>
<code>serverURL</code></br>
<em>
string
</em>
</td>
<td>
<p>ServerURL is the url of the gRPC server that executes custom trigger</p>
</td>
</tr>
<tr>
<td>
<code>secure</code></br>
<em>
bool
</em>
</td>
<td>
<p>Secure refers to type of the connection between sensor to custom trigger gRPC</p>
</td>
</tr>
<tr>
<td>
<code>certFilePath</code></br>
<em>
string
</em>
</td>
<td>
<p>CertFilePath is path to the cert file within sensor for secure connection between sensor and custom trigger gRPC server.</p>
</td>
</tr>
<tr>
<td>
<code>serverNameOverride</code></br>
<em>
string
</em>
</td>
<td>
<p>ServerNameOverride for the secure connection between sensor and custom trigger gRPC server.</p>
</td>
</tr>
<tr>
<td>
<code>spec</code></br>
<em>
map[string]string
</em>
</td>
<td>
<p>Spec is the custom trigger resource specification that custom trigger gRPC server knows how to interpret.</p>
<br/>
<br/>
<table>
</table>
</td>
</tr>
<tr>
<td>
<code>parameters</code></br>
<em>
<a href="#argoproj.io/v1alpha1.TriggerParameter">
[]TriggerParameter
</a>
</em>
</td>
<td>
<p>Parameters is the list of parameters that is applied to resolved custom trigger trigger object.</p>
</td>
</tr>
<tr>
<td>
<code>payload</code></br>
<em>
<a href="#argoproj.io/v1alpha1.TriggerParameter">
[]TriggerParameter
</a>
</em>
</td>
<td>
<p>Payload is the list of key-value extracted from an event payload to construct the request payload.</p>
</td>
</tr>
</tbody>
</table>
<h3 id="argoproj.io/v1alpha1.DataFilter">DataFilter
</h3>
<p>
(<em>Appears on:</em>
<a href="#argoproj.io/v1alpha1.EventDependencyFilter">EventDependencyFilter</a>)
</p>
<p>
<p>DataFilter describes constraints and filters for event data
Regular Expressions are purposefully not a feature as they are overkill for our uses here
See Rob Pike&rsquo;s Post: <a href="https://commandcenter.blogspot.com/2011/08/regular-expressions-in-lexing-and.html">https://commandcenter.blogspot.com/2011/08/regular-expressions-in-lexing-and.html</a></p>
</p>
<table>
<thead>
<tr>
<th>Field</th>
<th>Description</th>
</tr>
</thead>
<tbody>
<tr>
<td>
<code>path</code></br>
<em>
string
</em>
</td>
<td>
<p>Path is the JSONPath of the event&rsquo;s (JSON decoded) data key
Path is a series of keys separated by a dot. A key may contain wildcard characters &lsquo;*&rsquo; and &lsquo;?&rsquo;.
To access an array value use the index as the key. The dot and wildcard characters can be escaped with &lsquo;\&rsquo;.
See <a href="https://github.com/tidwall/gjson#path-syntax">https://github.com/tidwall/gjson#path-syntax</a> for more information on how to use this.</p>
</td>
</tr>
<tr>
<td>
<code>type</code></br>
<em>
<a href="#argoproj.io/v1alpha1.JSONType">
JSONType
</a>
</em>
</td>
<td>
<p>Type contains the JSON type of the data</p>
</td>
</tr>
<tr>
<td>
<code>value</code></br>
<em>
[]string
</em>
</td>
<td>
<p>Value is the allowed string values for this key
Booleans are passed using strconv.ParseBool()
Numbers are parsed using as float64 using strconv.ParseFloat()
Strings are taken as is
Nils this value is ignored</p>
</td>
</tr>
<tr>
<td>
<code>comparator</code></br>
<em>
<a href="#argoproj.io/v1alpha1.Comparator">
Comparator
</a>
</em>
</td>
<td>
<p>Comparator compares the event data with a user given value.
Can be &ldquo;&gt;=&rdquo;, &ldquo;&gt;&rdquo;, &ldquo;=&rdquo;, &ldquo;&lt;&rdquo;, or &ldquo;&lt;=&rdquo;.
Is optional, and if left blank treated as equality &ldquo;=&rdquo;.</p>
</td>
</tr>
</tbody>
</table>
<h3 id="argoproj.io/v1alpha1.DependencyGroup">DependencyGroup
</h3>
<p>
(<em>Appears on:</em>
<a href="#argoproj.io/v1alpha1.SensorSpec">SensorSpec</a>)
</p>
<p>
<p>DependencyGroup is the group of dependencies</p>
</p>
<table>
<thead>
<tr>
<th>Field</th>
<th>Description</th>
</tr>
</thead>
<tbody>
<tr>
<td>
<code>name</code></br>
<em>
string
</em>
</td>
<td>
<p>Name of the group</p>
</td>
</tr>
<tr>
<td>
<code>dependencies</code></br>
<em>
[]string
</em>
</td>
<td>
<p>Dependencies of events</p>
</td>
</tr>
</tbody>
</table>
<h3 id="argoproj.io/v1alpha1.Event">Event
</h3>
<p>
(<em>Appears on:</em>
<a href="#argoproj.io/v1alpha1.NodeStatus">NodeStatus</a>)
</p>
<p>
<p>Event represents the cloudevent received from a gateway.</p>
</p>
<table>
<thead>
<tr>
<th>Field</th>
<th>Description</th>
</tr>
</thead>
<tbody>
<tr>
<td>
<code>context</code></br>
<em>
<a href="#argoproj.io/v1alpha1.EventContext">
EventContext
</a>
</em>
</td>
<td>
</td>
</tr>
<tr>
<td>
<code>data</code></br>
<em>
[]byte
</em>
</td>
<td>
</td>
</tr>
</tbody>
</table>
<h3 id="argoproj.io/v1alpha1.EventContext">EventContext
</h3>
<p>
(<em>Appears on:</em>
<a href="#argoproj.io/v1alpha1.Event">Event</a>, 
<a href="#argoproj.io/v1alpha1.EventDependencyFilter">EventDependencyFilter</a>)
</p>
<p>
<p>EventContext holds the context of the cloudevent received from a gateway.</p>
</p>
<table>
<thead>
<tr>
<th>Field</th>
<th>Description</th>
</tr>
</thead>
<tbody>
<tr>
<td>
<code>id</code></br>
<em>
string
</em>
</td>
<td>
<p>ID of the event; must be non-empty and unique within the scope of the producer.</p>
</td>
</tr>
<tr>
<td>
<code>source</code></br>
<em>
string
</em>
</td>
<td>
<p>Source - A URI describing the event producer.</p>
</td>
</tr>
<tr>
<td>
<code>specversion</code></br>
<em>
string
</em>
</td>
<td>
<p>SpecVersion - The version of the CloudEvents specification used by the event.</p>
</td>
</tr>
<tr>
<td>
<code>type</code></br>
<em>
string
</em>
</td>
<td>
<p>Type - The type of the occurrence which has happened.</p>
</td>
</tr>
<tr>
<td>
<code>dataContentType</code></br>
<em>
string
</em>
</td>
<td>
<p>DataContentType - A MIME (RFC2046) string describing the media type of <code>data</code>.</p>
</td>
</tr>
<tr>
<td>
<code>subject</code></br>
<em>
string
</em>
</td>
<td>
<p>Subject - The subject of the event in the context of the event producer</p>
</td>
</tr>
<tr>
<td>
<code>time</code></br>
<em>
<a href="https://kubernetes.io/docs/reference/generated/kubernetes-api/v1.13/#time-v1-meta">
Kubernetes meta/v1.Time
</a>
</em>
</td>
<td>
<p>Time - A Timestamp when the event happened.</p>
</td>
</tr>
</tbody>
</table>
<h3 id="argoproj.io/v1alpha1.EventDependency">EventDependency
</h3>
<p>
(<em>Appears on:</em>
<a href="#argoproj.io/v1alpha1.SensorSpec">SensorSpec</a>)
</p>
<p>
<p>EventDependency describes a dependency</p>
</p>
<table>
<thead>
<tr>
<th>Field</th>
<th>Description</th>
</tr>
</thead>
<tbody>
<tr>
<td>
<code>name</code></br>
<em>
string
</em>
</td>
<td>
<p>Name is a unique name of this dependency</p>
</td>
</tr>
<tr>
<td>
<code>gatewayName</code></br>
<em>
string
</em>
</td>
<td>
<p>GatewayName is the name of the gateway from whom the event is received</p>
</td>
</tr>
<tr>
<td>
<code>eventName</code></br>
<em>
string
</em>
</td>
<td>
<p>EventName is the name of the event</p>
</td>
</tr>
<tr>
<td>
<code>filters</code></br>
<em>
<a href="#argoproj.io/v1alpha1.EventDependencyFilter">
EventDependencyFilter
</a>
</em>
</td>
<td>
<p>Filters and rules governing toleration of success and constraints on the context and data of an event</p>
</td>
</tr>
</tbody>
</table>
<h3 id="argoproj.io/v1alpha1.EventDependencyFilter">EventDependencyFilter
</h3>
<p>
(<em>Appears on:</em>
<a href="#argoproj.io/v1alpha1.EventDependency">EventDependency</a>)
</p>
<p>
<p>EventDependencyFilter defines filters and constraints for a event.</p>
</p>
<table>
<thead>
<tr>
<th>Field</th>
<th>Description</th>
</tr>
</thead>
<tbody>
<tr>
<td>
<code>name</code></br>
<em>
string
</em>
</td>
<td>
<p>Name is the name of event filter</p>
</td>
</tr>
<tr>
<td>
<code>time</code></br>
<em>
<a href="#argoproj.io/v1alpha1.TimeFilter">
TimeFilter
</a>
</em>
</td>
<td>
<p>Time filter on the event with escalation</p>
</td>
</tr>
<tr>
<td>
<code>context</code></br>
<em>
<a href="#argoproj.io/v1alpha1.EventContext">
EventContext
</a>
</em>
</td>
<td>
<p>Context filter constraints</p>
</td>
</tr>
<tr>
<td>
<code>data</code></br>
<em>
<a href="#argoproj.io/v1alpha1.DataFilter">
[]DataFilter
</a>
</em>
</td>
<td>
<p>Data filter constraints with escalation</p>
</td>
</tr>
</tbody>
</table>
<h3 id="argoproj.io/v1alpha1.FileArtifact">FileArtifact
</h3>
<p>
(<em>Appears on:</em>
<a href="#argoproj.io/v1alpha1.ArtifactLocation">ArtifactLocation</a>)
</p>
<p>
<p>FileArtifact contains information about an minio in a filesystem</p>
</p>
<table>
<thead>
<tr>
<th>Field</th>
<th>Description</th>
</tr>
</thead>
<tbody>
<tr>
<td>
<code>path</code></br>
<em>
string
</em>
</td>
<td>
</td>
</tr>
</tbody>
</table>
<h3 id="argoproj.io/v1alpha1.GitArtifact">GitArtifact
</h3>
<p>
(<em>Appears on:</em>
<a href="#argoproj.io/v1alpha1.ArtifactLocation">ArtifactLocation</a>)
</p>
<p>
<p>GitArtifact contains information about an minio stored in git</p>
</p>
<table>
<thead>
<tr>
<th>Field</th>
<th>Description</th>
</tr>
</thead>
<tbody>
<tr>
<td>
<code>url</code></br>
<em>
string
</em>
</td>
<td>
<p>Git URL</p>
</td>
</tr>
<tr>
<td>
<code>cloneDirectory</code></br>
<em>
string
</em>
</td>
<td>
<p>Directory to clone the repository. We clone complete directory because GitArtifact is not limited to any specific Git service providers.
Hence we don&rsquo;t use any specific git provider client.</p>
</td>
</tr>
<tr>
<td>
<code>creds</code></br>
<em>
<a href="#argoproj.io/v1alpha1.GitCreds">
GitCreds
</a>
</em>
</td>
<td>
<em>(Optional)</em>
<p>Creds contain reference to git username and password</p>
</td>
</tr>
<tr>
<td>
<code>namespace</code></br>
<em>
string
</em>
</td>
<td>
<em>(Optional)</em>
<p>Namespace where creds are stored.</p>
</td>
</tr>
<tr>
<td>
<code>sshKeyPath</code></br>
<em>
string
</em>
</td>
<td>
<em>(Optional)</em>
<p>SSHKeyPath is path to your ssh key path. Use this if you don&rsquo;t want to provide username and password.
ssh key path must be mounted in sensor pod.</p>
</td>
</tr>
<tr>
<td>
<code>filePath</code></br>
<em>
string
</em>
</td>
<td>
<p>Path to file that contains trigger resource definition</p>
</td>
</tr>
<tr>
<td>
<code>branch</code></br>
<em>
string
</em>
</td>
<td>
<em>(Optional)</em>
<p>Branch to use to pull trigger resource</p>
</td>
</tr>
<tr>
<td>
<code>tag</code></br>
<em>
string
</em>
</td>
<td>
<em>(Optional)</em>
<p>Tag to use to pull trigger resource</p>
</td>
</tr>
<tr>
<td>
<code>ref</code></br>
<em>
string
</em>
</td>
<td>
<em>(Optional)</em>
<p>Ref to use to pull trigger resource. Will result in a shallow clone and
fetch.</p>
</td>
</tr>
<tr>
<td>
<code>remote</code></br>
<em>
<a href="#argoproj.io/v1alpha1.GitRemoteConfig">
GitRemoteConfig
</a>
</em>
</td>
<td>
<em>(Optional)</em>
<p>Remote to manage set of tracked repositories. Defaults to &ldquo;origin&rdquo;.
Refer <a href="https://git-scm.com/docs/git-remote">https://git-scm.com/docs/git-remote</a></p>
</td>
</tr>
</tbody>
</table>
<h3 id="argoproj.io/v1alpha1.GitCreds">GitCreds
</h3>
<p>
(<em>Appears on:</em>
<a href="#argoproj.io/v1alpha1.GitArtifact">GitArtifact</a>)
</p>
<p>
<p>GitCreds contain reference to git username and password</p>
</p>
<table>
<thead>
<tr>
<th>Field</th>
<th>Description</th>
</tr>
</thead>
<tbody>
<tr>
<td>
<code>username</code></br>
<em>
<a href="https://kubernetes.io/docs/reference/generated/kubernetes-api/v1.13/#secretkeyselector-v1-core">
Kubernetes core/v1.SecretKeySelector
</a>
</em>
</td>
<td>
</td>
</tr>
<tr>
<td>
<code>password</code></br>
<em>
<a href="https://kubernetes.io/docs/reference/generated/kubernetes-api/v1.13/#secretkeyselector-v1-core">
Kubernetes core/v1.SecretKeySelector
</a>
</em>
</td>
<td>
</td>
</tr>
</tbody>
</table>
<h3 id="argoproj.io/v1alpha1.GitRemoteConfig">GitRemoteConfig
</h3>
<p>
(<em>Appears on:</em>
<a href="#argoproj.io/v1alpha1.GitArtifact">GitArtifact</a>)
</p>
<p>
<p>GitRemoteConfig contains the configuration of a Git remote</p>
</p>
<table>
<thead>
<tr>
<th>Field</th>
<th>Description</th>
</tr>
</thead>
<tbody>
<tr>
<td>
<code>name</code></br>
<em>
string
</em>
</td>
<td>
<p>Name of the remote to fetch from.</p>
</td>
</tr>
<tr>
<td>
<code>urls</code></br>
<em>
[]string
</em>
</td>
<td>
<p>URLs the URLs of a remote repository. It must be non-empty. Fetch will
always use the first URL, while push will use all of them.</p>
</td>
</tr>
</tbody>
</table>
<h3 id="argoproj.io/v1alpha1.HTTPSubscription">HTTPSubscription
</h3>
<p>
(<em>Appears on:</em>
<a href="#argoproj.io/v1alpha1.Subscription">Subscription</a>)
</p>
<p>
<p>HTTPSubscription holds the context of the HTTP subscription of events for the sensor.</p>
</p>
<table>
<thead>
<tr>
<th>Field</th>
<th>Description</th>
</tr>
</thead>
<tbody>
<tr>
<td>
<code>port</code></br>
<em>
int
</em>
</td>
<td>
<p>Port on which sensor server should run.</p>
</td>
</tr>
</tbody>
</table>
<h3 id="argoproj.io/v1alpha1.HTTPTrigger">HTTPTrigger
</h3>
<p>
(<em>Appears on:</em>
<a href="#argoproj.io/v1alpha1.TriggerTemplate">TriggerTemplate</a>)
</p>
<p>
<p>HTTPTrigger is the trigger for the HTTP request</p>
</p>
<table>
<thead>
<tr>
<th>Field</th>
<th>Description</th>
</tr>
</thead>
<tbody>
<tr>
<td>
<code>url</code></br>
<em>
string
</em>
</td>
<td>
<p>URL refers to the URL to send HTTP request to.</p>
</td>
</tr>
<tr>
<td>
<code>payload</code></br>
<em>
<a href="#argoproj.io/v1alpha1.TriggerParameter">
[]TriggerParameter
</a>
</em>
</td>
<td>
<p>Payload is the list of key-value extracted from an event payload to construct the HTTP request payload.</p>
</td>
</tr>
<tr>
<td>
<code>tls</code></br>
<em>
<a href="#argoproj.io/v1alpha1.TLSConfig">
TLSConfig
</a>
</em>
</td>
<td>
<em>(Optional)</em>
<p>TLS configuration for the HTTP client.</p>
</td>
</tr>
<tr>
<td>
<code>method</code></br>
<em>
string
</em>
</td>
<td>
<em>(Optional)</em>
<p>Method refers to the type of the HTTP request.
Refer <a href="https://golang.org/src/net/http/method.go">https://golang.org/src/net/http/method.go</a> for more info.
Default value is POST.</p>
</td>
</tr>
<tr>
<td>
<code>parameters</code></br>
<em>
<a href="#argoproj.io/v1alpha1.TriggerParameter">
[]TriggerParameter
</a>
</em>
</td>
<td>
<p>Parameters is the list of key-value extracted from event&rsquo;s payload that are applied to
the HTTP trigger resource.</p>
</td>
</tr>
<tr>
<td>
<code>timeout</code></br>
<em>
int
</em>
</td>
<td>
<em>(Optional)</em>
<p>Timeout refers to the HTTP request timeout in seconds.
Default value is 60 seconds.</p>
</td>
</tr>
<tr>
<td>
<code>basicAuth</code></br>
<em>
<a href="#argoproj.io/v1alpha1.BasicAuth">
BasicAuth
</a>
</em>
</td>
<td>
<em>(Optional)</em>
<p>BasicAuth configuration for the http request.</p>
</td>
</tr>
</tbody>
</table>
<h3 id="argoproj.io/v1alpha1.JSONType">JSONType
(<code>string</code> alias)</p></h3>
<p>
(<em>Appears on:</em>
<a href="#argoproj.io/v1alpha1.DataFilter">DataFilter</a>)
</p>
<p>
<p>JSONType contains the supported JSON types for data filtering</p>
</p>
<h3 id="argoproj.io/v1alpha1.K8sResourcePolicy">K8sResourcePolicy
</h3>
<p>
(<em>Appears on:</em>
<a href="#argoproj.io/v1alpha1.TriggerPolicy">TriggerPolicy</a>)
</p>
<p>
<p>K8sResourcePolicy refers to the policy used to check the state of K8s based triggers using using labels</p>
</p>
<table>
<thead>
<tr>
<th>Field</th>
<th>Description</th>
</tr>
</thead>
<tbody>
<tr>
<td>
<code>labels</code></br>
<em>
map[string]string
</em>
</td>
<td>
<p>Labels required to identify whether a resource is in success state</p>
</td>
</tr>
<tr>
<td>
<code>backoff</code></br>
<em>
k8s.io/apimachinery/pkg/util/wait.Backoff
</em>
</td>
<td>
<p>Backoff before checking resource state</p>
</td>
</tr>
<tr>
<td>
<code>errorOnBackoffTimeout</code></br>
<em>
bool
</em>
</td>
<td>
<p>ErrorOnBackoffTimeout determines whether sensor should transition to error state if the trigger policy is unable to determine
the state of the resource</p>
</td>
</tr>
</tbody>
</table>
<h3 id="argoproj.io/v1alpha1.KafkaTrigger">KafkaTrigger
</h3>
<p>
(<em>Appears on:</em>
<a href="#argoproj.io/v1alpha1.TriggerTemplate">TriggerTemplate</a>)
</p>
<p>
<p>KafkaTrigger refers to the specification of the Kafka trigger.</p>
</p>
<table>
<thead>
<tr>
<th>Field</th>
<th>Description</th>
</tr>
</thead>
<tbody>
<tr>
<td>
<code>url</code></br>
<em>
string
</em>
</td>
<td>
<p>URL of the Kafka broker.</p>
</td>
</tr>
<tr>
<td>
<code>topic</code></br>
<em>
string
</em>
</td>
<td>
<p>Name of the topic.
More info at <a href="https://kafka.apache.org/documentation/#intro_topics">https://kafka.apache.org/documentation/#intro_topics</a></p>
</td>
</tr>
<tr>
<td>
<code>partition</code></br>
<em>
int
</em>
</td>
<td>
<p>Partition to write data to.</p>
</td>
</tr>
<tr>
<td>
<code>parameters</code></br>
<em>
<a href="#argoproj.io/v1alpha1.TriggerParameter">
[]TriggerParameter
</a>
</em>
</td>
<td>
<p>Parameters is the list of parameters that is applied to resolved Kafka trigger object.</p>
</td>
</tr>
<tr>
<td>
<code>requiredAcks</code></br>
<em>
int
</em>
</td>
<td>
<p>RequiredAcks used in producer to tell the broker how many replica acknowledgements
Defaults to 1 (Only wait for the leader to ack).</p>
</td>
</tr>
<tr>
<td>
<code>compress</code></br>
<em>
bool
</em>
</td>
<td>
<em>(Optional)</em>
<p>Compress determines whether to compress message or not.
Defaults to false.
If set to true, compresses message using snappy compression.</p>
</td>
</tr>
<tr>
<td>
<code>flushFrequency</code></br>
<em>
int
</em>
</td>
<td>
<em>(Optional)</em>
<p>FlushFrequency refers to the frequency in milliseconds to flush batches.
Defaults to 500 milliseconds.</p>
</td>
</tr>
<tr>
<td>
<code>tls</code></br>
<em>
<a href="#argoproj.io/v1alpha1.TLSConfig">
TLSConfig
</a>
</em>
</td>
<td>
<em>(Optional)</em>
<p>TLS configuration for the Kafka producer.</p>
</td>
</tr>
<tr>
<td>
<code>payload</code></br>
<em>
<a href="#argoproj.io/v1alpha1.TriggerParameter">
[]TriggerParameter
</a>
</em>
</td>
<td>
<p>Payload is the list of key-value extracted from an event payload to construct the request payload.</p>
</td>
</tr>
<tr>
<td>
<code>partitioningKey</code></br>
<em>
string
</em>
</td>
<td>
<p>The partitioning key for the messages put on the Kafka topic.
Defaults to broker url.</p>
</td>
</tr>
</tbody>
</table>
<h3 id="argoproj.io/v1alpha1.KubernetesResourceOperation">KubernetesResourceOperation
(<code>string</code> alias)</p></h3>
<p>
(<em>Appears on:</em>
<a href="#argoproj.io/v1alpha1.StandardK8sTrigger">StandardK8sTrigger</a>)
</p>
<p>
<p>KubernetesResourceOperation refers to the type of operation performed on the K8s resource</p>
</p>
<h3 id="argoproj.io/v1alpha1.NATSSubscription">NATSSubscription
</h3>
<p>
(<em>Appears on:</em>
<a href="#argoproj.io/v1alpha1.Subscription">Subscription</a>)
</p>
<p>
<p>NATSSubscription holds the context of the NATS subscription of events for the sensor</p>
</p>
<table>
<thead>
<tr>
<th>Field</th>
<th>Description</th>
</tr>
</thead>
<tbody>
<tr>
<td>
<code>serverURL</code></br>
<em>
string
</em>
</td>
<td>
<p>ServerURL refers to NATS server url.</p>
</td>
</tr>
<tr>
<td>
<code>subject</code></br>
<em>
string
</em>
</td>
<td>
<p>Subject refers to NATS subject name.</p>
</td>
</tr>
</tbody>
</table>
<h3 id="argoproj.io/v1alpha1.NATSTrigger">NATSTrigger
</h3>
<p>
(<em>Appears on:</em>
<a href="#argoproj.io/v1alpha1.TriggerTemplate">TriggerTemplate</a>)
</p>
<p>
<p>NATSTrigger refers to the specification of the NATS trigger.</p>
</p>
<table>
<thead>
<tr>
<th>Field</th>
<th>Description</th>
</tr>
</thead>
<tbody>
<tr>
<td>
<code>url</code></br>
<em>
string
</em>
</td>
<td>
<p>URL of the NATS cluster.</p>
</td>
</tr>
<tr>
<td>
<code>subject</code></br>
<em>
string
</em>
</td>
<td>
<p>Name of the subject to put message on.</p>
</td>
</tr>
<tr>
<td>
<code>payload</code></br>
<em>
<a href="#argoproj.io/v1alpha1.TriggerParameter">
[]TriggerParameter
</a>
</em>
</td>
<td>
<p>Payload is the list of key-value extracted from an event payload to construct the request payload.</p>
</td>
</tr>
<tr>
<td>
<code>parameters</code></br>
<em>
<a href="#argoproj.io/v1alpha1.TriggerParameter">
[]TriggerParameter
</a>
</em>
</td>
<td>
<p>Parameters is the list of parameters that is applied to resolved NATS trigger object.</p>
</td>
</tr>
<tr>
<td>
<code>tls</code></br>
<em>
<a href="#argoproj.io/v1alpha1.TLSConfig">
TLSConfig
</a>
</em>
</td>
<td>
<em>(Optional)</em>
<p>TLS configuration for the NATS producer.</p>
</td>
</tr>
</tbody>
</table>
<h3 id="argoproj.io/v1alpha1.NodePhase">NodePhase
(<code>string</code> alias)</p></h3>
<p>
(<em>Appears on:</em>
<a href="#argoproj.io/v1alpha1.NodeStatus">NodeStatus</a>, 
<a href="#argoproj.io/v1alpha1.SensorStatus">SensorStatus</a>)
</p>
<p>
<p>NodePhase is the label for the condition of a node</p>
</p>
<h3 id="argoproj.io/v1alpha1.NodeStatus">NodeStatus
</h3>
<p>
(<em>Appears on:</em>
<a href="#argoproj.io/v1alpha1.SensorStatus">SensorStatus</a>)
</p>
<p>
<p>NodeStatus describes the status for an individual node in the sensor&rsquo;s FSM.
A single node can represent the status for event or a trigger.</p>
</p>
<table>
<thead>
<tr>
<th>Field</th>
<th>Description</th>
</tr>
</thead>
<tbody>
<tr>
<td>
<code>id</code></br>
<em>
string
</em>
</td>
<td>
<p>ID is a unique identifier of a node within a sensor
It is a hash of the node name</p>
</td>
</tr>
<tr>
<td>
<code>name</code></br>
<em>
string
</em>
</td>
<td>
<p>Name is a unique name in the node tree used to generate the node ID</p>
</td>
</tr>
<tr>
<td>
<code>displayName</code></br>
<em>
string
</em>
</td>
<td>
<p>DisplayName is the human readable representation of the node</p>
</td>
</tr>
<tr>
<td>
<code>type</code></br>
<em>
<a href="#argoproj.io/v1alpha1.NodeType">
NodeType
</a>
</em>
</td>
<td>
<p>Type is the type of the node</p>
</td>
</tr>
<tr>
<td>
<code>phase</code></br>
<em>
<a href="#argoproj.io/v1alpha1.NodePhase">
NodePhase
</a>
</em>
</td>
<td>
<p>Phase of the node</p>
</td>
</tr>
<tr>
<td>
<code>startedAt</code></br>
<em>
<a href="https://kubernetes.io/docs/reference/generated/kubernetes-api/v1.13/#microtime-v1-meta">
Kubernetes meta/v1.MicroTime
</a>
</em>
</td>
<td>
<p>StartedAt is the time at which this node started</p>
</td>
</tr>
<tr>
<td>
<code>completedAt</code></br>
<em>
<a href="https://kubernetes.io/docs/reference/generated/kubernetes-api/v1.13/#microtime-v1-meta">
Kubernetes meta/v1.MicroTime
</a>
</em>
</td>
<td>
<p>CompletedAt is the time at which this node completed</p>
</td>
</tr>
<tr>
<td>
<code>message</code></br>
<em>
string
</em>
</td>
<td>
<p>store data or something to save for event notifications or trigger events</p>
</td>
</tr>
<tr>
<td>
<code>event</code></br>
<em>
<a href="#argoproj.io/v1alpha1.Event">
Event
</a>
</em>
</td>
<td>
<p>Event stores the last seen event for this node</p>
</td>
</tr>
<tr>
<td>
<code>updatedAt</code></br>
<em>
<a href="https://kubernetes.io/docs/reference/generated/kubernetes-api/v1.13/#microtime-v1-meta">
Kubernetes meta/v1.MicroTime
</a>
</em>
</td>
<td>
<p>UpdatedAt refers to the time at which the node was updated.</p>
</td>
</tr>
<tr>
<td>
<code>resolvedAt</code></br>
<em>
<a href="https://kubernetes.io/docs/reference/generated/kubernetes-api/v1.13/#microtime-v1-meta">
Kubernetes meta/v1.MicroTime
</a>
</em>
</td>
<td>
<p>ResolvedAt refers to the time at which the node was resolved.</p>
</td>
</tr>
</tbody>
</table>
<h3 id="argoproj.io/v1alpha1.NodeType">NodeType
(<code>string</code> alias)</p></h3>
<p>
(<em>Appears on:</em>
<a href="#argoproj.io/v1alpha1.NodeStatus">NodeStatus</a>)
</p>
<p>
<p>NodeType is the type of a node</p>
</p>
<h3 id="argoproj.io/v1alpha1.NotificationType">NotificationType
(<code>string</code> alias)</p></h3>
<p>
<p>NotificationType represent a type of notifications that are handled by a sensor</p>
</p>
<h3 id="argoproj.io/v1alpha1.OpenWhiskTrigger">OpenWhiskTrigger
</h3>
<p>
(<em>Appears on:</em>
<a href="#argoproj.io/v1alpha1.TriggerTemplate">TriggerTemplate</a>)
</p>
<p>
<p>OpenWhiskTrigger refers to the specification of the OpenWhisk trigger.</p>
</p>
<table>
<thead>
<tr>
<th>Field</th>
<th>Description</th>
</tr>
</thead>
<tbody>
<tr>
<td>
<code>host</code></br>
<em>
string
</em>
</td>
<td>
<p>Host URL of the OpenWhisk.</p>
</td>
</tr>
<tr>
<td>
<code>version</code></br>
<em>
string
</em>
</td>
<td>
<em>(Optional)</em>
<p>Version for the API.
Defaults to v1.</p>
</td>
</tr>
<tr>
<td>
<code>namespace</code></br>
<em>
string
</em>
</td>
<td>
<p>Namespace for the action.
Defaults to &ldquo;_&rdquo;.</p>
</td>
</tr>
<tr>
<td>
<code>authToken</code></br>
<em>
<a href="https://kubernetes.io/docs/reference/generated/kubernetes-api/v1.13/#secretkeyselector-v1-core">
Kubernetes core/v1.SecretKeySelector
</a>
</em>
</td>
<td>
<em>(Optional)</em>
<p>AuthToken for authentication.</p>
</td>
</tr>
<tr>
<td>
<code>actionName</code></br>
<em>
string
</em>
</td>
<td>
<p>Name of the action/function.</p>
</td>
</tr>
<tr>
<td>
<code>payload</code></br>
<em>
<a href="#argoproj.io/v1alpha1.TriggerParameter">
[]TriggerParameter
</a>
</em>
</td>
<td>
<p>Payload is the list of key-value extracted from an event payload to construct the request payload.</p>
</td>
</tr>
<tr>
<td>
<code>parameters</code></br>
<em>
<a href="#argoproj.io/v1alpha1.TriggerParameter">
[]TriggerParameter
</a>
</em>
</td>
<td>
<em>(Optional)</em>
<p>Parameters is the list of key-value extracted from event&rsquo;s payload that are applied to
the trigger resource.</p>
</td>
</tr>
</tbody>
</table>
<h3 id="argoproj.io/v1alpha1.Sensor">Sensor
</h3>
<p>
<p>Sensor is the definition of a sensor resource</p>
</p>
<table>
<thead>
<tr>
<th>Field</th>
<th>Description</th>
</tr>
</thead>
<tbody>
<tr>
<td>
<code>metadata</code></br>
<em>
<a href="https://kubernetes.io/docs/reference/generated/kubernetes-api/v1.13/#objectmeta-v1-meta">
Kubernetes meta/v1.ObjectMeta
</a>
</em>
</td>
<td>
Refer to the Kubernetes API documentation for the fields of the
<code>metadata</code> field.
</td>
</tr>
<tr>
<td>
<code>spec</code></br>
<em>
<a href="#argoproj.io/v1alpha1.SensorSpec">
SensorSpec
</a>
</em>
</td>
<td>
<br/>
<br/>
<table>
<tr>
<td>
<code>dependencies</code></br>
<em>
<a href="#argoproj.io/v1alpha1.EventDependency">
[]EventDependency
</a>
</em>
</td>
<td>
<p>Dependencies is a list of the events that this sensor is dependent on.</p>
</td>
</tr>
<tr>
<td>
<code>triggers</code></br>
<em>
<a href="#argoproj.io/v1alpha1.Trigger">
[]Trigger
</a>
</em>
</td>
<td>
<p>Triggers is a list of the things that this sensor evokes. These are the outputs from this sensor.</p>
</td>
</tr>
<tr>
<td>
<code>template</code></br>
<em>
<a href="https://kubernetes.io/docs/reference/generated/kubernetes-api/v1.13/#podtemplatespec-v1-core">
Kubernetes core/v1.PodTemplateSpec
</a>
</em>
</td>
<td>
<p>Template contains sensor pod specification. For more information,
read <a href="https://kubernetes.io/docs/reference/generated/kubernetes-api/v1.11/#pod-v1-core">https://kubernetes.io/docs/reference/generated/kubernetes-api/v1.11/#pod-v1-core</a>.</p>
</td>
</tr>
<tr>
<td>
<code>subscription</code></br>
<em>
<a href="#argoproj.io/v1alpha1.Subscription">
Subscription
</a>
</em>
</td>
<td>
<p>Subscription refers to the modes of events subscriptions for the sensor.
At least one of the types of subscription must be defined in order for sensor to be meaningful.</p>
</td>
</tr>
<tr>
<td>
<code>circuit</code></br>
<em>
string
</em>
</td>
<td>
<p>Circuit is a boolean expression of dependency groups</p>
</td>
</tr>
<tr>
<td>
<code>dependencyGroups</code></br>
<em>
<a href="#argoproj.io/v1alpha1.DependencyGroup">
[]DependencyGroup
</a>
</em>
</td>
<td>
<p>DependencyGroups is a list of the groups of events.</p>
</td>
</tr>
<tr>
<td>
<code>errorOnFailedRound</code></br>
<em>
bool
</em>
</td>
<td>
<p>ErrorOnFailedRound if set to true, marks sensor state as <code>error</code> if the previous trigger round fails.
Once sensor state is set to <code>error</code>, no further triggers will be processed.</p>
</td>
</tr>
<tr>
<td>
<code>serviceLabels</code></br>
<em>
map[string]string
</em>
</td>
<td>
<p>ServiceLabels to be set for the service generated</p>
</td>
</tr>
<tr>
<td>
<code>serviceAnnotations</code></br>
<em>
map[string]string
</em>
</td>
<td>
<p>ServiceAnnotations refers to annotations to be set
for the service generated</p>
</td>
</tr>
</table>
</td>
</tr>
<tr>
<td>
<code>status</code></br>
<em>
<a href="#argoproj.io/v1alpha1.SensorStatus">
SensorStatus
</a>
</em>
</td>
<td>
</td>
</tr>
</tbody>
</table>
<h3 id="argoproj.io/v1alpha1.SensorResources">SensorResources
</h3>
<p>
(<em>Appears on:</em>
<a href="#argoproj.io/v1alpha1.SensorStatus">SensorStatus</a>)
</p>
<p>
<p>SensorResources holds the metadata of the resources created for the sensor</p>
</p>
<table>
<thead>
<tr>
<th>Field</th>
<th>Description</th>
</tr>
</thead>
<tbody>
<tr>
<td>
<code>deployment</code></br>
<em>
<a href="https://kubernetes.io/docs/reference/generated/kubernetes-api/v1.13/#objectmeta-v1-meta">
Kubernetes meta/v1.ObjectMeta
</a>
</em>
</td>
<td>
<p>Deployment holds the metadata of the deployment for the sensor</p>
</td>
</tr>
<tr>
<td>
<code>service</code></br>
<em>
<a href="https://kubernetes.io/docs/reference/generated/kubernetes-api/v1.13/#objectmeta-v1-meta">
Kubernetes meta/v1.ObjectMeta
</a>
</em>
</td>
<td>
<em>(Optional)</em>
<p>Service holds the metadata of the service for the sensor</p>
</td>
</tr>
</tbody>
</table>
<h3 id="argoproj.io/v1alpha1.SensorSpec">SensorSpec
</h3>
<p>
(<em>Appears on:</em>
<a href="#argoproj.io/v1alpha1.Sensor">Sensor</a>)
</p>
<p>
<p>SensorSpec represents desired sensor state</p>
</p>
<table>
<thead>
<tr>
<th>Field</th>
<th>Description</th>
</tr>
</thead>
<tbody>
<tr>
<td>
<code>dependencies</code></br>
<em>
<a href="#argoproj.io/v1alpha1.EventDependency">
[]EventDependency
</a>
</em>
</td>
<td>
<p>Dependencies is a list of the events that this sensor is dependent on.</p>
</td>
</tr>
<tr>
<td>
<code>triggers</code></br>
<em>
<a href="#argoproj.io/v1alpha1.Trigger">
[]Trigger
</a>
</em>
</td>
<td>
<p>Triggers is a list of the things that this sensor evokes. These are the outputs from this sensor.</p>
</td>
</tr>
<tr>
<td>
<code>template</code></br>
<em>
<a href="https://kubernetes.io/docs/reference/generated/kubernetes-api/v1.13/#podtemplatespec-v1-core">
Kubernetes core/v1.PodTemplateSpec
</a>
</em>
</td>
<td>
<p>Template contains sensor pod specification. For more information,
read <a href="https://kubernetes.io/docs/reference/generated/kubernetes-api/v1.11/#pod-v1-core">https://kubernetes.io/docs/reference/generated/kubernetes-api/v1.11/#pod-v1-core</a>.</p>
</td>
</tr>
<tr>
<td>
<code>subscription</code></br>
<em>
<a href="#argoproj.io/v1alpha1.Subscription">
Subscription
</a>
</em>
</td>
<td>
<p>Subscription refers to the modes of events subscriptions for the sensor.
At least one of the types of subscription must be defined in order for sensor to be meaningful.</p>
</td>
</tr>
<tr>
<td>
<code>circuit</code></br>
<em>
string
</em>
</td>
<td>
<p>Circuit is a boolean expression of dependency groups</p>
</td>
</tr>
<tr>
<td>
<code>dependencyGroups</code></br>
<em>
<a href="#argoproj.io/v1alpha1.DependencyGroup">
[]DependencyGroup
</a>
</em>
</td>
<td>
<p>DependencyGroups is a list of the groups of events.</p>
</td>
</tr>
<tr>
<td>
<code>errorOnFailedRound</code></br>
<em>
bool
</em>
</td>
<td>
<p>ErrorOnFailedRound if set to true, marks sensor state as <code>error</code> if the previous trigger round fails.
Once sensor state is set to <code>error</code>, no further triggers will be processed.</p>
</td>
</tr>
<tr>
<td>
<code>serviceLabels</code></br>
<em>
map[string]string
</em>
</td>
<td>
<p>ServiceLabels to be set for the service generated</p>
</td>
</tr>
<tr>
<td>
<code>serviceAnnotations</code></br>
<em>
map[string]string
</em>
</td>
<td>
<p>ServiceAnnotations refers to annotations to be set
for the service generated</p>
</td>
</tr>
</tbody>
</table>
<h3 id="argoproj.io/v1alpha1.SensorStatus">SensorStatus
</h3>
<p>
(<em>Appears on:</em>
<a href="#argoproj.io/v1alpha1.Sensor">Sensor</a>)
</p>
<p>
<p>SensorStatus contains information about the status of a sensor.</p>
</p>
<table>
<thead>
<tr>
<th>Field</th>
<th>Description</th>
</tr>
</thead>
<tbody>
<tr>
<td>
<code>phase</code></br>
<em>
<a href="#argoproj.io/v1alpha1.NodePhase">
NodePhase
</a>
</em>
</td>
<td>
<p>Phase is the high-level summary of the sensor.</p>
</td>
</tr>
<tr>
<td>
<code>startedAt</code></br>
<em>
<a href="https://kubernetes.io/docs/reference/generated/kubernetes-api/v1.13/#time-v1-meta">
Kubernetes meta/v1.Time
</a>
</em>
</td>
<td>
<p>StartedAt is the time at which this sensor was initiated</p>
</td>
</tr>
<tr>
<td>
<code>completedAt</code></br>
<em>
<a href="https://kubernetes.io/docs/reference/generated/kubernetes-api/v1.13/#time-v1-meta">
Kubernetes meta/v1.Time
</a>
</em>
</td>
<td>
<p>CompletedAt is the time at which this sensor was completed</p>
</td>
</tr>
<tr>
<td>
<code>message</code></br>
<em>
string
</em>
</td>
<td>
<p>Message is a human readable string indicating details about a sensor in its phase</p>
</td>
</tr>
<tr>
<td>
<code>nodes</code></br>
<em>
<a href="#argoproj.io/v1alpha1.NodeStatus">
map[string]github.com/argoproj/argo-events/pkg/apis/sensor/v1alpha1.NodeStatus
</a>
</em>
</td>
<td>
<p>Nodes is a mapping between a node ID and the node&rsquo;s status
it records the states for the FSM of this sensor.</p>
</td>
</tr>
<tr>
<td>
<code>triggerCycleCount</code></br>
<em>
int32
</em>
</td>
<td>
<p>TriggerCycleCount is the count of sensor&rsquo;s trigger cycle runs.</p>
</td>
</tr>
<tr>
<td>
<code>triggerCycleStatus</code></br>
<em>
<a href="#argoproj.io/v1alpha1.TriggerCycleState">
TriggerCycleState
</a>
</em>
</td>
<td>
<p>TriggerCycleState is the status from last cycle of triggers execution.</p>
</td>
</tr>
<tr>
<td>
<code>lastCycleTime</code></br>
<em>
<a href="https://kubernetes.io/docs/reference/generated/kubernetes-api/v1.13/#time-v1-meta">
Kubernetes meta/v1.Time
</a>
</em>
</td>
<td>
<p>LastCycleTime is the time when last trigger cycle completed</p>
</td>
</tr>
<tr>
<td>
<code>resources</code></br>
<em>
<a href="#argoproj.io/v1alpha1.SensorResources">
SensorResources
</a>
</em>
</td>
<td>
<p>Resources refers to metadata of the resources created for the sensor</p>
</td>
</tr>
</tbody>
</table>
<h3 id="argoproj.io/v1alpha1.SlackTrigger">SlackTrigger
</h3>
<p>
(<em>Appears on:</em>
<a href="#argoproj.io/v1alpha1.TriggerTemplate">TriggerTemplate</a>)
</p>
<p>
<p>SlackTrigger refers to the specification of the slack notification trigger.</p>
</p>
<table>
<thead>
<tr>
<th>Field</th>
<th>Description</th>
</tr>
</thead>
<tbody>
<tr>
<td>
<code>parameters</code></br>
<em>
<a href="#argoproj.io/v1alpha1.TriggerParameter">
[]TriggerParameter
</a>
</em>
</td>
<td>
<em>(Optional)</em>
<p>Parameters is the list of key-value extracted from event&rsquo;s payload that are applied to
the trigger resource.</p>
</td>
</tr>
<tr>
<td>
<code>slackToken</code></br>
<em>
<a href="https://kubernetes.io/docs/reference/generated/kubernetes-api/v1.13/#secretkeyselector-v1-core">
Kubernetes core/v1.SecretKeySelector
</a>
</em>
</td>
<td>
<p>SlackToken refers to the Kubernetes secret that holds the slack token required to send messages.</p>
</td>
</tr>
<tr>
<td>
<code>namespace</code></br>
<em>
string
</em>
</td>
<td>
<em>(Optional)</em>
<p>Namespace to read the password secret from.
This is required if the password secret selector is specified.</p>
</td>
</tr>
<tr>
<td>
<code>channel</code></br>
<em>
string
</em>
</td>
<td>
<em>(Optional)</em>
<p>Channel refers to which Slack channel to send slack message.</p>
</td>
</tr>
<tr>
<td>
<code>message</code></br>
<em>
string
</em>
</td>
<td>
<em>(Optional)</em>
<p>Message refers to the message to send to the Slack channel.</p>
</td>
</tr>
</tbody>
</table>
<h3 id="argoproj.io/v1alpha1.StandardK8sTrigger">StandardK8sTrigger
</h3>
<p>
(<em>Appears on:</em>
<a href="#argoproj.io/v1alpha1.TriggerTemplate">TriggerTemplate</a>)
</p>
<p>
<p>StandardK8sTrigger is the standard Kubernetes resource trigger</p>
</p>
<table>
<thead>
<tr>
<th>Field</th>
<th>Description</th>
</tr>
</thead>
<tbody>
<tr>
<td>
<code>GroupVersionResource</code></br>
<em>
<a href="https://kubernetes.io/docs/reference/generated/kubernetes-api/v1.13/#groupversionresource-v1-meta">
Kubernetes meta/v1.GroupVersionResource
</a>
</em>
</td>
<td>
<p>
(Members of <code>GroupVersionResource</code> are embedded into this type.)
</p>
<p>The unambiguous kind of this object - used in order to retrieve the appropriate kubernetes api client for this resource</p>
</td>
</tr>
<tr>
<td>
<code>source</code></br>
<em>
<a href="#argoproj.io/v1alpha1.ArtifactLocation">
ArtifactLocation
</a>
</em>
</td>
<td>
<p>Source of the K8 resource file(s)</p>
</td>
</tr>
<tr>
<td>
<code>operation</code></br>
<em>
<a href="#argoproj.io/v1alpha1.KubernetesResourceOperation">
KubernetesResourceOperation
</a>
</em>
</td>
<td>
<em>(Optional)</em>
<p>Operation refers to the type of operation performed on the k8s resource.
Default value is Create.</p>
</td>
</tr>
<tr>
<td>
<code>parameters</code></br>
<em>
<a href="#argoproj.io/v1alpha1.TriggerParameter">
[]TriggerParameter
</a>
</em>
</td>
<td>
<p>Parameters is the list of parameters that is applied to resolved K8s trigger object.</p>
</td>
</tr>
</tbody>
</table>
<h3 id="argoproj.io/v1alpha1.StatusPolicy">StatusPolicy
</h3>
<p>
(<em>Appears on:</em>
<a href="#argoproj.io/v1alpha1.TriggerPolicy">TriggerPolicy</a>)
</p>
<p>
<p>StatusPolicy refers to the policy used to check the state of the trigger using response status</p>
</p>
<table>
<thead>
<tr>
<th>Field</th>
<th>Description</th>
</tr>
</thead>
<tbody>
<tr>
<td>
<code>allow</code></br>
<em>
[]int
</em>
</td>
<td>
<p>Allow refers to the list of allowed response statuses. If the response status of the the trigger is within the list,
the trigger will marked as successful else it will result in trigger failure.</p>
</td>
</tr>
</tbody>
</table>
<h3 id="argoproj.io/v1alpha1.Subscription">Subscription
</h3>
<p>
(<em>Appears on:</em>
<a href="#argoproj.io/v1alpha1.SensorSpec">SensorSpec</a>)
</p>
<p>
<p>Subscription holds different modes of subscription available for sensor to consume events.</p>
</p>
<table>
<thead>
<tr>
<th>Field</th>
<th>Description</th>
</tr>
</thead>
<tbody>
<tr>
<td>
<code>http</code></br>
<em>
<a href="#argoproj.io/v1alpha1.HTTPSubscription">
HTTPSubscription
</a>
</em>
</td>
<td>
<em>(Optional)</em>
<p>HTTP refers to the HTTP subscription of events for the sensor.</p>
</td>
</tr>
<tr>
<td>
<code>nats</code></br>
<em>
<a href="#argoproj.io/v1alpha1.NATSSubscription">
NATSSubscription
</a>
</em>
</td>
<td>
<em>(Optional)</em>
<p>NATS refers to the NATS subscription of events for the sensor</p>
</td>
</tr>
</tbody>
</table>
<h3 id="argoproj.io/v1alpha1.TLSConfig">TLSConfig
</h3>
<p>
(<em>Appears on:</em>
<a href="#argoproj.io/v1alpha1.HTTPTrigger">HTTPTrigger</a>, 
<a href="#argoproj.io/v1alpha1.KafkaTrigger">KafkaTrigger</a>, 
<a href="#argoproj.io/v1alpha1.NATSTrigger">NATSTrigger</a>)
</p>
<p>
<p>TLSConfig refers to TLS configuration for the HTTP client</p>
</p>
<table>
<thead>
<tr>
<th>Field</th>
<th>Description</th>
</tr>
</thead>
<tbody>
<tr>
<td>
<code>caCertPath</code></br>
<em>
string
</em>
</td>
<td>
<p>CACertPath refers the file path that contains the CA cert.</p>
</td>
</tr>
<tr>
<td>
<code>clientCertPath</code></br>
<em>
string
</em>
</td>
<td>
<p>ClientCertPath refers the file path that contains client cert.</p>
</td>
</tr>
<tr>
<td>
<code>clientKeyPath</code></br>
<em>
string
</em>
</td>
<td>
<p>ClientKeyPath refers the file path that contains client key.</p>
</td>
</tr>
</tbody>
</table>
<h3 id="argoproj.io/v1alpha1.TimeFilter">TimeFilter
</h3>
<p>
(<em>Appears on:</em>
<a href="#argoproj.io/v1alpha1.EventDependencyFilter">EventDependencyFilter</a>)
</p>
<p>
<p>TimeFilter describes a window in time.
DataFilters out event events that occur outside the time limits.
In other words, only events that occur after Start and before Stop
will pass this filter.</p>
</p>
<table>
<thead>
<tr>
<th>Field</th>
<th>Description</th>
</tr>
</thead>
<tbody>
<tr>
<td>
<code>start</code></br>
<em>
string
</em>
</td>
<td>
<p>Start is the beginning of a time window.
Before this time, events for this event are ignored and
format is hh:mm:ss</p>
</td>
</tr>
<tr>
<td>
<code>stop</code></br>
<em>
string
</em>
</td>
<td>
<p>StopPattern is the end of a time window.
After this time, events for this event are ignored and
format is hh:mm:ss</p>
</td>
</tr>
</tbody>
</table>
<h3 id="argoproj.io/v1alpha1.Trigger">Trigger
</h3>
<p>
(<em>Appears on:</em>
<a href="#argoproj.io/v1alpha1.SensorSpec">SensorSpec</a>)
</p>
<p>
<p>Trigger is an action taken, output produced, an event created, a message sent</p>
</p>
<table>
<thead>
<tr>
<th>Field</th>
<th>Description</th>
</tr>
</thead>
<tbody>
<tr>
<td>
<code>template</code></br>
<em>
<a href="#argoproj.io/v1alpha1.TriggerTemplate">
TriggerTemplate
</a>
</em>
</td>
<td>
<p>Template describes the trigger specification.</p>
</td>
</tr>
<tr>
<td>
<code>parameters</code></br>
<em>
<a href="#argoproj.io/v1alpha1.TriggerParameter">
[]TriggerParameter
</a>
</em>
</td>
<td>
<p>Parameters is the list of parameters applied to the trigger template definition</p>
</td>
</tr>
<tr>
<td>
<code>policy</code></br>
<em>
<a href="#argoproj.io/v1alpha1.TriggerPolicy">
TriggerPolicy
</a>
</em>
</td>
<td>
<p>Policy to configure backoff and execution criteria for the trigger</p>
</td>
</tr>
</tbody>
</table>
<h3 id="argoproj.io/v1alpha1.TriggerCycleState">TriggerCycleState
(<code>string</code> alias)</p></h3>
<p>
(<em>Appears on:</em>
<a href="#argoproj.io/v1alpha1.SensorStatus">SensorStatus</a>)
</p>
<p>
<p>TriggerCycleState is the label for the state of the trigger cycle</p>
</p>
<h3 id="argoproj.io/v1alpha1.TriggerParameter">TriggerParameter
</h3>
<p>
(<em>Appears on:</em>
<a href="#argoproj.io/v1alpha1.AWSLambdaTrigger">AWSLambdaTrigger</a>, 
<a href="#argoproj.io/v1alpha1.ArgoWorkflowTrigger">ArgoWorkflowTrigger</a>, 
<a href="#argoproj.io/v1alpha1.CustomTrigger">CustomTrigger</a>, 
<a href="#argoproj.io/v1alpha1.HTTPTrigger">HTTPTrigger</a>, 
<a href="#argoproj.io/v1alpha1.KafkaTrigger">KafkaTrigger</a>, 
<a href="#argoproj.io/v1alpha1.NATSTrigger">NATSTrigger</a>, 
<a href="#argoproj.io/v1alpha1.OpenWhiskTrigger">OpenWhiskTrigger</a>, 
<a href="#argoproj.io/v1alpha1.SlackTrigger">SlackTrigger</a>, 
<a href="#argoproj.io/v1alpha1.StandardK8sTrigger">StandardK8sTrigger</a>, 
<a href="#argoproj.io/v1alpha1.Trigger">Trigger</a>)
</p>
<p>
<p>TriggerParameter indicates a passed parameter to a service template</p>
</p>
<table>
<thead>
<tr>
<th>Field</th>
<th>Description</th>
</tr>
</thead>
<tbody>
<tr>
<td>
<code>src</code></br>
<em>
<a href="#argoproj.io/v1alpha1.TriggerParameterSource">
TriggerParameterSource
</a>
</em>
</td>
<td>
<p>Src contains a source reference to the value of the parameter from a dependency</p>
</td>
</tr>
<tr>
<td>
<code>dest</code></br>
<em>
string
</em>
</td>
<td>
<p>Dest is the JSONPath of a resource key.
A path is a series of keys separated by a dot. The colon character can be escaped with &lsquo;.&rsquo;
The -1 key can be used to append a value to an existing array.
See <a href="https://github.com/tidwall/sjson#path-syntax">https://github.com/tidwall/sjson#path-syntax</a> for more information about how this is used.</p>
</td>
</tr>
<tr>
<td>
<code>operation</code></br>
<em>
<a href="#argoproj.io/v1alpha1.TriggerParameterOperation">
TriggerParameterOperation
</a>
</em>
</td>
<td>
<p>Operation is what to do with the existing value at Dest, whether to
&lsquo;prepend&rsquo;, &lsquo;overwrite&rsquo;, or &lsquo;append&rsquo; it.</p>
</td>
</tr>
</tbody>
</table>
<h3 id="argoproj.io/v1alpha1.TriggerParameterOperation">TriggerParameterOperation
(<code>string</code> alias)</p></h3>
<p>
(<em>Appears on:</em>
<a href="#argoproj.io/v1alpha1.TriggerParameter">TriggerParameter</a>)
</p>
<p>
<p>TriggerParameterOperation represents how to set a trigger destination
resource key</p>
</p>
<h3 id="argoproj.io/v1alpha1.TriggerParameterSource">TriggerParameterSource
</h3>
<p>
(<em>Appears on:</em>
<a href="#argoproj.io/v1alpha1.TriggerParameter">TriggerParameter</a>)
</p>
<p>
<p>TriggerParameterSource defines the source for a parameter from a event event</p>
</p>
<table>
<thead>
<tr>
<th>Field</th>
<th>Description</th>
</tr>
</thead>
<tbody>
<tr>
<td>
<code>dependencyName</code></br>
<em>
string
</em>
</td>
<td>
<p>DependencyName refers to the name of the dependency. The event which is stored for this dependency is used as payload
for the parameterization. Make sure to refer to one of the dependencies you have defined under Dependencies list.</p>
</td>
</tr>
<tr>
<td>
<code>contextKey</code></br>
<em>
string
</em>
</td>
<td>
<p>ContextKey is the JSONPath of the event&rsquo;s (JSON decoded) context key
ContextKey is a series of keys separated by a dot. A key may contain wildcard characters &lsquo;*&rsquo; and &lsquo;?&rsquo;.
To access an array value use the index as the key. The dot and wildcard characters can be escaped with &lsquo;\&rsquo;.
See <a href="https://github.com/tidwall/gjson#path-syntax">https://github.com/tidwall/gjson#path-syntax</a> for more information on how to use this.</p>
</td>
</tr>
<tr>
<td>
<code>contextTemplate</code></br>
<em>
string
</em>
</td>
<td>
<p>ContextTemplate is a go-template for extracting a string from the event&rsquo;s context.
If a ContextTemplate is provided with a ContextKey, the template will be evaluated first and fallback to the ContextKey.
The templating follows the standard go-template syntax as well as sprig&rsquo;s extra functions.
See <a href="https://pkg.go.dev/text/template">https://pkg.go.dev/text/template</a> and <a href="https://masterminds.github.io/sprig/">https://masterminds.github.io/sprig/</a></p>
</td>
</tr>
<tr>
<td>
<code>dataKey</code></br>
<em>
string
</em>
</td>
<td>
<p>DataKey is the JSONPath of the event&rsquo;s (JSON decoded) data key
DataKey is a series of keys separated by a dot. A key may contain wildcard characters &lsquo;*&rsquo; and &lsquo;?&rsquo;.
To access an array value use the index as the key. The dot and wildcard characters can be escaped with &lsquo;\&rsquo;.
See <a href="https://github.com/tidwall/gjson#path-syntax">https://github.com/tidwall/gjson#path-syntax</a> for more information on how to use this.</p>
</td>
</tr>
<tr>
<td>
<code>dataTemplate</code></br>
<em>
string
</em>
</td>
<td>
<p>DataTemplate is a go-template for extracting a string from the event&rsquo;s data.
If a DataTemplate is provided with a DataKey, the template will be evaluated first and fallback to the DataKey.
The templating follows the standard go-template syntax as well as sprig&rsquo;s extra functions.
See <a href="https://pkg.go.dev/text/template">https://pkg.go.dev/text/template</a> and <a href="https://masterminds.github.io/sprig/">https://masterminds.github.io/sprig/</a></p>
</td>
</tr>
<tr>
<td>
<code>value</code></br>
<em>
string
</em>
</td>
<td>
<p>Value is the default literal value to use for this parameter source
This is only used if the DataKey is invalid.
If the DataKey is invalid and this is not defined, this param source will produce an error.</p>
</td>
</tr>
</tbody>
</table>
<h3 id="argoproj.io/v1alpha1.TriggerPolicy">TriggerPolicy
</h3>
<p>
(<em>Appears on:</em>
<a href="#argoproj.io/v1alpha1.Trigger">Trigger</a>)
</p>
<p>
<p>TriggerPolicy dictates the policy for the trigger retries</p>
</p>
<table>
<thead>
<tr>
<th>Field</th>
<th>Description</th>
</tr>
</thead>
<tbody>
<tr>
<td>
<code>k8s</code></br>
<em>
<a href="#argoproj.io/v1alpha1.K8sResourcePolicy">
K8sResourcePolicy
</a>
</em>
</td>
<td>
<p>K8sResourcePolicy refers to the policy used to check the state of K8s based triggers using using labels</p>
</td>
</tr>
<tr>
<td>
<code>status</code></br>
<em>
<a href="#argoproj.io/v1alpha1.StatusPolicy">
StatusPolicy
</a>
</em>
</td>
<td>
<p>Status refers to the policy used to check the state of the trigger using response status</p>
</td>
</tr>
</tbody>
</table>
<h3 id="argoproj.io/v1alpha1.TriggerSwitch">TriggerSwitch
</h3>
<p>
(<em>Appears on:</em>
<a href="#argoproj.io/v1alpha1.TriggerTemplate">TriggerTemplate</a>)
</p>
<p>
<p>TriggerSwitch describes condition which must be satisfied in order to execute a trigger.
Depending upon condition type, status of dependency groups is used to evaluate the result.</p>
</p>
<table>
<thead>
<tr>
<th>Field</th>
<th>Description</th>
</tr>
</thead>
<tbody>
<tr>
<td>
<code>any</code></br>
<em>
[]string
</em>
</td>
<td>
<p>Any acts as a OR operator between dependencies</p>
</td>
</tr>
<tr>
<td>
<code>all</code></br>
<em>
[]string
</em>
</td>
<td>
<p>All acts as a AND operator between dependencies</p>
</td>
</tr>
</tbody>
</table>
<h3 id="argoproj.io/v1alpha1.TriggerTemplate">TriggerTemplate
</h3>
<p>
(<em>Appears on:</em>
<a href="#argoproj.io/v1alpha1.Trigger">Trigger</a>)
</p>
<p>
<p>TriggerTemplate is the template that describes trigger specification.</p>
</p>
<table>
<thead>
<tr>
<th>Field</th>
<th>Description</th>
</tr>
</thead>
<tbody>
<tr>
<td>
<code>name</code></br>
<em>
string
</em>
</td>
<td>
<p>Name is a unique name of the action to take.</p>
</td>
</tr>
<tr>
<td>
<code>switch</code></br>
<em>
<a href="#argoproj.io/v1alpha1.TriggerSwitch">
TriggerSwitch
</a>
</em>
</td>
<td>
<em>(Optional)</em>
<p>Switch is the condition to execute the trigger.</p>
</td>
</tr>
<tr>
<td>
<code>k8s</code></br>
<em>
<a href="#argoproj.io/v1alpha1.StandardK8sTrigger">
StandardK8sTrigger
</a>
</em>
</td>
<td>
<em>(Optional)</em>
<p>StandardK8sTrigger refers to the trigger designed to create or update a generic Kubernetes resource.</p>
</td>
</tr>
<tr>
<td>
<code>argoWorkflow</code></br>
<em>
<a href="#argoproj.io/v1alpha1.ArgoWorkflowTrigger">
ArgoWorkflowTrigger
</a>
</em>
</td>
<td>
<em>(Optional)</em>
<p>ArgoWorkflow refers to the trigger that can perform various operations on an Argo workflow.</p>
</td>
</tr>
<tr>
<td>
<code>http</code></br>
<em>
<a href="#argoproj.io/v1alpha1.HTTPTrigger">
HTTPTrigger
</a>
</em>
</td>
<td>
<em>(Optional)</em>
<p>HTTP refers to the trigger designed to dispatch a HTTP request with on-the-fly constructable payload.</p>
</td>
</tr>
<tr>
<td>
<code>awsLambda</code></br>
<em>
<a href="#argoproj.io/v1alpha1.AWSLambdaTrigger">
AWSLambdaTrigger
</a>
</em>
</td>
<td>
<em>(Optional)</em>
<p>AWSLambda refers to the trigger designed to invoke AWS Lambda function with with on-the-fly constructable payload.</p>
</td>
</tr>
<tr>
<td>
<code>custom</code></br>
<em>
<a href="#argoproj.io/v1alpha1.CustomTrigger">
CustomTrigger
</a>
</em>
</td>
<td>
<em>(Optional)</em>
<p>CustomTrigger refers to the trigger designed to connect to a gRPC trigger server and execute a custom trigger.</p>
</td>
</tr>
<tr>
<td>
<code>kafka</code></br>
<em>
<a href="#argoproj.io/v1alpha1.KafkaTrigger">
KafkaTrigger
</a>
</em>
</td>
<td>
<p>Kafka refers to the trigger designed to place messages on Kafka topic.</p>
</td>
</tr>
<tr>
<td>
<code>nats</code></br>
<em>
<a href="#argoproj.io/v1alpha1.NATSTrigger">
NATSTrigger
</a>
</em>
</td>
<td>
<p>NATS refers to the trigger designed to place message on NATS subject.</p>
</td>
</tr>
<tr>
<td>
<code>slack</code></br>
<em>
<a href="#argoproj.io/v1alpha1.SlackTrigger">
SlackTrigger
</a>
</em>
</td>
<td>
<em>(Optional)</em>
<p>Slack refers to the trigger designed to send slack notification message.</p>
</td>
</tr>
<tr>
<td>
<code>openWhisk</code></br>
<em>
<a href="#argoproj.io/v1alpha1.OpenWhiskTrigger">
OpenWhiskTrigger
</a>
</em>
</td>
<td>
<em>(Optional)</em>
<p>OpenWhisk refers to the trigger designed to invoke OpenWhisk action.</p>
</td>
</tr>
</tbody>
</table>
<h3 id="argoproj.io/v1alpha1.URLArtifact">URLArtifact
</h3>
<p>
(<em>Appears on:</em>
<a href="#argoproj.io/v1alpha1.ArtifactLocation">ArtifactLocation</a>)
</p>
<p>
<p>URLArtifact contains information about an minio at an http endpoint.</p>
</p>
<table>
<thead>
<tr>
<th>Field</th>
<th>Description</th>
</tr>
</thead>
<tbody>
<tr>
<td>
<code>path</code></br>
<em>
string
</em>
</td>
<td>
<p>Path is the complete URL</p>
</td>
</tr>
<tr>
<td>
<code>verifyCert</code></br>
<em>
bool
</em>
</td>
<td>
<p>VerifyCert decides whether the connection is secure or not</p>
</td>
</tr>
</tbody>
</table>
<hr/>
<p><em>
Generated with <code>gen-crd-api-reference-docs</code>
<<<<<<< HEAD
on git commit <code>4559972</code>.
=======
on git commit <code>9f73feb</code>.
>>>>>>> 521e7cc7
</em></p><|MERGE_RESOLUTION|>--- conflicted
+++ resolved
@@ -550,17 +550,13 @@
 </tr>
 <tr>
 <td>
-<code>spec</code></br>
-<em>
-map[string]string
-</em>
-</td>
-<td>
-<p>Spec is the custom trigger resource specification that custom trigger gRPC server knows how to interpret.</p>
-<br/>
-<br/>
-<table>
-</table>
+<code>triggerBody</code></br>
+<em>
+string
+</em>
+</td>
+<td>
+<p>TriggerBody is the custom trigger resource specification that custom trigger gRPC server knows how to interpret.</p>
 </td>
 </tr>
 <tr>
@@ -3375,9 +3371,5 @@
 <hr/>
 <p><em>
 Generated with <code>gen-crd-api-reference-docs</code>
-<<<<<<< HEAD
-on git commit <code>4559972</code>.
-=======
 on git commit <code>9f73feb</code>.
->>>>>>> 521e7cc7
 </em></p>