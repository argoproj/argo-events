<p>Packages:</p>
<ul>
<li>
<a href="#argoproj.io%2fv1alpha1">argoproj.io/v1alpha1</a>
</li>
</ul>
<h2 id="argoproj.io/v1alpha1">argoproj.io/v1alpha1</h2>
<p>
<p>Package v1alpha1 is the v1alpha1 version of the API.</p>
</p>
Resource Types:
<ul></ul>
<h3 id="argoproj.io/v1alpha1.AWSLambdaTrigger">AWSLambdaTrigger
</h3>
<p>
(<em>Appears on:</em>
<a href="#argoproj.io/v1alpha1.TriggerTemplate">TriggerTemplate</a>)
</p>
<p>
<p>AWSLambdaTrigger refers to specification of the trigger to invoke an AWS Lambda function</p>
</p>
<table>
<thead>
<tr>
<th>Field</th>
<th>Description</th>
</tr>
</thead>
<tbody>
<tr>
<td>
<code>functionName</code></br>
<em>
string
</em>
</td>
<td>
<p>FunctionName refers to the name of the function to invoke.</p>
</td>
</tr>
<tr>
<td>
<code>accessKey</code></br>
<em>
<a href="https://kubernetes.io/docs/reference/generated/kubernetes-api/v1.13/#secretkeyselector-v1-core">
Kubernetes core/v1.SecretKeySelector
</a>
</em>
</td>
<td>
<em>(Optional)</em>
<p>AccessKey refers K8s secret containing aws access key</p>
</td>
</tr>
<tr>
<td>
<code>secretKey</code></br>
<em>
<a href="https://kubernetes.io/docs/reference/generated/kubernetes-api/v1.13/#secretkeyselector-v1-core">
Kubernetes core/v1.SecretKeySelector
</a>
</em>
</td>
<td>
<em>(Optional)</em>
<p>SecretKey refers K8s secret containing aws secret key</p>
</td>
</tr>
<tr>
<td>
<code>region</code></br>
<em>
string
</em>
</td>
<td>
<p>Region is AWS region</p>
</td>
</tr>
<tr>
<td>
<code>payload</code></br>
<em>
<a href="#argoproj.io/v1alpha1.TriggerParameter">
[]TriggerParameter
</a>
</em>
</td>
<td>
<p>Payload is the list of key-value extracted from an event payload to construct the request payload.</p>
</td>
</tr>
<tr>
<td>
<code>parameters</code></br>
<em>
<a href="#argoproj.io/v1alpha1.TriggerParameter">
[]TriggerParameter
</a>
</em>
</td>
<td>
<em>(Optional)</em>
<p>Parameters is the list of key-value extracted from event&rsquo;s payload that are applied to
the trigger resource.</p>
</td>
</tr>
<tr>
<td>
<code>invocationType</code></br>
<em>
string
</em>
</td>
<td>
<em>(Optional)</em>
<p>Choose from the following options.</p>
<ul>
<li><p>RequestResponse (default) - Invoke the function synchronously. Keep
the connection open until the function returns a response or times out.
The API response includes the function response and additional data.</p></li>
<li><p>Event - Invoke the function asynchronously. Send events that fail multiple
times to the function&rsquo;s dead-letter queue (if it&rsquo;s configured). The API
response only includes a status code.</p></li>
<li><p>DryRun - Validate parameter values and verify that the user or role
has permission to invoke the function.</p></li>
</ul>
</td>
</tr>
<tr>
<td>
<code>roleARN</code></br>
<em>
string
</em>
</td>
<td>
<em>(Optional)</em>
<p>RoleARN is the Amazon Resource Name (ARN) of the role to assume.</p>
</td>
</tr>
</tbody>
</table>
<h3 id="argoproj.io/v1alpha1.ArgoWorkflowOperation">ArgoWorkflowOperation
(<code>string</code> alias)</p></h3>
<p>
(<em>Appears on:</em>
<a href="#argoproj.io/v1alpha1.ArgoWorkflowTrigger">ArgoWorkflowTrigger</a>)
</p>
<p>
<p>ArgoWorkflowOperation refers to the type of the operation performed on the Argo Workflow</p>
</p>
<h3 id="argoproj.io/v1alpha1.ArgoWorkflowTrigger">ArgoWorkflowTrigger
</h3>
<p>
(<em>Appears on:</em>
<a href="#argoproj.io/v1alpha1.TriggerTemplate">TriggerTemplate</a>)
</p>
<p>
<p>ArgoWorkflowTrigger is the trigger for the Argo Workflow</p>
</p>
<table>
<thead>
<tr>
<th>Field</th>
<th>Description</th>
</tr>
</thead>
<tbody>
<tr>
<td>
<code>source</code></br>
<em>
<a href="#argoproj.io/v1alpha1.ArtifactLocation">
ArtifactLocation
</a>
</em>
</td>
<td>
<p>Source of the K8s resource file(s)</p>
</td>
</tr>
<tr>
<td>
<code>operation</code></br>
<em>
<a href="#argoproj.io/v1alpha1.ArgoWorkflowOperation">
ArgoWorkflowOperation
</a>
</em>
</td>
<td>
<em>(Optional)</em>
<p>Operation refers to the type of operation performed on the argo workflow resource.
Default value is Submit.</p>
</td>
</tr>
<tr>
<td>
<code>parameters</code></br>
<em>
<a href="#argoproj.io/v1alpha1.TriggerParameter">
[]TriggerParameter
</a>
</em>
</td>
<td>
<p>Parameters is the list of parameters to pass to resolved Argo Workflow object</p>
</td>
</tr>
</tbody>
</table>
<h3 id="argoproj.io/v1alpha1.ArtifactLocation">ArtifactLocation
</h3>
<p>
(<em>Appears on:</em>
<a href="#argoproj.io/v1alpha1.ArgoWorkflowTrigger">ArgoWorkflowTrigger</a>, 
<a href="#argoproj.io/v1alpha1.StandardK8STrigger">StandardK8STrigger</a>)
</p>
<p>
<p>ArtifactLocation describes the source location for an external artifact</p>
</p>
<table>
<thead>
<tr>
<th>Field</th>
<th>Description</th>
</tr>
</thead>
<tbody>
<tr>
<td>
<code>s3</code></br>
<em>
github.com/argoproj/argo-events/pkg/apis/common.S3Artifact
</em>
</td>
<td>
<p>S3 compliant artifact</p>
</td>
</tr>
<tr>
<td>
<code>inline</code></br>
<em>
string
</em>
</td>
<td>
<p>Inline artifact is embedded in sensor spec as a string</p>
</td>
</tr>
<tr>
<td>
<code>file</code></br>
<em>
<a href="#argoproj.io/v1alpha1.FileArtifact">
FileArtifact
</a>
</em>
</td>
<td>
<p>File artifact is artifact stored in a file</p>
</td>
</tr>
<tr>
<td>
<code>url</code></br>
<em>
<a href="#argoproj.io/v1alpha1.URLArtifact">
URLArtifact
</a>
</em>
</td>
<td>
<p>URL to fetch the artifact from</p>
</td>
</tr>
<tr>
<td>
<code>configmap</code></br>
<em>
<a href="https://kubernetes.io/docs/reference/generated/kubernetes-api/v1.13/#configmapkeyselector-v1-core">
Kubernetes core/v1.ConfigMapKeySelector
</a>
</em>
</td>
<td>
<p>Configmap that stores the artifact</p>
</td>
</tr>
<tr>
<td>
<code>git</code></br>
<em>
<a href="#argoproj.io/v1alpha1.GitArtifact">
GitArtifact
</a>
</em>
</td>
<td>
<p>Git repository hosting the artifact</p>
</td>
</tr>
<tr>
<td>
<code>resource</code></br>
<em>
github.com/argoproj/argo-events/pkg/apis/common.Resource
</em>
</td>
<td>
<p>Resource is generic template for K8s resource</p>
</td>
</tr>
</tbody>
</table>
<h3 id="argoproj.io/v1alpha1.AzureEventHubsTrigger">AzureEventHubsTrigger
</h3>
<p>
(<em>Appears on:</em>
<a href="#argoproj.io/v1alpha1.TriggerTemplate">TriggerTemplate</a>)
</p>
<p>
<p>AzureEventHubsTrigger refers to specification of the Azure Event Hubs Trigger</p>
</p>
<table>
<thead>
<tr>
<th>Field</th>
<th>Description</th>
</tr>
</thead>
<tbody>
<tr>
<td>
<code>fqdn</code></br>
<em>
string
</em>
</td>
<td>
<p>FQDN refers to the namespace dns of Azure Event Hubs to be used i.e. <namespace>.servicebus.windows.net</p>
</td>
</tr>
<tr>
<td>
<code>hubName</code></br>
<em>
string
</em>
</td>
<td>
<p>HubName refers to the Azure Event Hub to send events to</p>
</td>
</tr>
<tr>
<td>
<code>sharedAccessKeyName</code></br>
<em>
<a href="https://kubernetes.io/docs/reference/generated/kubernetes-api/v1.13/#secretkeyselector-v1-core">
Kubernetes core/v1.SecretKeySelector
</a>
</em>
</td>
<td>
<p>SharedAccessKeyName refers to the name of the Shared Access Key</p>
</td>
</tr>
<tr>
<td>
<code>sharedAccessKey</code></br>
<em>
<a href="https://kubernetes.io/docs/reference/generated/kubernetes-api/v1.13/#secretkeyselector-v1-core">
Kubernetes core/v1.SecretKeySelector
</a>
</em>
</td>
<td>
<p>SharedAccessKey refers to a K8s secret containing the primary key for the</p>
</td>
</tr>
<tr>
<td>
<code>payload</code></br>
<em>
<a href="#argoproj.io/v1alpha1.TriggerParameter">
[]TriggerParameter
</a>
</em>
</td>
<td>
<p>Payload is the list of key-value extracted from an event payload to construct the request payload.</p>
</td>
</tr>
<tr>
<td>
<code>parameters</code></br>
<em>
<a href="#argoproj.io/v1alpha1.TriggerParameter">
[]TriggerParameter
</a>
</em>
</td>
<td>
<em>(Optional)</em>
<p>Parameters is the list of key-value extracted from event&rsquo;s payload that are applied to
the trigger resource.</p>
</td>
</tr>
</tbody>
</table>
<h3 id="argoproj.io/v1alpha1.Comparator">Comparator
(<code>string</code> alias)</p></h3>
<p>
(<em>Appears on:</em>
<a href="#argoproj.io/v1alpha1.DataFilter">DataFilter</a>)
</p>
<p>
<p>Comparator refers to the comparator operator for a data filter</p>
</p>
<h3 id="argoproj.io/v1alpha1.ConditionsResetByTime">ConditionsResetByTime
</h3>
<p>
(<em>Appears on:</em>
<a href="#argoproj.io/v1alpha1.ConditionsResetCriteria">ConditionsResetCriteria</a>)
</p>
<p>
</p>
<table>
<thead>
<tr>
<th>Field</th>
<th>Description</th>
</tr>
</thead>
<tbody>
<tr>
<td>
<code>cron</code></br>
<em>
string
</em>
</td>
<td>
<p>Cron is a cron-like expression. For reference, see: <a href="https://en.wikipedia.org/wiki/Cron">https://en.wikipedia.org/wiki/Cron</a></p>
</td>
</tr>
<tr>
<td>
<code>timezone</code></br>
<em>
string
</em>
</td>
<td>
<em>(Optional)</em>
</td>
</tr>
</tbody>
</table>
<h3 id="argoproj.io/v1alpha1.ConditionsResetCriteria">ConditionsResetCriteria
</h3>
<p>
(<em>Appears on:</em>
<a href="#argoproj.io/v1alpha1.TriggerTemplate">TriggerTemplate</a>)
</p>
<p>
</p>
<table>
<thead>
<tr>
<th>Field</th>
<th>Description</th>
</tr>
</thead>
<tbody>
<tr>
<td>
<code>byTime</code></br>
<em>
<a href="#argoproj.io/v1alpha1.ConditionsResetByTime">
ConditionsResetByTime
</a>
</em>
</td>
<td>
<p>Schedule is a cron-like expression. For reference, see: <a href="https://en.wikipedia.org/wiki/Cron">https://en.wikipedia.org/wiki/Cron</a></p>
</td>
</tr>
</tbody>
</table>
<h3 id="argoproj.io/v1alpha1.CustomTrigger">CustomTrigger
</h3>
<p>
(<em>Appears on:</em>
<a href="#argoproj.io/v1alpha1.TriggerTemplate">TriggerTemplate</a>)
</p>
<p>
<p>CustomTrigger refers to the specification of the custom trigger.</p>
</p>
<table>
<thead>
<tr>
<th>Field</th>
<th>Description</th>
</tr>
</thead>
<tbody>
<tr>
<td>
<code>serverURL</code></br>
<em>
string
</em>
</td>
<td>
<p>ServerURL is the url of the gRPC server that executes custom trigger</p>
</td>
</tr>
<tr>
<td>
<code>secure</code></br>
<em>
bool
</em>
</td>
<td>
<p>Secure refers to type of the connection between sensor to custom trigger gRPC</p>
</td>
</tr>
<tr>
<td>
<code>certSecret</code></br>
<em>
<a href="https://kubernetes.io/docs/reference/generated/kubernetes-api/v1.13/#secretkeyselector-v1-core">
Kubernetes core/v1.SecretKeySelector
</a>
</em>
</td>
<td>
<p>CertSecret refers to the secret that contains cert for secure connection between sensor and custom trigger gRPC server.</p>
</td>
</tr>
<tr>
<td>
<code>serverNameOverride</code></br>
<em>
string
</em>
</td>
<td>
<p>ServerNameOverride for the secure connection between sensor and custom trigger gRPC server.</p>
</td>
</tr>
<tr>
<td>
<code>spec</code></br>
<em>
map[string]string
</em>
</td>
<td>
<p>Spec is the custom trigger resource specification that custom trigger gRPC server knows how to interpret.</p>
<br/>
<br/>
<table>
</table>
</td>
</tr>
<tr>
<td>
<code>parameters</code></br>
<em>
<a href="#argoproj.io/v1alpha1.TriggerParameter">
[]TriggerParameter
</a>
</em>
</td>
<td>
<p>Parameters is the list of parameters that is applied to resolved custom trigger trigger object.</p>
</td>
</tr>
<tr>
<td>
<code>payload</code></br>
<em>
<a href="#argoproj.io/v1alpha1.TriggerParameter">
[]TriggerParameter
</a>
</em>
</td>
<td>
<p>Payload is the list of key-value extracted from an event payload to construct the request payload.</p>
</td>
</tr>
</tbody>
</table>
<h3 id="argoproj.io/v1alpha1.DataFilter">DataFilter
</h3>
<p>
(<em>Appears on:</em>
<a href="#argoproj.io/v1alpha1.EventDependencyFilter">EventDependencyFilter</a>)
</p>
<p>
<p>DataFilter describes constraints and filters for event data
Regular Expressions are purposefully not a feature as they are overkill for our uses here
See Rob Pike&rsquo;s Post: <a href="https://commandcenter.blogspot.com/2011/08/regular-expressions-in-lexing-and.html">https://commandcenter.blogspot.com/2011/08/regular-expressions-in-lexing-and.html</a></p>
</p>
<table>
<thead>
<tr>
<th>Field</th>
<th>Description</th>
</tr>
</thead>
<tbody>
<tr>
<td>
<code>path</code></br>
<em>
string
</em>
</td>
<td>
<p>Path is the JSONPath of the event&rsquo;s (JSON decoded) data key
Path is a series of keys separated by a dot. A key may contain wildcard characters &lsquo;*&rsquo; and &lsquo;?&rsquo;.
To access an array value use the index as the key. The dot and wildcard characters can be escaped with &lsquo;\&rsquo;.
See <a href="https://github.com/tidwall/gjson#path-syntax">https://github.com/tidwall/gjson#path-syntax</a> for more information on how to use this.</p>
</td>
</tr>
<tr>
<td>
<code>type</code></br>
<em>
<a href="#argoproj.io/v1alpha1.JSONType">
JSONType
</a>
</em>
</td>
<td>
<p>Type contains the JSON type of the data</p>
</td>
</tr>
<tr>
<td>
<code>value</code></br>
<em>
[]string
</em>
</td>
<td>
<p>Value is the allowed string values for this key
Booleans are passed using strconv.ParseBool()
Numbers are parsed using as float64 using strconv.ParseFloat()
Strings are taken as is
Nils this value is ignored</p>
</td>
</tr>
<tr>
<td>
<code>comparator</code></br>
<em>
<a href="#argoproj.io/v1alpha1.Comparator">
Comparator
</a>
</em>
</td>
<td>
<p>Comparator compares the event data with a user given value.
Can be &ldquo;&gt;=&rdquo;, &ldquo;&gt;&rdquo;, &ldquo;=&rdquo;, &ldquo;!=&rdquo;, &ldquo;&lt;&rdquo;, or &ldquo;&lt;=&rdquo;.
Is optional, and if left blank treated as equality &ldquo;=&rdquo;.</p>
</td>
</tr>
<tr>
<td>
<code>template</code></br>
<em>
string
</em>
</td>
<td>
<p>Template is a go-template for extracting a string from the event&rsquo;s data.
A Template is evaluated with provided path, type and value.
The templating follows the standard go-template syntax as well as sprig&rsquo;s extra functions.
See <a href="https://pkg.go.dev/text/template">https://pkg.go.dev/text/template</a> and <a href="https://masterminds.github.io/sprig/">https://masterminds.github.io/sprig/</a></p>
</td>
</tr>
</tbody>
</table>
<h3 id="argoproj.io/v1alpha1.Event">Event
</h3>
<p>
<p>Event represents the cloudevent received from an event source.</p>
</p>
<table>
<thead>
<tr>
<th>Field</th>
<th>Description</th>
</tr>
</thead>
<tbody>
<tr>
<td>
<code>context</code></br>
<em>
<a href="#argoproj.io/v1alpha1.EventContext">
EventContext
</a>
</em>
</td>
<td>
</td>
</tr>
<tr>
<td>
<code>data</code></br>
<em>
[]byte
</em>
</td>
<td>
</td>
</tr>
</tbody>
</table>
<h3 id="argoproj.io/v1alpha1.EventContext">EventContext
</h3>
<p>
(<em>Appears on:</em>
<a href="#argoproj.io/v1alpha1.Event">Event</a>, 
<a href="#argoproj.io/v1alpha1.EventDependencyFilter">EventDependencyFilter</a>)
</p>
<p>
<p>EventContext holds the context of the cloudevent received from an event source.</p>
</p>
<table>
<thead>
<tr>
<th>Field</th>
<th>Description</th>
</tr>
</thead>
<tbody>
<tr>
<td>
<code>id</code></br>
<em>
string
</em>
</td>
<td>
<p>ID of the event; must be non-empty and unique within the scope of the producer.</p>
</td>
</tr>
<tr>
<td>
<code>source</code></br>
<em>
string
</em>
</td>
<td>
<p>Source - A URI describing the event producer.</p>
</td>
</tr>
<tr>
<td>
<code>specversion</code></br>
<em>
string
</em>
</td>
<td>
<p>SpecVersion - The version of the CloudEvents specification used by the event.</p>
</td>
</tr>
<tr>
<td>
<code>type</code></br>
<em>
string
</em>
</td>
<td>
<p>Type - The type of the occurrence which has happened.</p>
</td>
</tr>
<tr>
<td>
<code>datacontenttype</code></br>
<em>
string
</em>
</td>
<td>
<p>DataContentType - A MIME (RFC2046) string describing the media type of <code>data</code>.</p>
</td>
</tr>
<tr>
<td>
<code>subject</code></br>
<em>
string
</em>
</td>
<td>
<p>Subject - The subject of the event in the context of the event producer</p>
</td>
</tr>
<tr>
<td>
<code>time</code></br>
<em>
<a href="https://kubernetes.io/docs/reference/generated/kubernetes-api/v1.13/#time-v1-meta">
Kubernetes meta/v1.Time
</a>
</em>
</td>
<td>
<p>Time - A Timestamp when the event happened.</p>
</td>
</tr>
</tbody>
</table>
<h3 id="argoproj.io/v1alpha1.EventDependency">EventDependency
</h3>
<p>
(<em>Appears on:</em>
<a href="#argoproj.io/v1alpha1.SensorSpec">SensorSpec</a>)
</p>
<p>
<p>EventDependency describes a dependency</p>
</p>
<table>
<thead>
<tr>
<th>Field</th>
<th>Description</th>
</tr>
</thead>
<tbody>
<tr>
<td>
<code>name</code></br>
<em>
string
</em>
</td>
<td>
<p>Name is a unique name of this dependency</p>
</td>
</tr>
<tr>
<td>
<code>eventSourceName</code></br>
<em>
string
</em>
</td>
<td>
<p>EventSourceName is the name of EventSource that Sensor depends on</p>
</td>
</tr>
<tr>
<td>
<code>eventName</code></br>
<em>
string
</em>
</td>
<td>
<p>EventName is the name of the event</p>
</td>
</tr>
<tr>
<td>
<code>filters</code></br>
<em>
<a href="#argoproj.io/v1alpha1.EventDependencyFilter">
EventDependencyFilter
</a>
</em>
</td>
<td>
<p>Filters and rules governing toleration of success and constraints on the context and data of an event</p>
</td>
</tr>
<tr>
<td>
<<<<<<< HEAD
<code>filtersLogicalOperator</code></br>
<em>
<a href="#argoproj.io/v1alpha1.LogicalOperator">
LogicalOperator
=======
<code>transform</code></br>
<em>
<a href="#argoproj.io/v1alpha1.EventDependencyTransformer">
EventDependencyTransformer
>>>>>>> 849a9ffb
</a>
</em>
</td>
<td>
<<<<<<< HEAD
<p>FiltersLogicalOperator defines how filters are evaluated together.
Available values: and (&amp;&amp;, default), or (||)
Is optional, and if left blank treated as and &ldquo;&amp;&amp;&rdquo;.</p>
=======
<p>Transform transforms the event data</p>
>>>>>>> 849a9ffb
</td>
</tr>
</tbody>
</table>
<h3 id="argoproj.io/v1alpha1.EventDependencyFilter">EventDependencyFilter
</h3>
<p>
(<em>Appears on:</em>
<a href="#argoproj.io/v1alpha1.EventDependency">EventDependency</a>)
</p>
<p>
<p>EventDependencyFilter defines filters and constraints for a event.</p>
</p>
<table>
<thead>
<tr>
<th>Field</th>
<th>Description</th>
</tr>
</thead>
<tbody>
<tr>
<td>
<code>time</code></br>
<em>
<a href="#argoproj.io/v1alpha1.TimeFilter">
TimeFilter
</a>
</em>
</td>
<td>
<p>Time filter on the event with escalation</p>
</td>
</tr>
<tr>
<td>
<code>context</code></br>
<em>
<a href="#argoproj.io/v1alpha1.EventContext">
EventContext
</a>
</em>
</td>
<td>
<p>Context filter constraints</p>
</td>
</tr>
<tr>
<td>
<code>data</code></br>
<em>
<a href="#argoproj.io/v1alpha1.DataFilter">
[]DataFilter
</a>
</em>
</td>
<td>
<p>Data filter constraints with escalation</p>
</td>
</tr>
<tr>
<td>
<code>exprs</code></br>
<em>
<a href="#argoproj.io/v1alpha1.ExprFilter">
[]ExprFilter
</a>
</em>
</td>
<td>
<p>Exprs contains the list of expressions evaluated against the event payload.</p>
</td>
</tr>
<tr>
<td>
<code>logicalOperator</code></br>
<em>
<a href="#argoproj.io/v1alpha1.LogicalOperator">
LogicalOperator
</a>
</em>
</td>
<td>
<p>LogicalOperator defines how multiple Data and/or Exprs filters are evaluated together.
Available values: and (&amp;&amp;, default), or (||)
Is optional, and if left blank treated as and &ldquo;&amp;&amp;&rdquo;.</p>
</td>
</tr>
</tbody>
</table>
<h3 id="argoproj.io/v1alpha1.EventDependencyTransformer">EventDependencyTransformer
</h3>
<p>
(<em>Appears on:</em>
<a href="#argoproj.io/v1alpha1.EventDependency">EventDependency</a>)
</p>
<p>
<p>EventDependencyTransformer transforms the event</p>
</p>
<table>
<thead>
<tr>
<th>Field</th>
<th>Description</th>
</tr>
</thead>
<tbody>
<tr>
<td>
<code>jq</code></br>
<em>
string
</em>
</td>
<td>
<em>(Optional)</em>
<p>JQ holds the jq command applied for transformation</p>
</td>
</tr>
<tr>
<td>
<code>script</code></br>
<em>
string
</em>
</td>
<td>
<em>(Optional)</em>
<p>Script refers to a Lua script used to transform the event</p>
</td>
</tr>
</tbody>
</table>
<h3 id="argoproj.io/v1alpha1.ExprFilter">ExprFilter
</h3>
<p>
(<em>Appears on:</em>
<a href="#argoproj.io/v1alpha1.EventDependencyFilter">EventDependencyFilter</a>)
</p>
<p>
</p>
<table>
<thead>
<tr>
<th>Field</th>
<th>Description</th>
</tr>
</thead>
<tbody>
<tr>
<td>
<code>expr</code></br>
<em>
string
</em>
</td>
<td>
<p>Expr refers to the expression that determines the outcome of the filter.</p>
</td>
</tr>
<tr>
<td>
<code>fields</code></br>
<em>
<a href="#argoproj.io/v1alpha1.PayloadField">
[]PayloadField
</a>
</em>
</td>
<td>
<p>Fields refers to set of keys that refer to the paths within event payload.</p>
</td>
</tr>
</tbody>
</table>
<h3 id="argoproj.io/v1alpha1.FileArtifact">FileArtifact
</h3>
<p>
(<em>Appears on:</em>
<a href="#argoproj.io/v1alpha1.ArtifactLocation">ArtifactLocation</a>)
</p>
<p>
<p>FileArtifact contains information about an artifact in a filesystem</p>
</p>
<table>
<thead>
<tr>
<th>Field</th>
<th>Description</th>
</tr>
</thead>
<tbody>
<tr>
<td>
<code>path</code></br>
<em>
string
</em>
</td>
<td>
</td>
</tr>
</tbody>
</table>
<h3 id="argoproj.io/v1alpha1.GitArtifact">GitArtifact
</h3>
<p>
(<em>Appears on:</em>
<a href="#argoproj.io/v1alpha1.ArtifactLocation">ArtifactLocation</a>)
</p>
<p>
<p>GitArtifact contains information about an artifact stored in git</p>
</p>
<table>
<thead>
<tr>
<th>Field</th>
<th>Description</th>
</tr>
</thead>
<tbody>
<tr>
<td>
<code>url</code></br>
<em>
string
</em>
</td>
<td>
<p>Git URL</p>
</td>
</tr>
<tr>
<td>
<code>cloneDirectory</code></br>
<em>
string
</em>
</td>
<td>
<p>Directory to clone the repository. We clone complete directory because GitArtifact is not limited to any specific Git service providers.
Hence we don&rsquo;t use any specific git provider client.</p>
</td>
</tr>
<tr>
<td>
<code>creds</code></br>
<em>
<a href="#argoproj.io/v1alpha1.GitCreds">
GitCreds
</a>
</em>
</td>
<td>
<em>(Optional)</em>
<p>Creds contain reference to git username and password</p>
</td>
</tr>
<tr>
<td>
<code>sshKeySecret</code></br>
<em>
<a href="https://kubernetes.io/docs/reference/generated/kubernetes-api/v1.13/#secretkeyselector-v1-core">
Kubernetes core/v1.SecretKeySelector
</a>
</em>
</td>
<td>
<p>SSHKeySecret refers to the secret that contains SSH key</p>
</td>
</tr>
<tr>
<td>
<code>filePath</code></br>
<em>
string
</em>
</td>
<td>
<p>Path to file that contains trigger resource definition</p>
</td>
</tr>
<tr>
<td>
<code>branch</code></br>
<em>
string
</em>
</td>
<td>
<em>(Optional)</em>
<p>Branch to use to pull trigger resource</p>
</td>
</tr>
<tr>
<td>
<code>tag</code></br>
<em>
string
</em>
</td>
<td>
<em>(Optional)</em>
<p>Tag to use to pull trigger resource</p>
</td>
</tr>
<tr>
<td>
<code>ref</code></br>
<em>
string
</em>
</td>
<td>
<em>(Optional)</em>
<p>Ref to use to pull trigger resource. Will result in a shallow clone and
fetch.</p>
</td>
</tr>
<tr>
<td>
<code>remote</code></br>
<em>
<a href="#argoproj.io/v1alpha1.GitRemoteConfig">
GitRemoteConfig
</a>
</em>
</td>
<td>
<em>(Optional)</em>
<p>Remote to manage set of tracked repositories. Defaults to &ldquo;origin&rdquo;.
Refer <a href="https://git-scm.com/docs/git-remote">https://git-scm.com/docs/git-remote</a></p>
</td>
</tr>
</tbody>
</table>
<h3 id="argoproj.io/v1alpha1.GitCreds">GitCreds
</h3>
<p>
(<em>Appears on:</em>
<a href="#argoproj.io/v1alpha1.GitArtifact">GitArtifact</a>)
</p>
<p>
<p>GitCreds contain reference to git username and password</p>
</p>
<table>
<thead>
<tr>
<th>Field</th>
<th>Description</th>
</tr>
</thead>
<tbody>
<tr>
<td>
<code>username</code></br>
<em>
<a href="https://kubernetes.io/docs/reference/generated/kubernetes-api/v1.13/#secretkeyselector-v1-core">
Kubernetes core/v1.SecretKeySelector
</a>
</em>
</td>
<td>
</td>
</tr>
<tr>
<td>
<code>password</code></br>
<em>
<a href="https://kubernetes.io/docs/reference/generated/kubernetes-api/v1.13/#secretkeyselector-v1-core">
Kubernetes core/v1.SecretKeySelector
</a>
</em>
</td>
<td>
</td>
</tr>
</tbody>
</table>
<h3 id="argoproj.io/v1alpha1.GitRemoteConfig">GitRemoteConfig
</h3>
<p>
(<em>Appears on:</em>
<a href="#argoproj.io/v1alpha1.GitArtifact">GitArtifact</a>)
</p>
<p>
<p>GitRemoteConfig contains the configuration of a Git remote</p>
</p>
<table>
<thead>
<tr>
<th>Field</th>
<th>Description</th>
</tr>
</thead>
<tbody>
<tr>
<td>
<code>name</code></br>
<em>
string
</em>
</td>
<td>
<p>Name of the remote to fetch from.</p>
</td>
</tr>
<tr>
<td>
<code>urls</code></br>
<em>
[]string
</em>
</td>
<td>
<p>URLs the URLs of a remote repository. It must be non-empty. Fetch will
always use the first URL, while push will use all of them.</p>
</td>
</tr>
</tbody>
</table>
<h3 id="argoproj.io/v1alpha1.HTTPTrigger">HTTPTrigger
</h3>
<p>
(<em>Appears on:</em>
<a href="#argoproj.io/v1alpha1.TriggerTemplate">TriggerTemplate</a>)
</p>
<p>
<p>HTTPTrigger is the trigger for the HTTP request</p>
</p>
<table>
<thead>
<tr>
<th>Field</th>
<th>Description</th>
</tr>
</thead>
<tbody>
<tr>
<td>
<code>url</code></br>
<em>
string
</em>
</td>
<td>
<p>URL refers to the URL to send HTTP request to.</p>
</td>
</tr>
<tr>
<td>
<code>payload</code></br>
<em>
<a href="#argoproj.io/v1alpha1.TriggerParameter">
[]TriggerParameter
</a>
</em>
</td>
<td>
</td>
</tr>
<tr>
<td>
<code>tls</code></br>
<em>
github.com/argoproj/argo-events/pkg/apis/common.TLSConfig
</em>
</td>
<td>
<em>(Optional)</em>
<p>TLS configuration for the HTTP client.</p>
</td>
</tr>
<tr>
<td>
<code>method</code></br>
<em>
string
</em>
</td>
<td>
<em>(Optional)</em>
<p>Method refers to the type of the HTTP request.
Refer <a href="https://golang.org/src/net/http/method.go">https://golang.org/src/net/http/method.go</a> for more info.
Default value is POST.</p>
</td>
</tr>
<tr>
<td>
<code>parameters</code></br>
<em>
<a href="#argoproj.io/v1alpha1.TriggerParameter">
[]TriggerParameter
</a>
</em>
</td>
<td>
<p>Parameters is the list of key-value extracted from event&rsquo;s payload that are applied to
the HTTP trigger resource.</p>
</td>
</tr>
<tr>
<td>
<code>timeout</code></br>
<em>
int64
</em>
</td>
<td>
<em>(Optional)</em>
<p>Timeout refers to the HTTP request timeout in seconds.
Default value is 60 seconds.</p>
</td>
</tr>
<tr>
<td>
<code>basicAuth</code></br>
<em>
github.com/argoproj/argo-events/pkg/apis/common.BasicAuth
</em>
</td>
<td>
<em>(Optional)</em>
<p>BasicAuth configuration for the http request.</p>
</td>
</tr>
<tr>
<td>
<code>headers</code></br>
<em>
map[string]string
</em>
</td>
<td>
<em>(Optional)</em>
<p>Headers for the HTTP request.</p>
</td>
</tr>
<tr>
<td>
<code>secureHeaders</code></br>
<em>
[]*github.com/argoproj/argo-events/pkg/apis/common.SecureHeader
</em>
</td>
<td>
<em>(Optional)</em>
<p>Secure Headers stored in Kubernetes Secrets for the HTTP requests.</p>
</td>
</tr>
</tbody>
</table>
<h3 id="argoproj.io/v1alpha1.JSONType">JSONType
(<code>string</code> alias)</p></h3>
<p>
(<em>Appears on:</em>
<a href="#argoproj.io/v1alpha1.DataFilter">DataFilter</a>)
</p>
<p>
<p>JSONType contains the supported JSON types for data filtering</p>
</p>
<h3 id="argoproj.io/v1alpha1.K8SResourcePolicy">K8SResourcePolicy
</h3>
<p>
(<em>Appears on:</em>
<a href="#argoproj.io/v1alpha1.TriggerPolicy">TriggerPolicy</a>)
</p>
<p>
<p>K8SResourcePolicy refers to the policy used to check the state of K8s based triggers using labels</p>
</p>
<table>
<thead>
<tr>
<th>Field</th>
<th>Description</th>
</tr>
</thead>
<tbody>
<tr>
<td>
<code>labels</code></br>
<em>
map[string]string
</em>
</td>
<td>
<p>Labels required to identify whether a resource is in success state</p>
</td>
</tr>
<tr>
<td>
<code>backoff</code></br>
<em>
github.com/argoproj/argo-events/pkg/apis/common.Backoff
</em>
</td>
<td>
<p>Backoff before checking resource state</p>
</td>
</tr>
<tr>
<td>
<code>errorOnBackoffTimeout</code></br>
<em>
bool
</em>
</td>
<td>
<p>ErrorOnBackoffTimeout determines whether sensor should transition to error state if the trigger policy is unable to determine
the state of the resource</p>
</td>
</tr>
</tbody>
</table>
<h3 id="argoproj.io/v1alpha1.KafkaTrigger">KafkaTrigger
</h3>
<p>
(<em>Appears on:</em>
<a href="#argoproj.io/v1alpha1.TriggerTemplate">TriggerTemplate</a>)
</p>
<p>
<p>KafkaTrigger refers to the specification of the Kafka trigger.</p>
</p>
<table>
<thead>
<tr>
<th>Field</th>
<th>Description</th>
</tr>
</thead>
<tbody>
<tr>
<td>
<code>url</code></br>
<em>
string
</em>
</td>
<td>
<p>URL of the Kafka broker, multiple URLs separated by comma.</p>
</td>
</tr>
<tr>
<td>
<code>topic</code></br>
<em>
string
</em>
</td>
<td>
<p>Name of the topic.
More info at <a href="https://kafka.apache.org/documentation/#intro_topics">https://kafka.apache.org/documentation/#intro_topics</a></p>
</td>
</tr>
<tr>
<td>
<code>partition</code></br>
<em>
int32
</em>
</td>
<td>
<p>Partition to write data to.</p>
</td>
</tr>
<tr>
<td>
<code>parameters</code></br>
<em>
<a href="#argoproj.io/v1alpha1.TriggerParameter">
[]TriggerParameter
</a>
</em>
</td>
<td>
<p>Parameters is the list of parameters that is applied to resolved Kafka trigger object.</p>
</td>
</tr>
<tr>
<td>
<code>requiredAcks</code></br>
<em>
int32
</em>
</td>
<td>
<p>RequiredAcks used in producer to tell the broker how many replica acknowledgements
Defaults to 1 (Only wait for the leader to ack).</p>
</td>
</tr>
<tr>
<td>
<code>compress</code></br>
<em>
bool
</em>
</td>
<td>
<em>(Optional)</em>
<p>Compress determines whether to compress message or not.
Defaults to false.
If set to true, compresses message using snappy compression.</p>
</td>
</tr>
<tr>
<td>
<code>flushFrequency</code></br>
<em>
int32
</em>
</td>
<td>
<em>(Optional)</em>
<p>FlushFrequency refers to the frequency in milliseconds to flush batches.
Defaults to 500 milliseconds.</p>
</td>
</tr>
<tr>
<td>
<code>tls</code></br>
<em>
github.com/argoproj/argo-events/pkg/apis/common.TLSConfig
</em>
</td>
<td>
<em>(Optional)</em>
<p>TLS configuration for the Kafka producer.</p>
</td>
</tr>
<tr>
<td>
<code>payload</code></br>
<em>
<a href="#argoproj.io/v1alpha1.TriggerParameter">
[]TriggerParameter
</a>
</em>
</td>
<td>
<p>Payload is the list of key-value extracted from an event payload to construct the request payload.</p>
</td>
</tr>
<tr>
<td>
<code>partitioningKey</code></br>
<em>
string
</em>
</td>
<td>
<p>The partitioning key for the messages put on the Kafka topic.
Defaults to broker url.</p>
</td>
</tr>
<tr>
<td>
<code>version</code></br>
<em>
string
</em>
</td>
<td>
<em>(Optional)</em>
<p>Specify what kafka version is being connected to enables certain features in sarama, defaults to 1.0.0</p>
</td>
</tr>
<tr>
<td>
<code>sasl</code></br>
<em>
github.com/argoproj/argo-events/pkg/apis/common.SASLConfig
</em>
</td>
<td>
<em>(Optional)</em>
<p>SASL configuration for the kafka client</p>
</td>
</tr>
</tbody>
</table>
<h3 id="argoproj.io/v1alpha1.KubernetesResourceOperation">KubernetesResourceOperation
(<code>string</code> alias)</p></h3>
<p>
(<em>Appears on:</em>
<a href="#argoproj.io/v1alpha1.StandardK8STrigger">StandardK8STrigger</a>)
</p>
<p>
<p>KubernetesResourceOperation refers to the type of operation performed on the K8s resource</p>
</p>
<h3 id="argoproj.io/v1alpha1.LogTrigger">LogTrigger
</h3>
<p>
(<em>Appears on:</em>
<a href="#argoproj.io/v1alpha1.TriggerTemplate">TriggerTemplate</a>)
</p>
<p>
</p>
<table>
<thead>
<tr>
<th>Field</th>
<th>Description</th>
</tr>
</thead>
<tbody>
<tr>
<td>
<code>intervalSeconds</code></br>
<em>
uint64
</em>
</td>
<td>
<em>(Optional)</em>
<p>Only print messages every interval. Useful to prevent logging too much data for busy events.</p>
</td>
</tr>
</tbody>
</table>
<h3 id="argoproj.io/v1alpha1.LogicalOperator">LogicalOperator
(<code>string</code> alias)</p></h3>
<p>
(<em>Appears on:</em>
<a href="#argoproj.io/v1alpha1.EventDependency">EventDependency</a>, 
<a href="#argoproj.io/v1alpha1.EventDependencyFilter">EventDependencyFilter</a>)
</p>
<p>
</p>
<h3 id="argoproj.io/v1alpha1.NATSTrigger">NATSTrigger
</h3>
<p>
(<em>Appears on:</em>
<a href="#argoproj.io/v1alpha1.TriggerTemplate">TriggerTemplate</a>)
</p>
<p>
<p>NATSTrigger refers to the specification of the NATS trigger.</p>
</p>
<table>
<thead>
<tr>
<th>Field</th>
<th>Description</th>
</tr>
</thead>
<tbody>
<tr>
<td>
<code>url</code></br>
<em>
string
</em>
</td>
<td>
<p>URL of the NATS cluster.</p>
</td>
</tr>
<tr>
<td>
<code>subject</code></br>
<em>
string
</em>
</td>
<td>
<p>Name of the subject to put message on.</p>
</td>
</tr>
<tr>
<td>
<code>payload</code></br>
<em>
<a href="#argoproj.io/v1alpha1.TriggerParameter">
[]TriggerParameter
</a>
</em>
</td>
<td>
</td>
</tr>
<tr>
<td>
<code>parameters</code></br>
<em>
<a href="#argoproj.io/v1alpha1.TriggerParameter">
[]TriggerParameter
</a>
</em>
</td>
<td>
</td>
</tr>
<tr>
<td>
<code>tls</code></br>
<em>
github.com/argoproj/argo-events/pkg/apis/common.TLSConfig
</em>
</td>
<td>
<em>(Optional)</em>
<p>TLS configuration for the NATS producer.</p>
</td>
</tr>
</tbody>
</table>
<h3 id="argoproj.io/v1alpha1.OpenWhiskTrigger">OpenWhiskTrigger
</h3>
<p>
(<em>Appears on:</em>
<a href="#argoproj.io/v1alpha1.TriggerTemplate">TriggerTemplate</a>)
</p>
<p>
<p>OpenWhiskTrigger refers to the specification of the OpenWhisk trigger.</p>
</p>
<table>
<thead>
<tr>
<th>Field</th>
<th>Description</th>
</tr>
</thead>
<tbody>
<tr>
<td>
<code>host</code></br>
<em>
string
</em>
</td>
<td>
<p>Host URL of the OpenWhisk.</p>
</td>
</tr>
<tr>
<td>
<code>version</code></br>
<em>
string
</em>
</td>
<td>
<em>(Optional)</em>
<p>Version for the API.
Defaults to v1.</p>
</td>
</tr>
<tr>
<td>
<code>namespace</code></br>
<em>
string
</em>
</td>
<td>
<p>Namespace for the action.
Defaults to &ldquo;_&rdquo;.</p>
</td>
</tr>
<tr>
<td>
<code>authToken</code></br>
<em>
<a href="https://kubernetes.io/docs/reference/generated/kubernetes-api/v1.13/#secretkeyselector-v1-core">
Kubernetes core/v1.SecretKeySelector
</a>
</em>
</td>
<td>
<em>(Optional)</em>
<p>AuthToken for authentication.</p>
</td>
</tr>
<tr>
<td>
<code>actionName</code></br>
<em>
string
</em>
</td>
<td>
<p>Name of the action/function.</p>
</td>
</tr>
<tr>
<td>
<code>payload</code></br>
<em>
<a href="#argoproj.io/v1alpha1.TriggerParameter">
[]TriggerParameter
</a>
</em>
</td>
<td>
<p>Payload is the list of key-value extracted from an event payload to construct the request payload.</p>
</td>
</tr>
<tr>
<td>
<code>parameters</code></br>
<em>
<a href="#argoproj.io/v1alpha1.TriggerParameter">
[]TriggerParameter
</a>
</em>
</td>
<td>
<em>(Optional)</em>
<p>Parameters is the list of key-value extracted from event&rsquo;s payload that are applied to
the trigger resource.</p>
</td>
</tr>
</tbody>
</table>
<h3 id="argoproj.io/v1alpha1.PayloadField">PayloadField
</h3>
<p>
(<em>Appears on:</em>
<a href="#argoproj.io/v1alpha1.ExprFilter">ExprFilter</a>)
</p>
<p>
<p>PayloadField binds a value at path within the event payload against a name.</p>
</p>
<table>
<thead>
<tr>
<th>Field</th>
<th>Description</th>
</tr>
</thead>
<tbody>
<tr>
<td>
<code>path</code></br>
<em>
string
</em>
</td>
<td>
<p>Path is the JSONPath of the event&rsquo;s (JSON decoded) data key
Path is a series of keys separated by a dot. A key may contain wildcard characters &lsquo;*&rsquo; and &lsquo;?&rsquo;.
To access an array value use the index as the key. The dot and wildcard characters can be escaped with &lsquo;\&rsquo;.
See <a href="https://github.com/tidwall/gjson#path-syntax">https://github.com/tidwall/gjson#path-syntax</a> for more information on how to use this.</p>
</td>
</tr>
<tr>
<td>
<code>name</code></br>
<em>
string
</em>
</td>
<td>
<p>Name acts as key that holds the value at the path.</p>
</td>
</tr>
</tbody>
</table>
<h3 id="argoproj.io/v1alpha1.PulsarTrigger">PulsarTrigger
</h3>
<p>
(<em>Appears on:</em>
<a href="#argoproj.io/v1alpha1.TriggerTemplate">TriggerTemplate</a>)
</p>
<p>
<p>PulsarTrigger refers to the specification of the Pulsar trigger.</p>
</p>
<table>
<thead>
<tr>
<th>Field</th>
<th>Description</th>
</tr>
</thead>
<tbody>
<tr>
<td>
<code>url</code></br>
<em>
string
</em>
</td>
<td>
<p>Configure the service URL for the Pulsar service.</p>
</td>
</tr>
<tr>
<td>
<code>topic</code></br>
<em>
string
</em>
</td>
<td>
<p>Name of the topic.
See <a href="https://pulsar.apache.org/docs/en/concepts-messaging/">https://pulsar.apache.org/docs/en/concepts-messaging/</a></p>
</td>
</tr>
<tr>
<td>
<code>parameters</code></br>
<em>
<a href="#argoproj.io/v1alpha1.TriggerParameter">
[]TriggerParameter
</a>
</em>
</td>
<td>
<p>Parameters is the list of parameters that is applied to resolved Kafka trigger object.</p>
</td>
</tr>
<tr>
<td>
<code>payload</code></br>
<em>
<a href="#argoproj.io/v1alpha1.TriggerParameter">
[]TriggerParameter
</a>
</em>
</td>
<td>
<p>Payload is the list of key-value extracted from an event payload to construct the request payload.</p>
</td>
</tr>
<tr>
<td>
<code>tlsTrustCertsSecret</code></br>
<em>
<a href="https://kubernetes.io/docs/reference/generated/kubernetes-api/v1.13/#secretkeyselector-v1-core">
Kubernetes core/v1.SecretKeySelector
</a>
</em>
</td>
<td>
<em>(Optional)</em>
<p>Trusted TLS certificate secret.</p>
</td>
</tr>
<tr>
<td>
<code>tlsAllowInsecureConnection</code></br>
<em>
bool
</em>
</td>
<td>
<em>(Optional)</em>
<p>Whether the Pulsar client accept untrusted TLS certificate from broker.</p>
</td>
</tr>
<tr>
<td>
<code>tlsValidateHostname</code></br>
<em>
bool
</em>
</td>
<td>
<em>(Optional)</em>
<p>Whether the Pulsar client verify the validity of the host name from broker.</p>
</td>
</tr>
<tr>
<td>
<code>tls</code></br>
<em>
github.com/argoproj/argo-events/pkg/apis/common.TLSConfig
</em>
</td>
<td>
<em>(Optional)</em>
<p>TLS configuration for the pulsar client.</p>
</td>
</tr>
<tr>
<td>
<code>authTokenSecret</code></br>
<em>
<a href="https://kubernetes.io/docs/reference/generated/kubernetes-api/v1.13/#secretkeyselector-v1-core">
Kubernetes core/v1.SecretKeySelector
</a>
</em>
</td>
<td>
<em>(Optional)</em>
<p>Authentication token for the pulsar client.</p>
</td>
</tr>
<tr>
<td>
<code>connectionBackoff</code></br>
<em>
github.com/argoproj/argo-events/pkg/apis/common.Backoff
</em>
</td>
<td>
<em>(Optional)</em>
<p>Backoff holds parameters applied to connection.</p>
</td>
</tr>
</tbody>
</table>
<h3 id="argoproj.io/v1alpha1.RateLimit">RateLimit
</h3>
<p>
(<em>Appears on:</em>
<a href="#argoproj.io/v1alpha1.Trigger">Trigger</a>)
</p>
<p>
</p>
<table>
<thead>
<tr>
<th>Field</th>
<th>Description</th>
</tr>
</thead>
<tbody>
<tr>
<td>
<code>unit</code></br>
<em>
<a href="#argoproj.io/v1alpha1.RateLimiteUnit">
RateLimiteUnit
</a>
</em>
</td>
<td>
<p>Defaults to Second</p>
</td>
</tr>
<tr>
<td>
<code>requestsPerUnit</code></br>
<em>
int32
</em>
</td>
<td>
</td>
</tr>
</tbody>
</table>
<h3 id="argoproj.io/v1alpha1.RateLimiteUnit">RateLimiteUnit
(<code>string</code> alias)</p></h3>
<p>
(<em>Appears on:</em>
<a href="#argoproj.io/v1alpha1.RateLimit">RateLimit</a>)
</p>
<p>
</p>
<h3 id="argoproj.io/v1alpha1.Sensor">Sensor
</h3>
<p>
<p>Sensor is the definition of a sensor resource</p>
</p>
<table>
<thead>
<tr>
<th>Field</th>
<th>Description</th>
</tr>
</thead>
<tbody>
<tr>
<td>
<code>metadata</code></br>
<em>
<a href="https://kubernetes.io/docs/reference/generated/kubernetes-api/v1.13/#objectmeta-v1-meta">
Kubernetes meta/v1.ObjectMeta
</a>
</em>
</td>
<td>
Refer to the Kubernetes API documentation for the fields of the
<code>metadata</code> field.
</td>
</tr>
<tr>
<td>
<code>spec</code></br>
<em>
<a href="#argoproj.io/v1alpha1.SensorSpec">
SensorSpec
</a>
</em>
</td>
<td>
<br/>
<br/>
<table>
<tr>
<td>
<code>dependencies</code></br>
<em>
<a href="#argoproj.io/v1alpha1.EventDependency">
[]EventDependency
</a>
</em>
</td>
<td>
<p>Dependencies is a list of the events that this sensor is dependent on.</p>
</td>
</tr>
<tr>
<td>
<code>triggers</code></br>
<em>
<a href="#argoproj.io/v1alpha1.Trigger">
[]Trigger
</a>
</em>
</td>
<td>
<p>Triggers is a list of the things that this sensor evokes. These are the outputs from this sensor.</p>
</td>
</tr>
<tr>
<td>
<code>template</code></br>
<em>
<a href="#argoproj.io/v1alpha1.Template">
Template
</a>
</em>
</td>
<td>
<em>(Optional)</em>
<p>Template is the pod specification for the sensor</p>
</td>
</tr>
<tr>
<td>
<code>errorOnFailedRound</code></br>
<em>
bool
</em>
</td>
<td>
<p>ErrorOnFailedRound if set to true, marks sensor state as <code>error</code> if the previous trigger round fails.
Once sensor state is set to <code>error</code>, no further triggers will be processed.</p>
</td>
</tr>
<tr>
<td>
<code>eventBusName</code></br>
<em>
string
</em>
</td>
<td>
<p>EventBusName references to a EventBus name. By default the value is &ldquo;default&rdquo;</p>
</td>
</tr>
<tr>
<td>
<code>replicas</code></br>
<em>
int32
</em>
</td>
<td>
<p>Replicas is the sensor deployment replicas</p>
</td>
</tr>
</table>
</td>
</tr>
<tr>
<td>
<code>status</code></br>
<em>
<a href="#argoproj.io/v1alpha1.SensorStatus">
SensorStatus
</a>
</em>
</td>
<td>
<em>(Optional)</em>
</td>
</tr>
</tbody>
</table>
<h3 id="argoproj.io/v1alpha1.SensorSpec">SensorSpec
</h3>
<p>
(<em>Appears on:</em>
<a href="#argoproj.io/v1alpha1.Sensor">Sensor</a>)
</p>
<p>
<p>SensorSpec represents desired sensor state</p>
</p>
<table>
<thead>
<tr>
<th>Field</th>
<th>Description</th>
</tr>
</thead>
<tbody>
<tr>
<td>
<code>dependencies</code></br>
<em>
<a href="#argoproj.io/v1alpha1.EventDependency">
[]EventDependency
</a>
</em>
</td>
<td>
<p>Dependencies is a list of the events that this sensor is dependent on.</p>
</td>
</tr>
<tr>
<td>
<code>triggers</code></br>
<em>
<a href="#argoproj.io/v1alpha1.Trigger">
[]Trigger
</a>
</em>
</td>
<td>
<p>Triggers is a list of the things that this sensor evokes. These are the outputs from this sensor.</p>
</td>
</tr>
<tr>
<td>
<code>template</code></br>
<em>
<a href="#argoproj.io/v1alpha1.Template">
Template
</a>
</em>
</td>
<td>
<em>(Optional)</em>
<p>Template is the pod specification for the sensor</p>
</td>
</tr>
<tr>
<td>
<code>errorOnFailedRound</code></br>
<em>
bool
</em>
</td>
<td>
<p>ErrorOnFailedRound if set to true, marks sensor state as <code>error</code> if the previous trigger round fails.
Once sensor state is set to <code>error</code>, no further triggers will be processed.</p>
</td>
</tr>
<tr>
<td>
<code>eventBusName</code></br>
<em>
string
</em>
</td>
<td>
<p>EventBusName references to a EventBus name. By default the value is &ldquo;default&rdquo;</p>
</td>
</tr>
<tr>
<td>
<code>replicas</code></br>
<em>
int32
</em>
</td>
<td>
<p>Replicas is the sensor deployment replicas</p>
</td>
</tr>
</tbody>
</table>
<h3 id="argoproj.io/v1alpha1.SensorStatus">SensorStatus
</h3>
<p>
(<em>Appears on:</em>
<a href="#argoproj.io/v1alpha1.Sensor">Sensor</a>)
</p>
<p>
<p>SensorStatus contains information about the status of a sensor.</p>
</p>
<table>
<thead>
<tr>
<th>Field</th>
<th>Description</th>
</tr>
</thead>
<tbody>
<tr>
<td>
<code>Status</code></br>
<em>
github.com/argoproj/argo-events/pkg/apis/common.Status
</em>
</td>
<td>
<p>
(Members of <code>Status</code> are embedded into this type.)
</p>
</td>
</tr>
</tbody>
</table>
<h3 id="argoproj.io/v1alpha1.SlackTrigger">SlackTrigger
</h3>
<p>
(<em>Appears on:</em>
<a href="#argoproj.io/v1alpha1.TriggerTemplate">TriggerTemplate</a>)
</p>
<p>
<p>SlackTrigger refers to the specification of the slack notification trigger.</p>
</p>
<table>
<thead>
<tr>
<th>Field</th>
<th>Description</th>
</tr>
</thead>
<tbody>
<tr>
<td>
<code>parameters</code></br>
<em>
<a href="#argoproj.io/v1alpha1.TriggerParameter">
[]TriggerParameter
</a>
</em>
</td>
<td>
<em>(Optional)</em>
<p>Parameters is the list of key-value extracted from event&rsquo;s payload that are applied to
the trigger resource.</p>
</td>
</tr>
<tr>
<td>
<code>slackToken</code></br>
<em>
<a href="https://kubernetes.io/docs/reference/generated/kubernetes-api/v1.13/#secretkeyselector-v1-core">
Kubernetes core/v1.SecretKeySelector
</a>
</em>
</td>
<td>
<p>SlackToken refers to the Kubernetes secret that holds the slack token required to send messages.</p>
</td>
</tr>
<tr>
<td>
<code>channel</code></br>
<em>
string
</em>
</td>
<td>
<em>(Optional)</em>
<p>Channel refers to which Slack channel to send slack message.</p>
</td>
</tr>
<tr>
<td>
<code>message</code></br>
<em>
string
</em>
</td>
<td>
<em>(Optional)</em>
<p>Message refers to the message to send to the Slack channel.</p>
</td>
</tr>
</tbody>
</table>
<h3 id="argoproj.io/v1alpha1.StandardK8STrigger">StandardK8STrigger
</h3>
<p>
(<em>Appears on:</em>
<a href="#argoproj.io/v1alpha1.TriggerTemplate">TriggerTemplate</a>)
</p>
<p>
<p>StandardK8STrigger is the standard Kubernetes resource trigger</p>
</p>
<table>
<thead>
<tr>
<th>Field</th>
<th>Description</th>
</tr>
</thead>
<tbody>
<tr>
<td>
<code>source</code></br>
<em>
<a href="#argoproj.io/v1alpha1.ArtifactLocation">
ArtifactLocation
</a>
</em>
</td>
<td>
<p>Source of the K8s resource file(s)</p>
</td>
</tr>
<tr>
<td>
<code>operation</code></br>
<em>
<a href="#argoproj.io/v1alpha1.KubernetesResourceOperation">
KubernetesResourceOperation
</a>
</em>
</td>
<td>
<em>(Optional)</em>
<p>Operation refers to the type of operation performed on the k8s resource.
Default value is Create.</p>
</td>
</tr>
<tr>
<td>
<code>parameters</code></br>
<em>
<a href="#argoproj.io/v1alpha1.TriggerParameter">
[]TriggerParameter
</a>
</em>
</td>
<td>
<p>Parameters is the list of parameters that is applied to resolved K8s trigger object.</p>
</td>
</tr>
<tr>
<td>
<code>patchStrategy</code></br>
<em>
k8s.io/apimachinery/pkg/types.PatchType
</em>
</td>
<td>
<em>(Optional)</em>
<p>PatchStrategy controls the K8s object patching strategy when the trigger operation is specified as patch.
possible values:
&ldquo;application/json-patch+json&rdquo;
&ldquo;application/merge-patch+json&rdquo;
&ldquo;application/strategic-merge-patch+json&rdquo;
&ldquo;application/apply-patch+yaml&rdquo;.
Defaults to &ldquo;application/merge-patch+json&rdquo;</p>
</td>
</tr>
<tr>
<td>
<code>liveObject</code></br>
<em>
bool
</em>
</td>
<td>
<em>(Optional)</em>
<p>LiveObject specifies whether the resource should be directly fetched from K8s instead
of being marshaled from the resource artifact. If set to true, the resource artifact
must contain the information required to uniquely identify the resource in the cluster,
that is, you must specify &ldquo;apiVersion&rdquo;, &ldquo;kind&rdquo; as well as &ldquo;name&rdquo; and &ldquo;namespace&rdquo; meta
data.
Only valid for operation type <code>update</code></p>
</td>
</tr>
</tbody>
</table>
<h3 id="argoproj.io/v1alpha1.StatusPolicy">StatusPolicy
</h3>
<p>
(<em>Appears on:</em>
<a href="#argoproj.io/v1alpha1.TriggerPolicy">TriggerPolicy</a>)
</p>
<p>
<p>StatusPolicy refers to the policy used to check the state of the trigger using response status</p>
</p>
<table>
<thead>
<tr>
<th>Field</th>
<th>Description</th>
</tr>
</thead>
<tbody>
<tr>
<td>
<code>allow</code></br>
<em>
[]int32
</em>
</td>
<td>
</td>
</tr>
</tbody>
</table>
<h3 id="argoproj.io/v1alpha1.Template">Template
</h3>
<p>
(<em>Appears on:</em>
<a href="#argoproj.io/v1alpha1.SensorSpec">SensorSpec</a>)
</p>
<p>
<p>Template holds the information of a sensor deployment template</p>
</p>
<table>
<thead>
<tr>
<th>Field</th>
<th>Description</th>
</tr>
</thead>
<tbody>
<tr>
<td>
<code>metadata</code></br>
<em>
github.com/argoproj/argo-events/pkg/apis/common.Metadata
</em>
</td>
<td>
<p>Metadata sets the pods&rsquo;s metadata, i.e. annotations and labels</p>
</td>
</tr>
<tr>
<td>
<code>serviceAccountName</code></br>
<em>
string
</em>
</td>
<td>
<em>(Optional)</em>
<p>ServiceAccountName is the name of the ServiceAccount to use to run sensor pod.
More info: <a href="https://kubernetes.io/docs/tasks/configure-pod-container/configure-service-account/">https://kubernetes.io/docs/tasks/configure-pod-container/configure-service-account/</a></p>
</td>
</tr>
<tr>
<td>
<code>container</code></br>
<em>
<a href="https://kubernetes.io/docs/reference/generated/kubernetes-api/v1.13/#container-v1-core">
Kubernetes core/v1.Container
</a>
</em>
</td>
<td>
<em>(Optional)</em>
<p>Container is the main container image to run in the sensor pod</p>
</td>
</tr>
<tr>
<td>
<code>volumes</code></br>
<em>
<a href="https://kubernetes.io/docs/reference/generated/kubernetes-api/v1.13/#volume-v1-core">
[]Kubernetes core/v1.Volume
</a>
</em>
</td>
<td>
<em>(Optional)</em>
<p>Volumes is a list of volumes that can be mounted by containers in a workflow.</p>
</td>
</tr>
<tr>
<td>
<code>securityContext</code></br>
<em>
<a href="https://kubernetes.io/docs/reference/generated/kubernetes-api/v1.13/#podsecuritycontext-v1-core">
Kubernetes core/v1.PodSecurityContext
</a>
</em>
</td>
<td>
<em>(Optional)</em>
<p>SecurityContext holds pod-level security attributes and common container settings.
Optional: Defaults to empty.  See type description for default values of each field.</p>
</td>
</tr>
<tr>
<td>
<code>nodeSelector</code></br>
<em>
map[string]string
</em>
</td>
<td>
<em>(Optional)</em>
<p>NodeSelector is a selector which must be true for the pod to fit on a node.
Selector which must match a node&rsquo;s labels for the pod to be scheduled on that node.
More info: <a href="https://kubernetes.io/docs/concepts/configuration/assign-pod-node/">https://kubernetes.io/docs/concepts/configuration/assign-pod-node/</a></p>
</td>
</tr>
<tr>
<td>
<code>tolerations</code></br>
<em>
<a href="https://kubernetes.io/docs/reference/generated/kubernetes-api/v1.13/#toleration-v1-core">
[]Kubernetes core/v1.Toleration
</a>
</em>
</td>
<td>
<em>(Optional)</em>
<p>If specified, the pod&rsquo;s tolerations.</p>
</td>
</tr>
<tr>
<td>
<code>imagePullSecrets</code></br>
<em>
<a href="https://kubernetes.io/docs/reference/generated/kubernetes-api/v1.13/#localobjectreference-v1-core">
[]Kubernetes core/v1.LocalObjectReference
</a>
</em>
</td>
<td>
<em>(Optional)</em>
<p>ImagePullSecrets is an optional list of references to secrets in the same namespace to use for pulling any of the images used by this PodSpec.
If specified, these secrets will be passed to individual puller implementations for them to use. For example,
in the case of docker, only DockerConfig type secrets are honored.
More info: <a href="https://kubernetes.io/docs/concepts/containers/images#specifying-imagepullsecrets-on-a-pod">https://kubernetes.io/docs/concepts/containers/images#specifying-imagepullsecrets-on-a-pod</a></p>
</td>
</tr>
<tr>
<td>
<code>priorityClassName</code></br>
<em>
string
</em>
</td>
<td>
<em>(Optional)</em>
<p>If specified, indicates the EventSource pod&rsquo;s priority. &ldquo;system-node-critical&rdquo;
and &ldquo;system-cluster-critical&rdquo; are two special keywords which indicate the
highest priorities with the former being the highest priority. Any other
name must be defined by creating a PriorityClass object with that name.
If not specified, the pod priority will be default or zero if there is no
default.
More info: <a href="https://kubernetes.io/docs/concepts/configuration/pod-priority-preemption/">https://kubernetes.io/docs/concepts/configuration/pod-priority-preemption/</a></p>
</td>
</tr>
<tr>
<td>
<code>priority</code></br>
<em>
int32
</em>
</td>
<td>
<em>(Optional)</em>
<p>The priority value. Various system components use this field to find the
priority of the EventSource pod. When Priority Admission Controller is enabled,
it prevents users from setting this field. The admission controller populates
this field from PriorityClassName.
The higher the value, the higher the priority.
More info: <a href="https://kubernetes.io/docs/concepts/configuration/pod-priority-preemption/">https://kubernetes.io/docs/concepts/configuration/pod-priority-preemption/</a></p>
</td>
</tr>
<tr>
<td>
<code>affinity</code></br>
<em>
<a href="https://kubernetes.io/docs/reference/generated/kubernetes-api/v1.13/#affinity-v1-core">
Kubernetes core/v1.Affinity
</a>
</em>
</td>
<td>
<em>(Optional)</em>
<p>If specified, the pod&rsquo;s scheduling constraints</p>
</td>
</tr>
</tbody>
</table>
<h3 id="argoproj.io/v1alpha1.TimeFilter">TimeFilter
</h3>
<p>
(<em>Appears on:</em>
<a href="#argoproj.io/v1alpha1.EventDependencyFilter">EventDependencyFilter</a>)
</p>
<p>
<p>TimeFilter describes a window in time.
It filters out events that occur outside the time limits.
In other words, only events that occur after Start and before Stop
will pass this filter.</p>
</p>
<table>
<thead>
<tr>
<th>Field</th>
<th>Description</th>
</tr>
</thead>
<tbody>
<tr>
<td>
<code>start</code></br>
<em>
string
</em>
</td>
<td>
<p>Start is the beginning of a time window in UTC.
Before this time, events for this dependency are ignored.
Format is hh:mm:ss.</p>
</td>
</tr>
<tr>
<td>
<code>stop</code></br>
<em>
string
</em>
</td>
<td>
<p>Stop is the end of a time window in UTC.
After or equal to this time, events for this dependency are ignored and
Format is hh:mm:ss.
If it is smaller than Start, it is treated as next day of Start
(e.g.: 22:00:00-01:00:00 means 22:00:00-25:00:00).</p>
</td>
</tr>
</tbody>
</table>
<h3 id="argoproj.io/v1alpha1.Trigger">Trigger
</h3>
<p>
(<em>Appears on:</em>
<a href="#argoproj.io/v1alpha1.SensorSpec">SensorSpec</a>)
</p>
<p>
<p>Trigger is an action taken, output produced, an event created, a message sent</p>
</p>
<table>
<thead>
<tr>
<th>Field</th>
<th>Description</th>
</tr>
</thead>
<tbody>
<tr>
<td>
<code>template</code></br>
<em>
<a href="#argoproj.io/v1alpha1.TriggerTemplate">
TriggerTemplate
</a>
</em>
</td>
<td>
<p>Template describes the trigger specification.</p>
</td>
</tr>
<tr>
<td>
<code>parameters</code></br>
<em>
<a href="#argoproj.io/v1alpha1.TriggerParameter">
[]TriggerParameter
</a>
</em>
</td>
<td>
<p>Parameters is the list of parameters applied to the trigger template definition</p>
</td>
</tr>
<tr>
<td>
<code>policy</code></br>
<em>
<a href="#argoproj.io/v1alpha1.TriggerPolicy">
TriggerPolicy
</a>
</em>
</td>
<td>
<em>(Optional)</em>
<p>Policy to configure backoff and execution criteria for the trigger</p>
</td>
</tr>
<tr>
<td>
<code>retryStrategy</code></br>
<em>
github.com/argoproj/argo-events/pkg/apis/common.Backoff
</em>
</td>
<td>
<em>(Optional)</em>
<p>Retry strategy, defaults to no retry</p>
</td>
</tr>
<tr>
<td>
<code>rateLimit</code></br>
<em>
<a href="#argoproj.io/v1alpha1.RateLimit">
RateLimit
</a>
</em>
</td>
<td>
<em>(Optional)</em>
<p>Rate limit, default unit is Second</p>
</td>
</tr>
</tbody>
</table>
<h3 id="argoproj.io/v1alpha1.TriggerParameter">TriggerParameter
</h3>
<p>
(<em>Appears on:</em>
<a href="#argoproj.io/v1alpha1.AWSLambdaTrigger">AWSLambdaTrigger</a>, 
<a href="#argoproj.io/v1alpha1.ArgoWorkflowTrigger">ArgoWorkflowTrigger</a>, 
<a href="#argoproj.io/v1alpha1.AzureEventHubsTrigger">AzureEventHubsTrigger</a>, 
<a href="#argoproj.io/v1alpha1.CustomTrigger">CustomTrigger</a>, 
<a href="#argoproj.io/v1alpha1.HTTPTrigger">HTTPTrigger</a>, 
<a href="#argoproj.io/v1alpha1.KafkaTrigger">KafkaTrigger</a>, 
<a href="#argoproj.io/v1alpha1.NATSTrigger">NATSTrigger</a>, 
<a href="#argoproj.io/v1alpha1.OpenWhiskTrigger">OpenWhiskTrigger</a>, 
<a href="#argoproj.io/v1alpha1.PulsarTrigger">PulsarTrigger</a>, 
<a href="#argoproj.io/v1alpha1.SlackTrigger">SlackTrigger</a>, 
<a href="#argoproj.io/v1alpha1.StandardK8STrigger">StandardK8STrigger</a>, 
<a href="#argoproj.io/v1alpha1.Trigger">Trigger</a>)
</p>
<p>
<p>TriggerParameter indicates a passed parameter to a service template</p>
</p>
<table>
<thead>
<tr>
<th>Field</th>
<th>Description</th>
</tr>
</thead>
<tbody>
<tr>
<td>
<code>src</code></br>
<em>
<a href="#argoproj.io/v1alpha1.TriggerParameterSource">
TriggerParameterSource
</a>
</em>
</td>
<td>
<p>Src contains a source reference to the value of the parameter from a dependency</p>
</td>
</tr>
<tr>
<td>
<code>dest</code></br>
<em>
string
</em>
</td>
<td>
<p>Dest is the JSONPath of a resource key.
A path is a series of keys separated by a dot. The colon character can be escaped with &lsquo;.&rsquo;
The -1 key can be used to append a value to an existing array.
See <a href="https://github.com/tidwall/sjson#path-syntax">https://github.com/tidwall/sjson#path-syntax</a> for more information about how this is used.</p>
</td>
</tr>
<tr>
<td>
<code>operation</code></br>
<em>
<a href="#argoproj.io/v1alpha1.TriggerParameterOperation">
TriggerParameterOperation
</a>
</em>
</td>
<td>
<p>Operation is what to do with the existing value at Dest, whether to
&lsquo;prepend&rsquo;, &lsquo;overwrite&rsquo;, or &lsquo;append&rsquo; it.</p>
</td>
</tr>
</tbody>
</table>
<h3 id="argoproj.io/v1alpha1.TriggerParameterOperation">TriggerParameterOperation
(<code>string</code> alias)</p></h3>
<p>
(<em>Appears on:</em>
<a href="#argoproj.io/v1alpha1.TriggerParameter">TriggerParameter</a>)
</p>
<p>
<p>TriggerParameterOperation represents how to set a trigger destination
resource key</p>
</p>
<h3 id="argoproj.io/v1alpha1.TriggerParameterSource">TriggerParameterSource
</h3>
<p>
(<em>Appears on:</em>
<a href="#argoproj.io/v1alpha1.TriggerParameter">TriggerParameter</a>)
</p>
<p>
<p>TriggerParameterSource defines the source for a parameter from a event event</p>
</p>
<table>
<thead>
<tr>
<th>Field</th>
<th>Description</th>
</tr>
</thead>
<tbody>
<tr>
<td>
<code>dependencyName</code></br>
<em>
string
</em>
</td>
<td>
<p>DependencyName refers to the name of the dependency. The event which is stored for this dependency is used as payload
for the parameterization. Make sure to refer to one of the dependencies you have defined under Dependencies list.</p>
</td>
</tr>
<tr>
<td>
<code>contextKey</code></br>
<em>
string
</em>
</td>
<td>
<p>ContextKey is the JSONPath of the event&rsquo;s (JSON decoded) context key
ContextKey is a series of keys separated by a dot. A key may contain wildcard characters &lsquo;*&rsquo; and &lsquo;?&rsquo;.
To access an array value use the index as the key. The dot and wildcard characters can be escaped with &lsquo;\&rsquo;.
See <a href="https://github.com/tidwall/gjson#path-syntax">https://github.com/tidwall/gjson#path-syntax</a> for more information on how to use this.</p>
</td>
</tr>
<tr>
<td>
<code>contextTemplate</code></br>
<em>
string
</em>
</td>
<td>
<p>ContextTemplate is a go-template for extracting a string from the event&rsquo;s context.
If a ContextTemplate is provided with a ContextKey, the template will be evaluated first and fallback to the ContextKey.
The templating follows the standard go-template syntax as well as sprig&rsquo;s extra functions.
See <a href="https://pkg.go.dev/text/template">https://pkg.go.dev/text/template</a> and <a href="https://masterminds.github.io/sprig/">https://masterminds.github.io/sprig/</a></p>
</td>
</tr>
<tr>
<td>
<code>dataKey</code></br>
<em>
string
</em>
</td>
<td>
<p>DataKey is the JSONPath of the event&rsquo;s (JSON decoded) data key
DataKey is a series of keys separated by a dot. A key may contain wildcard characters &lsquo;*&rsquo; and &lsquo;?&rsquo;.
To access an array value use the index as the key. The dot and wildcard characters can be escaped with &lsquo;\&rsquo;.
See <a href="https://github.com/tidwall/gjson#path-syntax">https://github.com/tidwall/gjson#path-syntax</a> for more information on how to use this.</p>
</td>
</tr>
<tr>
<td>
<code>dataTemplate</code></br>
<em>
string
</em>
</td>
<td>
<p>DataTemplate is a go-template for extracting a string from the event&rsquo;s data.
If a DataTemplate is provided with a DataKey, the template will be evaluated first and fallback to the DataKey.
The templating follows the standard go-template syntax as well as sprig&rsquo;s extra functions.
See <a href="https://pkg.go.dev/text/template">https://pkg.go.dev/text/template</a> and <a href="https://masterminds.github.io/sprig/">https://masterminds.github.io/sprig/</a></p>
</td>
</tr>
<tr>
<td>
<code>value</code></br>
<em>
string
</em>
</td>
<td>
<p>Value is the default literal value to use for this parameter source
This is only used if the DataKey is invalid.
If the DataKey is invalid and this is not defined, this param source will produce an error.</p>
</td>
</tr>
</tbody>
</table>
<h3 id="argoproj.io/v1alpha1.TriggerPolicy">TriggerPolicy
</h3>
<p>
(<em>Appears on:</em>
<a href="#argoproj.io/v1alpha1.Trigger">Trigger</a>)
</p>
<p>
<p>TriggerPolicy dictates the policy for the trigger retries</p>
</p>
<table>
<thead>
<tr>
<th>Field</th>
<th>Description</th>
</tr>
</thead>
<tbody>
<tr>
<td>
<code>k8s</code></br>
<em>
<a href="#argoproj.io/v1alpha1.K8SResourcePolicy">
K8SResourcePolicy
</a>
</em>
</td>
<td>
<p>K8SResourcePolicy refers to the policy used to check the state of K8s based triggers using using labels</p>
</td>
</tr>
<tr>
<td>
<code>status</code></br>
<em>
<a href="#argoproj.io/v1alpha1.StatusPolicy">
StatusPolicy
</a>
</em>
</td>
<td>
<p>Status refers to the policy used to check the state of the trigger using response status</p>
</td>
</tr>
</tbody>
</table>
<h3 id="argoproj.io/v1alpha1.TriggerTemplate">TriggerTemplate
</h3>
<p>
(<em>Appears on:</em>
<a href="#argoproj.io/v1alpha1.Trigger">Trigger</a>)
</p>
<p>
<p>TriggerTemplate is the template that describes trigger specification.</p>
</p>
<table>
<thead>
<tr>
<th>Field</th>
<th>Description</th>
</tr>
</thead>
<tbody>
<tr>
<td>
<code>name</code></br>
<em>
string
</em>
</td>
<td>
<p>Name is a unique name of the action to take.</p>
</td>
</tr>
<tr>
<td>
<code>conditions</code></br>
<em>
string
</em>
</td>
<td>
<em>(Optional)</em>
<p>Conditions is the conditions to execute the trigger.
For example: &ldquo;(dep01 || dep02) &amp;&amp; dep04&rdquo;</p>
</td>
</tr>
<tr>
<td>
<code>k8s</code></br>
<em>
<a href="#argoproj.io/v1alpha1.StandardK8STrigger">
StandardK8STrigger
</a>
</em>
</td>
<td>
<em>(Optional)</em>
<p>StandardK8STrigger refers to the trigger designed to create or update a generic Kubernetes resource.</p>
</td>
</tr>
<tr>
<td>
<code>argoWorkflow</code></br>
<em>
<a href="#argoproj.io/v1alpha1.ArgoWorkflowTrigger">
ArgoWorkflowTrigger
</a>
</em>
</td>
<td>
<em>(Optional)</em>
<p>ArgoWorkflow refers to the trigger that can perform various operations on an Argo workflow.</p>
</td>
</tr>
<tr>
<td>
<code>http</code></br>
<em>
<a href="#argoproj.io/v1alpha1.HTTPTrigger">
HTTPTrigger
</a>
</em>
</td>
<td>
<em>(Optional)</em>
<p>HTTP refers to the trigger designed to dispatch a HTTP request with on-the-fly constructable payload.</p>
</td>
</tr>
<tr>
<td>
<code>awsLambda</code></br>
<em>
<a href="#argoproj.io/v1alpha1.AWSLambdaTrigger">
AWSLambdaTrigger
</a>
</em>
</td>
<td>
<em>(Optional)</em>
<p>AWSLambda refers to the trigger designed to invoke AWS Lambda function with with on-the-fly constructable payload.</p>
</td>
</tr>
<tr>
<td>
<code>custom</code></br>
<em>
<a href="#argoproj.io/v1alpha1.CustomTrigger">
CustomTrigger
</a>
</em>
</td>
<td>
<em>(Optional)</em>
<p>CustomTrigger refers to the trigger designed to connect to a gRPC trigger server and execute a custom trigger.</p>
</td>
</tr>
<tr>
<td>
<code>kafka</code></br>
<em>
<a href="#argoproj.io/v1alpha1.KafkaTrigger">
KafkaTrigger
</a>
</em>
</td>
<td>
<p>Kafka refers to the trigger designed to place messages on Kafka topic.</p>
</td>
</tr>
<tr>
<td>
<code>nats</code></br>
<em>
<a href="#argoproj.io/v1alpha1.NATSTrigger">
NATSTrigger
</a>
</em>
</td>
<td>
<p>NATS refers to the trigger designed to place message on NATS subject.</p>
</td>
</tr>
<tr>
<td>
<code>slack</code></br>
<em>
<a href="#argoproj.io/v1alpha1.SlackTrigger">
SlackTrigger
</a>
</em>
</td>
<td>
<em>(Optional)</em>
<p>Slack refers to the trigger designed to send slack notification message.</p>
</td>
</tr>
<tr>
<td>
<code>openWhisk</code></br>
<em>
<a href="#argoproj.io/v1alpha1.OpenWhiskTrigger">
OpenWhiskTrigger
</a>
</em>
</td>
<td>
<em>(Optional)</em>
<p>OpenWhisk refers to the trigger designed to invoke OpenWhisk action.</p>
</td>
</tr>
<tr>
<td>
<code>log</code></br>
<em>
<a href="#argoproj.io/v1alpha1.LogTrigger">
LogTrigger
</a>
</em>
</td>
<td>
<em>(Optional)</em>
<p>Log refers to the trigger designed to invoke log the event.</p>
</td>
</tr>
<tr>
<td>
<code>azureEventHubs</code></br>
<em>
<a href="#argoproj.io/v1alpha1.AzureEventHubsTrigger">
AzureEventHubsTrigger
</a>
</em>
</td>
<td>
<em>(Optional)</em>
<p>AzureEventHubs refers to the trigger send an event to an Azure Event Hub.</p>
</td>
</tr>
<tr>
<td>
<code>pulsar</code></br>
<em>
<a href="#argoproj.io/v1alpha1.PulsarTrigger">
PulsarTrigger
</a>
</em>
</td>
<td>
<em>(Optional)</em>
<p>Pulsar refers to the trigger designed to place messages on Pulsar topic.</p>
</td>
</tr>
<tr>
<td>
<code>conditionsReset</code></br>
<em>
<a href="#argoproj.io/v1alpha1.ConditionsResetCriteria">
[]ConditionsResetCriteria
</a>
</em>
</td>
<td>
<em>(Optional)</em>
<p>Criteria to reset the conditons</p>
</td>
</tr>
</tbody>
</table>
<h3 id="argoproj.io/v1alpha1.URLArtifact">URLArtifact
</h3>
<p>
(<em>Appears on:</em>
<a href="#argoproj.io/v1alpha1.ArtifactLocation">ArtifactLocation</a>)
</p>
<p>
<p>URLArtifact contains information about an artifact at an http endpoint.</p>
</p>
<table>
<thead>
<tr>
<th>Field</th>
<th>Description</th>
</tr>
</thead>
<tbody>
<tr>
<td>
<code>path</code></br>
<em>
string
</em>
</td>
<td>
<p>Path is the complete URL</p>
</td>
</tr>
<tr>
<td>
<code>verifyCert</code></br>
<em>
bool
</em>
</td>
<td>
<p>VerifyCert decides whether the connection is secure or not</p>
</td>
</tr>
</tbody>
</table>
<hr/>
<p><em>
Generated with <code>gen-crd-api-reference-docs</code>.
</em></p><|MERGE_RESOLUTION|>--- conflicted
+++ resolved
@@ -889,28 +889,30 @@
 </tr>
 <tr>
 <td>
-<<<<<<< HEAD
+<code>transform</code></br>
+<em>
+<a href="#argoproj.io/v1alpha1.EventDependencyTransformer">
+EventDependencyTransformer
+</a>
+</em>
+</td>
+<td>
+<p>Transform transforms the event data</p>
+</td>
+</tr>
+<tr>
+<td>
 <code>filtersLogicalOperator</code></br>
 <em>
 <a href="#argoproj.io/v1alpha1.LogicalOperator">
 LogicalOperator
-=======
-<code>transform</code></br>
-<em>
-<a href="#argoproj.io/v1alpha1.EventDependencyTransformer">
-EventDependencyTransformer
->>>>>>> 849a9ffb
-</a>
-</em>
-</td>
-<td>
-<<<<<<< HEAD
-<p>FiltersLogicalOperator defines how filters are evaluated together.
-Available values: and (&amp;&amp;, default), or (||)
-Is optional, and if left blank treated as and &ldquo;&amp;&amp;&rdquo;.</p>
-=======
-<p>Transform transforms the event data</p>
->>>>>>> 849a9ffb
+</a>
+</em>
+</td>
+<td>
+<p>FiltersLogicalOperator defines how different filters are evaluated together.
+Available values: and (&amp;&amp;), or (||)
+Is optional and if left blank treated as and (&amp;&amp;).</p>
 </td>
 </tr>
 </tbody>
@@ -994,9 +996,9 @@
 </em>
 </td>
 <td>
-<p>LogicalOperator defines how multiple Data and/or Exprs filters are evaluated together.
-Available values: and (&amp;&amp;, default), or (||)
-Is optional, and if left blank treated as and &ldquo;&amp;&amp;&rdquo;.</p>
+<p>LogicalOperator defines how multiple Data filters (if defined) or Exprs filters (if defined) are evaluated together.
+Available values: and (&amp;&amp;), or (||)
+Is optional and if left blank treated as and (&amp;&amp;).</p>
 </td>
 </tr>
 </tbody>
