--- conflicted
+++ resolved
@@ -11,9 +11,5 @@
 
 images:
   - name: quay.io/argoproj/argo-events
-<<<<<<< HEAD
     newName: quay.io/codefresh/argo-events
-    newTag: v1.7.2-cap-CR-14600
-=======
-    newTag: v1.7.3
->>>>>>> c11f9147
+    newTag: v1.7.3-cap-CR-19893