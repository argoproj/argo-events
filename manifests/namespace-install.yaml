apiVersion: apiextensions.k8s.io/v1
kind: CustomResourceDefinition
metadata:
  name: eventbus.argoproj.io
spec:
  group: argoproj.io
  names:
    kind: EventBus
    listKind: EventBusList
    plural: eventbus
    shortNames:
    - eb
    singular: eventbus
  scope: Namespaced
  versions:
  - name: v1alpha1
    schema:
      openAPIV3Schema:
        properties:
          apiVersion:
            type: string
          kind:
            type: string
          metadata:
            type: object
          spec:
            type: object
            x-kubernetes-preserve-unknown-fields: true
          status:
            type: object
            x-kubernetes-preserve-unknown-fields: true
        required:
        - metadata
        - spec
        type: object
    served: true
    storage: true
    subresources:
      status: {}
---
apiVersion: apiextensions.k8s.io/v1
kind: CustomResourceDefinition
metadata:
  name: eventsources.argoproj.io
spec:
  group: argoproj.io
  names:
    kind: EventSource
    listKind: EventSourceList
    plural: eventsources
    shortNames:
    - es
    singular: eventsource
  scope: Namespaced
  versions:
  - name: v1alpha1
    schema:
      openAPIV3Schema:
        properties:
          apiVersion:
            type: string
          kind:
            type: string
          metadata:
            type: object
          spec:
            type: object
            x-kubernetes-preserve-unknown-fields: true
          status:
            type: object
            x-kubernetes-preserve-unknown-fields: true
        required:
        - metadata
        - spec
        type: object
    served: true
    storage: true
    subresources:
      status: {}
---
apiVersion: apiextensions.k8s.io/v1
kind: CustomResourceDefinition
metadata:
  name: sensors.argoproj.io
spec:
  group: argoproj.io
  names:
    kind: Sensor
    listKind: SensorList
    plural: sensors
    shortNames:
    - sn
    singular: sensor
  scope: Namespaced
  versions:
  - name: v1alpha1
    schema:
      openAPIV3Schema:
        properties:
          apiVersion:
            type: string
          kind:
            type: string
          metadata:
            type: object
          spec:
            type: object
            x-kubernetes-preserve-unknown-fields: true
          status:
            type: object
            x-kubernetes-preserve-unknown-fields: true
        required:
        - metadata
        - spec
        type: object
    served: true
    storage: true
    subresources:
      status: {}
---
apiVersion: v1
kind: ServiceAccount
metadata:
  name: argo-events-sa
  namespace: argo-events
---
apiVersion: rbac.authorization.k8s.io/v1
kind: Role
metadata:
  name: argo-events-role
  namespace: argo-events
rules:
- apiGroups:
  - ""
  resources:
  - events
  verbs:
  - create
  - patch
- apiGroups:
  - coordination.k8s.io
  resources:
  - leases
  verbs:
  - get
  - list
  - watch
  - create
  - update
  - patch
  - delete
- apiGroups:
  - argoproj.io
  resources:
  - sensors
  - sensors/finalizers
  - sensors/status
  - eventsources
  - eventsources/finalizers
  - eventsources/status
  - eventbus
  - eventbus/finalizers
  - eventbus/status
  verbs:
  - create
  - delete
  - deletecollection
  - get
  - list
  - patch
  - update
  - watch
- apiGroups:
  - ""
  resources:
  - pods
  - pods/exec
  - configmaps
  - services
  - persistentvolumeclaims
  verbs:
  - create
  - get
  - list
  - watch
  - update
  - patch
  - delete
- apiGroups:
  - ""
  resources:
  - secrets
  verbs:
  - create
  - get
  - update
  - list
  - patch
  - delete
- apiGroups:
  - apps
  resources:
  - deployments
  - statefulsets
  verbs:
  - create
  - get
  - list
  - watch
  - update
  - patch
  - delete
---
apiVersion: rbac.authorization.k8s.io/v1
kind: RoleBinding
metadata:
  name: argo-events-role-binding
  namespace: argo-events
roleRef:
  apiGroup: rbac.authorization.k8s.io
  kind: Role
  name: argo-events-role
subjects:
- kind: ServiceAccount
  name: argo-events-sa
  namespace: argo-events
---
apiVersion: v1
data:
  controller-config.yaml: |
    eventBus:
      nats:
        versions:
        - version: 0.22.1
          natsStreamingImage: nats-streaming:0.22.1
          metricsExporterImage: natsio/prometheus-nats-exporter:0.8.0
      jetstream:
        # Default JetStream settings, could be overridden by EventBus JetStream specs
        settings: |
          # https://docs.nats.io/running-a-nats-service/configuration#jetstream
          # Only configure "max_memory_store" or "max_file_store", do not set "store_dir" as it has been hardcoded.
          # e.g. 1G. -1 means no limit, up to 75% of available memory
          max_memory_store: -1
          # e.g. 20G. -1 means no limit, Up to 1TB if available
          max_file_store: 1TB
        streamConfig: |
          # The default properties of the streams to be created in this JetStream service
          maxMsgs: 50000
          maxAge: 168h
          maxBytes: -1
          replicas: 3
          duplicates: 300s
        versions:
        - version: latest
<<<<<<< HEAD
          natsImage: nats:2.9.1
=======
          natsImage: nats:2.9.12
>>>>>>> 57376875
          metricsExporterImage: natsio/prometheus-nats-exporter:0.9.1
          configReloaderImage: natsio/nats-server-config-reloader:0.7.0
          startCommand: /nats-server
        - version: 2.8.1
          natsImage: nats:2.8.1
          metricsExporterImage: natsio/prometheus-nats-exporter:0.9.1
          configReloaderImage: natsio/nats-server-config-reloader:0.7.0
          startCommand: /nats-server
        - version: 2.8.1-alpine
          natsImage: nats:2.8.1-alpine
          metricsExporterImage: natsio/prometheus-nats-exporter:0.9.1
          configReloaderImage: natsio/nats-server-config-reloader:0.7.0
<<<<<<< HEAD
          startCommand: nats-server
        - version: 2.8.2
          natsImage: nats:2.8.2
          metricsExporterImage: natsio/prometheus-nats-exporter:0.9.1
          configReloaderImage: natsio/nats-server-config-reloader:0.7.0
          startCommand: /nats-server
        - version: 2.8.2-alpine
          natsImage: nats:2.8.2-alpine
          metricsExporterImage: natsio/prometheus-nats-exporter:0.9.1
          configReloaderImage: natsio/nats-server-config-reloader:0.7.0
          startCommand: nats-server
        - version: 2.9.1
          natsImage: nats:2.9.1
=======
          startCommand: nats-server
        - version: 2.8.2
          natsImage: nats:2.8.2
          metricsExporterImage: natsio/prometheus-nats-exporter:0.9.1
          configReloaderImage: natsio/nats-server-config-reloader:0.7.0
          startCommand: /nats-server
        - version: 2.8.2-alpine
          natsImage: nats:2.8.2-alpine
          metricsExporterImage: natsio/prometheus-nats-exporter:0.9.1
          configReloaderImage: natsio/nats-server-config-reloader:0.7.0
          startCommand: nats-server
        - version: 2.9.1
          natsImage: nats:2.9.1
          metricsExporterImage: natsio/prometheus-nats-exporter:0.9.1
          configReloaderImage: natsio/nats-server-config-reloader:0.7.0
          startCommand: /nats-server
        - version: 2.9.12
          natsImage: nats:2.9.12
>>>>>>> 57376875
          metricsExporterImage: natsio/prometheus-nats-exporter:0.9.1
          configReloaderImage: natsio/nats-server-config-reloader:0.7.0
          startCommand: /nats-server
kind: ConfigMap
metadata:
  name: argo-events-controller-config
  namespace: argo-events
---
apiVersion: apps/v1
kind: Deployment
metadata:
  name: controller-manager
  namespace: argo-events
spec:
  replicas: 1
  selector:
    matchLabels:
      app: controller-manager
  template:
    metadata:
      labels:
        app: controller-manager
    spec:
      containers:
      - args:
        - controller
        - --namespaced
        env:
        - name: ARGO_EVENTS_IMAGE
<<<<<<< HEAD
          value: quay.io/codefresh/argo-events:v1.7.3-cap-CR-19893
=======
          value: quay.io/argoproj/argo-events:v1.8.0
>>>>>>> 57376875
        - name: NAMESPACE
          valueFrom:
            fieldRef:
              fieldPath: metadata.namespace
<<<<<<< HEAD
        image: quay.io/codefresh/argo-events:v1.7.3-cap-CR-19893
=======
        image: quay.io/argoproj/argo-events:v1.8.0
>>>>>>> 57376875
        imagePullPolicy: Always
        livenessProbe:
          httpGet:
            path: /healthz
            port: 8081
          initialDelaySeconds: 3
          periodSeconds: 3
        name: controller-manager
        readinessProbe:
          httpGet:
            path: /readyz
            port: 8081
          initialDelaySeconds: 3
          periodSeconds: 3
        volumeMounts:
        - mountPath: /etc/argo-events
          name: controller-config-volume
      securityContext:
        runAsNonRoot: true
        runAsUser: 9731
      serviceAccountName: argo-events-sa
      volumes:
      - configMap:
          name: argo-events-controller-config
        name: controller-config-volume<|MERGE_RESOLUTION|>--- conflicted
+++ resolved
@@ -252,11 +252,7 @@
           duplicates: 300s
         versions:
         - version: latest
-<<<<<<< HEAD
-          natsImage: nats:2.9.1
-=======
           natsImage: nats:2.9.12
->>>>>>> 57376875
           metricsExporterImage: natsio/prometheus-nats-exporter:0.9.1
           configReloaderImage: natsio/nats-server-config-reloader:0.7.0
           startCommand: /nats-server
@@ -269,7 +265,6 @@
           natsImage: nats:2.8.1-alpine
           metricsExporterImage: natsio/prometheus-nats-exporter:0.9.1
           configReloaderImage: natsio/nats-server-config-reloader:0.7.0
-<<<<<<< HEAD
           startCommand: nats-server
         - version: 2.8.2
           natsImage: nats:2.8.2
@@ -283,26 +278,11 @@
           startCommand: nats-server
         - version: 2.9.1
           natsImage: nats:2.9.1
-=======
-          startCommand: nats-server
-        - version: 2.8.2
-          natsImage: nats:2.8.2
-          metricsExporterImage: natsio/prometheus-nats-exporter:0.9.1
-          configReloaderImage: natsio/nats-server-config-reloader:0.7.0
-          startCommand: /nats-server
-        - version: 2.8.2-alpine
-          natsImage: nats:2.8.2-alpine
-          metricsExporterImage: natsio/prometheus-nats-exporter:0.9.1
-          configReloaderImage: natsio/nats-server-config-reloader:0.7.0
-          startCommand: nats-server
-        - version: 2.9.1
-          natsImage: nats:2.9.1
           metricsExporterImage: natsio/prometheus-nats-exporter:0.9.1
           configReloaderImage: natsio/nats-server-config-reloader:0.7.0
           startCommand: /nats-server
         - version: 2.9.12
           natsImage: nats:2.9.12
->>>>>>> 57376875
           metricsExporterImage: natsio/prometheus-nats-exporter:0.9.1
           configReloaderImage: natsio/nats-server-config-reloader:0.7.0
           startCommand: /nats-server
@@ -332,20 +312,12 @@
         - --namespaced
         env:
         - name: ARGO_EVENTS_IMAGE
-<<<<<<< HEAD
-          value: quay.io/codefresh/argo-events:v1.7.3-cap-CR-19893
-=======
-          value: quay.io/argoproj/argo-events:v1.8.0
->>>>>>> 57376875
+          value: quay.io/argoproj/argo-events:v1.8.0-cap-CR-19893
         - name: NAMESPACE
           valueFrom:
             fieldRef:
               fieldPath: metadata.namespace
-<<<<<<< HEAD
-        image: quay.io/codefresh/argo-events:v1.7.3-cap-CR-19893
-=======
-        image: quay.io/argoproj/argo-events:v1.8.0
->>>>>>> 57376875
+        image: quay.io/argoproj/argo-events:v1.8.0-cap-CR-19893
         imagePullPolicy: Always
         livenessProbe:
           httpGet:
