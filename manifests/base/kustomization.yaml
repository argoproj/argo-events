--- conflicted
+++ resolved
@@ -14,12 +14,8 @@
 
 images:
   - name: quay.io/argoproj/argo-events
-<<<<<<< HEAD
-    newTag: v1.5.3
-=======
     newName: quay.io/codefresh/argo-events
     newTag: v1.5.0-cap-CR-7514
->>>>>>> c9e04d25
 
 patchesStrategicMerge:
   - |-
@@ -34,11 +30,7 @@
             - name: eventsource-controller
               env:
                 - name: EVENTSOURCE_IMAGE
-<<<<<<< HEAD
-                  value: quay.io/argoproj/argo-events:v1.5.3
-=======
                   value: quay.io/codefresh/argo-events:v1.5.0-cap-CR-7514
->>>>>>> c9e04d25
   - |-
     apiVersion: apps/v1
     kind: Deployment
@@ -51,8 +43,4 @@
             - name: sensor-controller
               env:
                 - name: SENSOR_IMAGE
-<<<<<<< HEAD
-                  value: quay.io/argoproj/argo-events:v1.5.3
-=======
-                  value: quay.io/codefresh/argo-events:v1.5.0-cap-CR-7514
->>>>>>> c9e04d25
+                  value: quay.io/codefresh/argo-events:v1.5.0-cap-CR-7514