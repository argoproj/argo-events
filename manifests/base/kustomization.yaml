#
# Update the versions in this file.
#

apiVersion: kustomize.config.k8s.io/v1beta1
kind: Kustomization

resources:
  - crds
  - argo-events-sa.yaml
  - controller-manager

images:
  - name: quay.io/argoproj/argo-events
<<<<<<< HEAD
    newTag: v1.7.2
=======
    newName: quay.io/codefresh/argo-events
    newTag: v1.7.1-cap-CR-14417
>>>>>>> 8c7f6035

patchesStrategicMerge:
  - |-
    apiVersion: apps/v1
    kind: Deployment
    metadata:
      name: controller-manager
    spec:
      template:
        spec:
          containers:
            - name: controller-manager
              env:
                - name: ARGO_EVENTS_IMAGE
<<<<<<< HEAD
                  value: quay.io/argoproj/argo-events:v1.7.2
=======
                  value: quay.io/codefresh/argo-events:v1.7.1-cap-CR-14417
>>>>>>> 8c7f6035
<|MERGE_RESOLUTION|>--- conflicted
+++ resolved
@@ -12,12 +12,8 @@
 
 images:
   - name: quay.io/argoproj/argo-events
-<<<<<<< HEAD
-    newTag: v1.7.2
-=======
     newName: quay.io/codefresh/argo-events
     newTag: v1.7.1-cap-CR-14417
->>>>>>> 8c7f6035
 
 patchesStrategicMerge:
   - |-
@@ -32,8 +28,4 @@
             - name: controller-manager
               env:
                 - name: ARGO_EVENTS_IMAGE
-<<<<<<< HEAD
-                  value: quay.io/argoproj/argo-events:v1.7.2
-=======
-                  value: quay.io/codefresh/argo-events:v1.7.1-cap-CR-14417
->>>>>>> 8c7f6035
+                  value: quay.io/codefresh/argo-events:v1.7.1-cap-CR-14417