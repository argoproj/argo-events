--- conflicted
+++ resolved
@@ -12,12 +12,8 @@
 
 images:
   - name: quay.io/argoproj/argo-events
-<<<<<<< HEAD
     newName: quay.io/codefresh/argo-events
-    newTag: v1.7.3-cap-CR-19893
-=======
-    newTag: v1.8.0
->>>>>>> 57376875
+    newTag: v1.8.0-cap-CR-19893
 
 patchesStrategicMerge:
   - |-
@@ -32,9 +28,4 @@
             - name: controller-manager
               env:
                 - name: ARGO_EVENTS_IMAGE
-<<<<<<< HEAD
-                  value: quay.io/codefresh/argo-events:v1.7.3-cap-CR-19893
-                      
-=======
-                  value: quay.io/argoproj/argo-events:v1.8.0
->>>>>>> 57376875
+                  value: quay.io/argoproj/argo-events:v1.8.0-cap-CR-19893