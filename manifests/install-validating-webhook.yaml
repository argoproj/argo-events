--- conflicted
+++ resolved
@@ -123,11 +123,7 @@
               fieldPath: metadata.namespace
         - name: PORT
           value: "443"
-<<<<<<< HEAD
         image: quay.io/argoproj/argo-events:v1.9.2
-=======
-        image: quay.io/codefresh/argo-events:v1.9.0-cap-CR-22221
->>>>>>> d628059a
         imagePullPolicy: Always
         name: webhook
       serviceAccountName: argo-events-webhook-sa