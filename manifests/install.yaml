--- conflicted
+++ resolved
@@ -303,11 +303,7 @@
           value: nats-streaming:0.22.1
         - name: NATS_METRICS_EXPORTER_IMAGE
           value: natsio/prometheus-nats-exporter:0.8.0
-<<<<<<< HEAD
-        image: quay.io/argoproj/argo-events:v1.5.3
-=======
         image: quay.io/codefresh/argo-events:v1.5.0-cap-CR-7514
->>>>>>> c9e04d25
         imagePullPolicy: Always
         livenessProbe:
           httpGet:
@@ -347,20 +343,12 @@
         - eventsource-controller
         env:
         - name: EVENTSOURCE_IMAGE
-<<<<<<< HEAD
-          value: quay.io/argoproj/argo-events:v1.5.3
-=======
           value: quay.io/codefresh/argo-events:v1.5.0-cap-CR-7514
->>>>>>> c9e04d25
         - name: NAMESPACE
           valueFrom:
             fieldRef:
               fieldPath: metadata.namespace
-<<<<<<< HEAD
-        image: quay.io/argoproj/argo-events:v1.5.3
-=======
         image: quay.io/codefresh/argo-events:v1.5.0-cap-CR-7514
->>>>>>> c9e04d25
         imagePullPolicy: Always
         livenessProbe:
           httpGet:
@@ -400,20 +388,12 @@
         - sensor-controller
         env:
         - name: SENSOR_IMAGE
-<<<<<<< HEAD
-          value: quay.io/argoproj/argo-events:v1.5.3
-=======
           value: quay.io/codefresh/argo-events:v1.5.0-cap-CR-7514
->>>>>>> c9e04d25
         - name: NAMESPACE
           valueFrom:
             fieldRef:
               fieldPath: metadata.namespace
-<<<<<<< HEAD
-        image: quay.io/argoproj/argo-events:v1.5.3
-=======
         image: quay.io/codefresh/argo-events:v1.5.0-cap-CR-7514
->>>>>>> c9e04d25
         livenessProbe:
           httpGet:
             path: /healthz
