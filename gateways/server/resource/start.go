/*
Copyright 2018 BlackRock, Inc.

Licensed under the Apache License, Version 2.0 (the "License");
you may not use this file except in compliance with the License.
You may obtain a copy of the License at

	http://www.apache.org/licenses/LICENSE-2.0

Unless required by applicable law or agreed to in writing, software
distributed under the License is distributed on an "AS IS" BASIS,
WITHOUT WARRANTIES OR CONDITIONS OF ANY KIND, either express or implied.
See the License for the specific language governing permissions and
limitations under the License.
*/

package resource

import (
	"encoding/json"
	"fmt"
	"strings"

	"github.com/argoproj/argo-events/common"
	"github.com/argoproj/argo-events/gateways"
	"github.com/argoproj/argo-events/gateways/server"
	"github.com/argoproj/argo-events/pkg/apis/events"
	"github.com/argoproj/argo-events/pkg/apis/eventsources/v1alpha1"
	"github.com/ghodss/yaml"
	"github.com/pkg/errors"
	"github.com/sirupsen/logrus"
	metav1 "k8s.io/apimachinery/pkg/apis/meta/v1"
	"k8s.io/apimachinery/pkg/apis/meta/v1/unstructured"
	"k8s.io/apimachinery/pkg/fields"
	"k8s.io/apimachinery/pkg/labels"
	"k8s.io/apimachinery/pkg/runtime/schema"
	"k8s.io/apimachinery/pkg/selection"
	"k8s.io/client-go/dynamic"
	"k8s.io/client-go/dynamic/dynamicinformer"
	"k8s.io/client-go/rest"
	"k8s.io/client-go/tools/cache"
)

// InformerEvent holds event generated from resource state change
type InformerEvent struct {
	Obj    interface{}
	OldObj interface{}
	Type   v1alpha1.ResourceEventType
}

// EventListener implements Eventing
type EventListener struct {
	// Logger to log stuff
	Logger *logrus.Logger
	// K8RestConfig is kubernetes cluster config
	K8RestConfig *rest.Config
}

// StartEventSource starts an event source
func (listener *EventListener) StartEventSource(eventSource *gateways.EventSource, eventStream gateways.Eventing_StartEventSourceServer) error {
	listener.Logger.WithField(common.LabelEventSource, eventSource.Name).Infoln("started processing the event source...")
	channels := server.NewChannels()

	go server.HandleEventsFromEventSource(eventSource.Name, eventStream, channels, listener.Logger)

	defer func() {
		channels.Stop <- struct{}{}
	}()

	if err := listener.listenEvents(eventSource, channels); err != nil {
		listener.Logger.WithField(common.LabelEventSource, eventSource.Name).WithError(err).Errorln("failed to listen to events")
		return err
	}

	return nil
}

// listenEvents watches resource updates and consume those events
func (listener *EventListener) listenEvents(eventSource *gateways.EventSource, channels *server.Channels) error {
	logger := listener.Logger.WithField(common.LabelEventSource, eventSource.Name)

	logger.Infoln("parsing resource event source...")
	var resourceEventSource *v1alpha1.ResourceEventSource
	if err := yaml.Unmarshal(eventSource.Value, &resourceEventSource); err != nil {
		return errors.Wrapf(err, "failed to parse the event source %s", eventSource.Name)
	}

	logger.Infoln("setting up a K8s client")
	client, err := dynamic.NewForConfig(listener.K8RestConfig)
	if err != nil {
		return errors.Wrapf(err, "failed to set up a dynamic K8s client for the event source %s", eventSource.Name)
	}

	gvr := schema.GroupVersionResource{
		Group:    resourceEventSource.Group,
		Version:  resourceEventSource.Version,
		Resource: resourceEventSource.Resource,
	}

	client.Resource(gvr)

	options := &metav1.ListOptions{}

	logger.Infoln("configuring label selectors if filters are selected...")
	if resourceEventSource.Filter != nil && resourceEventSource.Filter.Labels != nil {
		sel, err := LabelSelector(resourceEventSource.Filter.Labels)
		if err != nil {
			return errors.Wrapf(err, "failed to create the label selector for the event source %s", eventSource.Name)
		}
		options.LabelSelector = sel.String()
	}

	if resourceEventSource.Filter != nil && resourceEventSource.Filter.Fields != nil {
		sel, err := LabelSelector(resourceEventSource.Filter.Fields)
		if err != nil {
			return errors.Wrapf(err, "failed to create the field selector for the event source %s", eventSource.Name)
		}
		options.FieldSelector = sel.String()
	}

	tweakListOptions := func(op *metav1.ListOptions) {
		*op = *options
	}

	logger.Infoln("setting up informer factory...")
	factory := dynamicinformer.NewFilteredDynamicSharedInformerFactory(client, 0, resourceEventSource.Namespace, tweakListOptions)

	informer := factory.ForResource(gvr)

	informerEventCh := make(chan *InformerEvent)

	go func() {
		logger.Infoln("listening to resource events...")
		for event := range informerEventCh {
			objBody, err := json.Marshal(event.Obj)
			if err != nil {
				logger.WithError(err).Errorln("failed to marshal the resource, rejecting the event...")
				continue
			}

<<<<<<< HEAD
				eventData := &events.ResourceEventData{
					EventType: string(event.Type),
					Body:      objBody,
					Group:     resourceEventSource.Group,
					Version:   resourceEventSource.Version,
					Resource:  resourceEventSource.Resource,
				}
				eventBody, err := json.Marshal(eventData)
				if err != nil {
					logger.WithError(err).Errorln("failed to marshal the event. rejecting the event...")
					continue
				}
				if err := passFilters(event.Obj.(*unstructured.Unstructured), resourceEventSource.Filter); err != nil {
					logger.WithError(err).Warnln("failed to apply the filter, rejecting the event...")
					continue
				}
				channels.Data <- eventBody
=======
			eventData := &apicommon.ResourceEventData{
				EventType: string(event.Type),
				Body:      objBody,
				Group:     resourceEventSource.Group,
				Version:   resourceEventSource.Version,
				Resource:  resourceEventSource.Resource,
			}
			eventBody, err := json.Marshal(eventData)
			if err != nil {
				logger.WithError(err).Errorln("failed to marshal the event. rejecting the event...")
				continue
>>>>>>> 22de2c47
			}
			if err := passFilters(event, resourceEventSource.Filter, resourceEventSource.EventType); err != nil {
				logger.WithError(err).Warnln("failed to apply the filter, rejecting the event...")
				continue
			}
			channels.Data <- eventBody
		}
	}()

	sharedInformer := informer.Informer()
	sharedInformer.AddEventHandler(
		cache.ResourceEventHandlerFuncs{
			AddFunc: func(obj interface{}) {
				informerEventCh <- &InformerEvent{
					Obj:  obj,
					Type: v1alpha1.ADD,
				}
			},
			UpdateFunc: func(oldObj, newObj interface{}) {
				informerEventCh <- &InformerEvent{
					Obj:    newObj,
					OldObj: oldObj,
					Type:   v1alpha1.UPDATE,
				}
			},
			DeleteFunc: func(obj interface{}) {
				informerEventCh <- &InformerEvent{
					Obj:  obj,
					Type: v1alpha1.DELETE,
				}
			},
		},
	)

	doneCh := make(chan struct{})
	sharedInformer.Run(doneCh)

	<-channels.Done
	doneCh <- struct{}{}

	logger.Infoln("event source is stopped")
	close(informerEventCh)

	return nil
}

// LabelReq returns label requirements
func LabelReq(key, value string) (*labels.Requirement, error) {
	req, err := labels.NewRequirement(key, selection.Equals, []string{value})
	if err != nil {
		return nil, err
	}
	return req, nil
}

// LabelSelector returns label selector for resource filtering
func LabelSelector(resourceLabels map[string]string) (labels.Selector, error) {
	var labelRequirements []labels.Requirement
	for key, value := range resourceLabels {
		req, err := LabelReq(key, value)
		if err != nil {
			return nil, err
		}
		labelRequirements = append(labelRequirements, *req)
	}
	return labels.NewSelector().Add(labelRequirements...), nil
}

// FieldSelector returns field selector for resource filtering
func FieldSelector(fieldSelectors map[string]string) (fields.Selector, error) {
	var selectors []fields.Selector
	for key, value := range fieldSelectors {
		selector, err := fields.ParseSelector(fmt.Sprintf("%s=%s", key, value))
		if err != nil {
			return nil, err
		}
		selectors = append(selectors, selector)
	}
	return fields.AndSelectors(selectors...), nil
}

// helper method to check if the object passed the user defined filters
func passFilters(event *InformerEvent, filter *v1alpha1.ResourceFilter, eventType v1alpha1.ResourceEventType) error {
	uObj := event.Obj.(*unstructured.Unstructured)
	// no filters are applied.
	if filter == nil {
		return nil
	}
	if !strings.HasPrefix(uObj.GetName(), filter.Prefix) {
		return errors.Errorf("resource name does not match prefix. resource-name: %s, prefix: %s", uObj.GetName(), filter.Prefix)
	}
	created := uObj.GetCreationTimestamp()
	if !filter.CreatedBy.IsZero() && created.UTC().After(filter.CreatedBy.UTC()) {
		return errors.Errorf("resource is created after filter time. creation-timestamp: %s, filter-creation-timestamp: %s", created.UTC().String(), filter.CreatedBy.UTC().String())
	}
	if eventType != "" && event.Type != eventType {
		return errors.Errorf("resource event type mismatch. expected: %s, actual: %s", string(eventType), string(event.Type))
	}
	return nil
}<|MERGE_RESOLUTION|>--- conflicted
+++ resolved
@@ -138,25 +138,6 @@
 				continue
 			}
 
-<<<<<<< HEAD
-				eventData := &events.ResourceEventData{
-					EventType: string(event.Type),
-					Body:      objBody,
-					Group:     resourceEventSource.Group,
-					Version:   resourceEventSource.Version,
-					Resource:  resourceEventSource.Resource,
-				}
-				eventBody, err := json.Marshal(eventData)
-				if err != nil {
-					logger.WithError(err).Errorln("failed to marshal the event. rejecting the event...")
-					continue
-				}
-				if err := passFilters(event.Obj.(*unstructured.Unstructured), resourceEventSource.Filter); err != nil {
-					logger.WithError(err).Warnln("failed to apply the filter, rejecting the event...")
-					continue
-				}
-				channels.Data <- eventBody
-=======
 			eventData := &apicommon.ResourceEventData{
 				EventType: string(event.Type),
 				Body:      objBody,
@@ -168,7 +149,6 @@
 			if err != nil {
 				logger.WithError(err).Errorln("failed to marshal the event. rejecting the event...")
 				continue
->>>>>>> 22de2c47
 			}
 			if err := passFilters(event, resourceEventSource.Filter, resourceEventSource.EventType); err != nil {
 				logger.WithError(err).Warnln("failed to apply the filter, rejecting the event...")
