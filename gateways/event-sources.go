/*
Copyright 2018 BlackRock, Inc.

Licensed under the Apache License, Version 2.0 (the "License");
you may not use this file except in compliance with the License.
You may obtain a copy of the License at

	http://www.apache.org/licenses/LICENSE-2.0

Unless required by applicable law or agreed to in writing, software
distributed under the License is distributed on an "AS IS" BASIS,
WITHOUT WARRANTIES OR CONDITIONS OF ANY KIND, either express or implied.
See the License for the specific language governing permissions and
limitations under the License.
*/

package gateways

import (
	"context"
	"fmt"
	"io"
	"time"

	"github.com/argoproj/argo-events/pkg/apis/gateway"

	"github.com/argoproj/argo-events/common"
	"github.com/argoproj/argo-events/pkg/apis/gateway/v1alpha1"
	"google.golang.org/grpc"
	"google.golang.org/grpc/connectivity"
	corev1 "k8s.io/api/core/v1"
)

// createInternalEventSources creates an internal representation of event source declared in the gateway configmap.
// returned event sources are map of hash of event source and event source itself.
// Creating a hash of event source makes it easy to check equality of two event sources.
func (gc *GatewayConfig) createInternalEventSources(cm *corev1.ConfigMap) (map[string]*EventSourceContext, error) {
	configs := make(map[string]*EventSourceContext)
	for configKey, configValue := range cm.Data {
		hashKey := common.Hasher(configKey + configValue)
		gc.Log.WithFields(
			map[string]interface{}{
				"config-key":   configKey,
				"config-value": configValue,
				"hash":         string(hashKey),
			},
		).Info("event source")

		// create a connection to gateway server
		ctx, cancel := context.WithCancel(context.Background())
		conn, err := grpc.Dial(
			fmt.Sprintf("localhost:%s", gc.serverPort),
			grpc.WithBlock(),
			grpc.WithInsecure(),
			grpc.WithTimeout(common.ServerConnTimeout*time.Second))
		if err != nil {
			gc.Log.WithError(err).Panic("failed to connect to gateway server")
			cancel()
			return nil, err
		}

		gc.Log.WithField("state", conn.GetState().String()).Info("state of the connection")

		configs[hashKey] = &EventSourceContext{
			Source: &EventSource{
				Id:      hashKey,
				Name:    configKey,
				Data:    configValue,
				Version: cm.Labels[common.LabelArgoEventsEventSourceVersion],
			},
			Cancel: cancel,
			Ctx:    ctx,
			Client: NewEventingClient(conn),
			Conn:   conn,
		}
	}
	return configs, nil
}

// diffConfig diffs currently registered event sources and the event sources in the gateway configmap
// It simply matches the event source strings. So, if event source string differs through some sequence of definition
// and although the event sources are actually same, this method will treat them as different event sources.
// retunrs staleConfig - event sources to be removed from gateway
// newConfig - new event sources to run
func (gc *GatewayConfig) diffEventSources(newConfigs map[string]*EventSourceContext) (staleConfigKeys []string, newConfigKeys []string) {
	var currentConfigKeys []string
	var updatedConfigKeys []string

	for currentConfigKey := range gc.registeredConfigs {
		currentConfigKeys = append(currentConfigKeys, currentConfigKey)
	}
	for updatedConfigKey := range newConfigs {
		updatedConfigKeys = append(updatedConfigKeys, updatedConfigKey)
	}

	gc.Log.WithField("current-event-sources-keys", currentConfigKeys).Debug("event sources hashes")
	gc.Log.WithField("updated-event-sources-keys", updatedConfigKeys).Debug("event sources hashes")

	swapped := false
	// iterates over current event sources and updated event sources
	// and creates two arrays, first one containing event sources that need to removed
	// and second containing new event sources that need to be added and run.
	for i := 0; i < 2; i++ {
		for _, cc := range currentConfigKeys {
			found := false
			for _, uc := range updatedConfigKeys {
				if cc == uc {
					found = true
					break
				}
			}
			if !found {
				if swapped {
					newConfigKeys = append(newConfigKeys, cc)
				} else {
					staleConfigKeys = append(staleConfigKeys, cc)
				}
			}
		}
		if i == 0 {
			currentConfigKeys, updatedConfigKeys = updatedConfigKeys, currentConfigKeys
			swapped = true
		}
	}
	return
}

// startEventSources starts new event sources added to gateway
func (gc *GatewayConfig) startEventSources(eventSources map[string]*EventSourceContext, keys []string) {
	for _, key := range keys {
		eventSource := eventSources[key]
		// register the event source
		gc.registeredConfigs[key] = eventSource

		log := gc.Log.WithField(common.LabelEventSource, eventSource.Source.Name)

		log.Info("activating new event source")

		go func() {
			// conn should be in READY state
			if eventSource.Conn.GetState() != connectivity.Ready {
				gc.Log.Error("connection is not in ready state.")
				gc.StatusCh <- EventSourceStatus{
					Phase:   v1alpha1.NodePhaseError,
					Id:      eventSource.Source.Id,
					Message: "connection_is_not_in_ready_state",
					Name:    eventSource.Source.Name,
				}
				return
			}

			// validate event source
<<<<<<< HEAD
			if valid, _ := eventSource.Client.ValidateEventSource(eventSource.Ctx, eventSource.Source); !valid.IsValid {
=======
			if valid, _ := eventSource.Client.ValidateEventSource(eventSource.Ctx, &EventSource{
				Data: eventSource.Data.Config,
				Name: eventSource.Data.Src,
				Id:   eventSource.Data.ID,
			}); !valid.IsValid {
>>>>>>> 68bbdd47
				gc.Log.WithFields(
					map[string]interface{}{
						"validation-failure": valid.Reason,
					},
				).Error("event source is not valid")
				if err := eventSource.Conn.Close(); err != nil {
					gc.Log.WithError(err).Error("failed to close client connection")
				}
				gc.StatusCh <- EventSourceStatus{
					Phase:   v1alpha1.NodePhaseError,
					Id:      eventSource.Source.Id,
					Message: "event_source_is_not_valid",
					Name:    eventSource.Source.Name,
				}
				return
			}

			gc.Log.Info("event source is valid")

			// mark event source as running
			gc.StatusCh <- EventSourceStatus{
				Phase:   v1alpha1.NodePhaseRunning,
				Message: "event_source_is_running",
				Id:      eventSource.Source.Id,
				Name:    eventSource.Source.Name,
			}

			// listen to events from gateway server
<<<<<<< HEAD
			eventStream, err := eventSource.Client.StartEventSource(eventSource.Ctx, eventSource.Source)
=======
			eventStream, err := eventSource.Client.StartEventSource(eventSource.Ctx, &EventSource{
				Name: eventSource.Data.Src,
				Data: eventSource.Data.Config,
				Id:   eventSource.Data.ID,
			})
>>>>>>> 68bbdd47
			if err != nil {
				gc.Log.WithError(err).Error("error occurred while starting event source")
				gc.StatusCh <- EventSourceStatus{
					Phase:   v1alpha1.NodePhaseError,
					Message: "failed_to_receive_event_stream",
					Name:    eventSource.Source.Name,
					Id:      eventSource.Source.Id,
				}
				return
			}

			gc.Log.Info("started listening to events from gateway server")
			for {
				event, err := eventStream.Recv()
				if err != nil {
					if err == io.EOF {
						gc.Log.Info("event source has stopped")
						gc.StatusCh <- EventSourceStatus{
							Phase:   v1alpha1.NodePhaseCompleted,
							Message: "event_source_has_been_stopped",
							Name:    eventSource.Source.Name,
							Id:      eventSource.Source.Id,
						}
						return
					}

					gc.Log.WithError(err).Error("failed to receive event from stream")
					gc.StatusCh <- EventSourceStatus{
						Phase:   v1alpha1.NodePhaseError,
						Message: "failed_to_receive_event_from_event_source_stream",
						Name:    eventSource.Source.Name,
						Id:      eventSource.Source.Id,
					}
					return
				}
				err = gc.DispatchEvent(event)
				if err != nil {
					// escalate error through a K8s event
					labels := map[string]string{
						common.LabelEventType:              string(common.EscalationEventType),
						common.LabelGatewayEventSourceName: eventSource.Source.Name,
						common.LabelGatewayName:            gc.Name,
						common.LabelGatewayEventSourceID:   eventSource.Source.Id,
						common.LabelOperation:              "dispatch_event_to_watchers",
					}
					if err := common.GenerateK8sEvent(gc.Clientset, fmt.Sprintf("failed to dispatch event to watchers"), common.EscalationEventType, "event dispatch failed", gc.Name, gc.Namespace, gc.controllerInstanceID, gateway.Kind, labels); err != nil {
						gc.Log.WithError(err).Error("failed to create K8s event to escalate event dispatch failure")
					}
					gc.Log.WithError(err).Error("failed to dispatch event to watchers")
				}
			}
		}()
	}
}

// stopEventSources stops an existing event sources
func (gc *GatewayConfig) stopEventSources(configs []string) {
	for _, configKey := range configs {
		eventSource := gc.registeredConfigs[configKey]
		delete(gc.registeredConfigs, configKey)
		gc.Log.WithField(common.LabelEventSource, eventSource.Source.Name).Info("removing the event source")
		gc.StatusCh <- EventSourceStatus{
			Phase:   v1alpha1.NodePhaseRemove,
			Id:      eventSource.Source.Id,
			Message: "event_source_is_removed",
			Name:    eventSource.Source.Name,
		}
		eventSource.Cancel()
		if err := eventSource.Conn.Close(); err != nil {
			gc.Log.WithField(common.LabelEventSource, eventSource.Source.Name).WithError(err).Error("failed to close client connection")
		}
	}
}

// manageEventSources syncs registered event sources and updated gateway configmap
func (gc *GatewayConfig) manageEventSources(cm *corev1.ConfigMap) error {
	eventSources, err := gc.createInternalEventSources(cm)
	if err != nil {
		return err
	}

	staleEventSources, newEventSources := gc.diffEventSources(eventSources)
	gc.Log.WithField(common.LabelEventSource, staleEventSources).Info("stale event sources")
	gc.Log.WithField(common.LabelEventSource, newEventSources).Info("new event sources")

	// stop existing event sources
	gc.stopEventSources(staleEventSources)

	// start new event sources
	gc.startEventSources(eventSources, newEventSources)

	return nil
}<|MERGE_RESOLUTION|>--- conflicted
+++ resolved
@@ -54,7 +54,8 @@
 			grpc.WithInsecure(),
 			grpc.WithTimeout(common.ServerConnTimeout*time.Second))
 		if err != nil {
-			gc.Log.WithError(err).Panic("failed to connect to gateway server")
+			gc.Log.WithError(err).
+				WithField("conn-state", conn.GetState().String()).Panic("failed to connect to gateway server")
 			cancel()
 			return nil, err
 		}
@@ -62,11 +63,10 @@
 		gc.Log.WithField("state", conn.GetState().String()).Info("state of the connection")
 
 		configs[hashKey] = &EventSourceContext{
-			Source: &EventSource{
-				Id:      hashKey,
-				Name:    configKey,
-				Data:    configValue,
-				Version: cm.Labels[common.LabelArgoEventsEventSourceVersion],
+			Data: &EventSourceData{
+				ID:     hashKey,
+				Src:    configKey,
+				Config: configValue,
 			},
 			Cancel: cancel,
 			Ctx:    ctx,
@@ -132,7 +132,7 @@
 		// register the event source
 		gc.registeredConfigs[key] = eventSource
 
-		log := gc.Log.WithField(common.LabelEventSource, eventSource.Source.Name)
+		log := gc.Log.WithField(common.LabelEventSource, eventSource.Data.Src)
 
 		log.Info("activating new event source")
 
@@ -142,23 +142,18 @@
 				gc.Log.Error("connection is not in ready state.")
 				gc.StatusCh <- EventSourceStatus{
 					Phase:   v1alpha1.NodePhaseError,
-					Id:      eventSource.Source.Id,
+					Id:      eventSource.Data.ID,
 					Message: "connection_is_not_in_ready_state",
-					Name:    eventSource.Source.Name,
+					Name:    eventSource.Data.Src,
 				}
 				return
 			}
 
 			// validate event source
-<<<<<<< HEAD
-			if valid, _ := eventSource.Client.ValidateEventSource(eventSource.Ctx, eventSource.Source); !valid.IsValid {
-=======
 			if valid, _ := eventSource.Client.ValidateEventSource(eventSource.Ctx, &EventSource{
 				Data: eventSource.Data.Config,
 				Name: eventSource.Data.Src,
-				Id:   eventSource.Data.ID,
 			}); !valid.IsValid {
->>>>>>> 68bbdd47
 				gc.Log.WithFields(
 					map[string]interface{}{
 						"validation-failure": valid.Reason,
@@ -169,9 +164,9 @@
 				}
 				gc.StatusCh <- EventSourceStatus{
 					Phase:   v1alpha1.NodePhaseError,
-					Id:      eventSource.Source.Id,
+					Id:      eventSource.Data.ID,
 					Message: "event_source_is_not_valid",
-					Name:    eventSource.Source.Name,
+					Name:    eventSource.Data.Src,
 				}
 				return
 			}
@@ -182,27 +177,22 @@
 			gc.StatusCh <- EventSourceStatus{
 				Phase:   v1alpha1.NodePhaseRunning,
 				Message: "event_source_is_running",
-				Id:      eventSource.Source.Id,
-				Name:    eventSource.Source.Name,
+				Id:      eventSource.Data.ID,
+				Name:    eventSource.Data.Src,
 			}
 
 			// listen to events from gateway server
-<<<<<<< HEAD
-			eventStream, err := eventSource.Client.StartEventSource(eventSource.Ctx, eventSource.Source)
-=======
 			eventStream, err := eventSource.Client.StartEventSource(eventSource.Ctx, &EventSource{
 				Name: eventSource.Data.Src,
 				Data: eventSource.Data.Config,
-				Id:   eventSource.Data.ID,
 			})
->>>>>>> 68bbdd47
 			if err != nil {
 				gc.Log.WithError(err).Error("error occurred while starting event source")
 				gc.StatusCh <- EventSourceStatus{
 					Phase:   v1alpha1.NodePhaseError,
 					Message: "failed_to_receive_event_stream",
-					Name:    eventSource.Source.Name,
-					Id:      eventSource.Source.Id,
+					Name:    eventSource.Data.Src,
+					Id:      eventSource.Data.ID,
 				}
 				return
 			}
@@ -216,8 +206,8 @@
 						gc.StatusCh <- EventSourceStatus{
 							Phase:   v1alpha1.NodePhaseCompleted,
 							Message: "event_source_has_been_stopped",
-							Name:    eventSource.Source.Name,
-							Id:      eventSource.Source.Id,
+							Name:    eventSource.Data.Src,
+							Id:      eventSource.Data.ID,
 						}
 						return
 					}
@@ -226,8 +216,8 @@
 					gc.StatusCh <- EventSourceStatus{
 						Phase:   v1alpha1.NodePhaseError,
 						Message: "failed_to_receive_event_from_event_source_stream",
-						Name:    eventSource.Source.Name,
-						Id:      eventSource.Source.Id,
+						Name:    eventSource.Data.Src,
+						Id:      eventSource.Data.ID,
 					}
 					return
 				}
@@ -236,9 +226,9 @@
 					// escalate error through a K8s event
 					labels := map[string]string{
 						common.LabelEventType:              string(common.EscalationEventType),
-						common.LabelGatewayEventSourceName: eventSource.Source.Name,
+						common.LabelGatewayEventSourceName: eventSource.Data.Src,
 						common.LabelGatewayName:            gc.Name,
-						common.LabelGatewayEventSourceID:   eventSource.Source.Id,
+						common.LabelGatewayEventSourceID:   eventSource.Data.ID,
 						common.LabelOperation:              "dispatch_event_to_watchers",
 					}
 					if err := common.GenerateK8sEvent(gc.Clientset, fmt.Sprintf("failed to dispatch event to watchers"), common.EscalationEventType, "event dispatch failed", gc.Name, gc.Namespace, gc.controllerInstanceID, gateway.Kind, labels); err != nil {
@@ -256,16 +246,16 @@
 	for _, configKey := range configs {
 		eventSource := gc.registeredConfigs[configKey]
 		delete(gc.registeredConfigs, configKey)
-		gc.Log.WithField(common.LabelEventSource, eventSource.Source.Name).Info("removing the event source")
+		gc.Log.WithEventSource(eventSource.Data.Src).Info("removing the event source")
 		gc.StatusCh <- EventSourceStatus{
 			Phase:   v1alpha1.NodePhaseRemove,
-			Id:      eventSource.Source.Id,
+			Id:      eventSource.Data.ID,
 			Message: "event_source_is_removed",
-			Name:    eventSource.Source.Name,
+			Name:    eventSource.Data.Src,
 		}
 		eventSource.Cancel()
 		if err := eventSource.Conn.Close(); err != nil {
-			gc.Log.WithField(common.LabelEventSource, eventSource.Source.Name).WithError(err).Error("failed to close client connection")
+			gc.Log.WithEventSource(eventSource.Data.Src).WithError(err).Error("failed to close client connection")
 		}
 	}
 }
