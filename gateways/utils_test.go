/*
Copyright 2018 BlackRock, Inc.

Licensed under the Apache License, Version 2.0 (the "License");
you may not use this file except in compliance with the License.
You may obtain a copy of the License at

	http://www.apache.org/licenses/LICENSE-2.0

Unless required by applicable law or agreed to in writing, software
distributed under the License is distributed on an "AS IS" BASIS,
WITHOUT WARRANTIES OR CONDITIONS OF ANY KIND, either express or implied.
See the License for the specific language governing permissions and
limitations under the License.
*/

package gateways

import (
	"github.com/smartystreets/goconvey/convey"
	"k8s.io/apimachinery/pkg/util/wait"
	"testing"
)

func TestGatewayUtil(t *testing.T) {
<<<<<<< HEAD
	convey.Convey("Given a value, hash it", t, func() {
		hash := Hasher("test")
		convey.So(hash, convey.ShouldNotBeEmpty)
	})
}

func TestConnect(t *testing.T) {
	convey.Convey("Given a backoff option, test connection", t, func() {
		var backoff *wait.Backoff
		err := Connect(backoff, func() error {
			return nil
		})
		convey.So(err, convey.ShouldBeNil)
=======
	convey.Convey("Given a event source, set the validation message", t, func() {
		v := ValidEventSource{}
		SetValidEventSource(&v, "event source is valid", true)
		convey.So(v.IsValid, convey.ShouldBeTrue)
		convey.So(v.Reason, convey.ShouldEqual, "event source is valid")
>>>>>>> 9efd6a1f
	})
}<|MERGE_RESOLUTION|>--- conflicted
+++ resolved
@@ -22,14 +22,6 @@
 	"testing"
 )
 
-func TestGatewayUtil(t *testing.T) {
-<<<<<<< HEAD
-	convey.Convey("Given a value, hash it", t, func() {
-		hash := Hasher("test")
-		convey.So(hash, convey.ShouldNotBeEmpty)
-	})
-}
-
 func TestConnect(t *testing.T) {
 	convey.Convey("Given a backoff option, test connection", t, func() {
 		var backoff *wait.Backoff
@@ -37,12 +29,5 @@
 			return nil
 		})
 		convey.So(err, convey.ShouldBeNil)
-=======
-	convey.Convey("Given a event source, set the validation message", t, func() {
-		v := ValidEventSource{}
-		SetValidEventSource(&v, "event source is valid", true)
-		convey.So(v.IsValid, convey.ShouldBeTrue)
-		convey.So(v.Reason, convey.ShouldEqual, "event source is valid")
->>>>>>> 9efd6a1f
 	})
 }