# Installation
This is a guide to getting started with Argo Events.

## Requirements
* Kubernetes cluster >v1.9
* Installed the [kubectl](https://kubernetes.io/docs/tasks/tools/install-kubectl/) command-line tool >v1.9.0
* Installed Go >1.9 and properly setup the [GOPATH](https://golang.org/doc/install) environment variable
* Installed [dep](https://golang.github.io/dep/docs/installation.html), Go's dependency tool

## 1. Get the project
```
go get github.com/argoproj/argo-events
cd $GOPATH/src/github.com/argoproj/argo-events
```

## 2. Deploy Argo Events SA, ClusterRoles, ConfigMap, Sensor Controller and Gateway Controller
Note: Modify the [argo-events-cluster-roles.yaml](../hack/k8s/manifests/argo-events-cluster-roles.yaml) file to use the correct namespace that you wish to deploy the sensor controller and gateway controller.

```
kubectl create namespace argo-events
kubectl apply -n argo-events -f https://raw.githubusercontent.com/argoproj/argo-events/master/hack/k8s/manifests/argo-events-sa.yaml
kubectl apply -n argo-events -f https://raw.githubusercontent.com/argoproj/argo-events/master/hack/k8s/manifests/argo-events-cluster-roles.yaml
kubectl apply -n argo-events -f https://raw.githubusercontent.com/argoproj/argo-events/master/hack/k8s/manifests/sensor-crd.yaml
kubectl apply -n argo-events -f https://raw.githubusercontent.com/argoproj/argo-events/master/hack/k8s/manifests/gateway-crd.yaml
kubectl apply -n argo-events -f https://raw.githubusercontent.com/argoproj/argo-events/master/hack/k8s/manifests/sensor-controller-configmap.yaml
kubectl apply -n argo-events -f https://raw.githubusercontent.com/argoproj/argo-events/master/hack/k8s/manifests/sensor-controller-deployment.yaml
kubectl apply -n argo-events -f https://raw.githubusercontent.com/argoproj/argo-events/master/hack/k8s/manifests/gateway-controller-configmap.yaml
kubectl apply -n argo-events -f https://raw.githubusercontent.com/argoproj/argo-events/master/hack/k8s/manifests/gateway-controller-deployment.yaml
```

<b>Note</b> If you want to use a different namespace for deployments, make sure to update namespace references
to your-namespace in above files

## 3. Install Argo
Follow instructions from https://github.com/argoproj/argo/blob/master/demo.md

<b>Note</b>: Make sure to install Argo in `argo-events` namespace

## 4. Create a webhook gateway
```
kubectl apply -n argo-events -f examples/gateways/webhook-gateway-configmap.yaml
kubectl apply -n argo-events -f examples/gateways/webhook.yaml
```

## 5. Create a webhook sensor
```
kubectl apply -n argo-events -f examples/sensors/webhook.yaml
```

## 6. Trigger the webhook & corresponding Argo workflow
Trigger the webhook via sending a http POST request to `/foo` endpoint. You can add different endpoint to 
gateway configuration at run time as well.
Note: the `WEBHOOK_SERVICE_URL` will differ based on the Kubernetes cluster.
```
export WEBHOOK_SERVICE_URL=$(minikube service -n argo-events --url webhook-gateway-gateway-svc)
echo $WEBHOOK_SERVICE_URL
curl -d '{"message":"this is my first webhook"}' -H "Content-Type: application/json" -X POST $WEBHOOK_SERVICE_URL/foo
```

<b>Note</b>: 
   * If you are facing an issue getting service url by running `minikube service -n argo-events --url webhook-gateway-gateway-svc`, you can use `kubectl port-forward`
<<<<<<< HEAD
   * Open another terminal window and enter `kubectl port-forward -n argo-events <name_of_the_webhook_gateway_pod> 9003:<port_on_which_gateway_server_is_running>`
=======
   * Open another terminal window and enter `kubectl port-forward <name_of_the_webhook_gateway_pod> 9003:<port_on_which_gateway_server_is_running>`
>>>>>>> 285ed12c
   * You can now user `localhost:9003` to query webhook gateway
  

Verify that the Argo workflow was run when the trigger was executed.
```
argo list -n argo-events
```

Verify that the sensor was updated correctly and moved to a "Complete" phase.
```
<<<<<<< HEAD
kubectl get -n argo-events sensor webhook-sensor -o yaml
=======
kubectl get sensor -n argo-events webhook-sensor -o yaml
>>>>>>> 285ed12c
```

Check the logs of the sensor-controller pod, gateway-controller, associated gateways and sensors if there are problems.

## 7. Next steps
* [Follow tutorial on gateways and sensors](tutorial.md)
* Write your first gateway. Follow the tutorial [Custom Gateways](custom-gateway.md).<|MERGE_RESOLUTION|>--- conflicted
+++ resolved
@@ -59,11 +59,7 @@
 
 <b>Note</b>: 
    * If you are facing an issue getting service url by running `minikube service -n argo-events --url webhook-gateway-gateway-svc`, you can use `kubectl port-forward`
-<<<<<<< HEAD
    * Open another terminal window and enter `kubectl port-forward -n argo-events <name_of_the_webhook_gateway_pod> 9003:<port_on_which_gateway_server_is_running>`
-=======
-   * Open another terminal window and enter `kubectl port-forward <name_of_the_webhook_gateway_pod> 9003:<port_on_which_gateway_server_is_running>`
->>>>>>> 285ed12c
    * You can now user `localhost:9003` to query webhook gateway
   
 
@@ -74,11 +70,7 @@
 
 Verify that the sensor was updated correctly and moved to a "Complete" phase.
 ```
-<<<<<<< HEAD
-kubectl get -n argo-events sensor webhook-sensor -o yaml
-=======
 kubectl get sensor -n argo-events webhook-sensor -o yaml
->>>>>>> 285ed12c
 ```
 
 Check the logs of the sensor-controller pod, gateway-controller, associated gateways and sensors if there are problems.
