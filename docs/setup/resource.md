--- conflicted
+++ resolved
@@ -50,15 +50,9 @@
         kubectl apply -n argo-events -f https://raw.githubusercontent.com/argoproj/argo-events/master/examples/sensors/resource.yaml
 
 4. The event source we created in step 1 contains configuration which makes the gateway listen to 
-<<<<<<< HEAD
-   Argo workflows marked with label and `name: my-workflow`.
-
-5. Lets create a workflow called `my-workflow`
-=======
    Argo workflows marked with label `app: my-workflow`.
 
 5. Lets create a workflow called `my-workflow` with label `app: my-workflow`
->>>>>>> 1a3cbe6a
    
         apiVersion: argoproj.io/v1alpha1
         kind: Workflow
