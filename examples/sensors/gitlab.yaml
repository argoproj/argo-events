apiVersion: argoproj.io/v1alpha1
kind: Sensor
metadata:
  name: gitlab-sensor
  labels:
    sensors.argoproj.io/sensor-controller-instanceid: argo-events
spec:
  template:
    spec:
      containers:
        - name: "sensor"
          image: "argoproj/sensor"
          imagePullPolicy: Always
      serviceAccountName: argo-events-sa
  eventProtocol:
    type: "HTTP"
    http:
      port: "9300"
  dependencies:
    - name: "gitlab-gateway:project_1"
  triggers:
    - name: gitlab-workflow-trigger
      resource:
        namespace: argo-events
        group: argoproj.io
        version: v1alpha1
        kind: Workflow
<<<<<<< HEAD
        # The parameters from the workflow are overridden by the webhook's message
        # An empty path means complete payload will be passed to trigger
=======
>>>>>>> af1f8557
        parameters:
          - src:
              event: "gitlab-gateway:project_1"
            dest: spec.arguments.parameters.0.value
        source:
          inline: |
            apiVersion: argoproj.io/v1alpha1
            kind: Workflow
            metadata:
<<<<<<< HEAD
              generateName: arguments-via-webhook-event
=======
              generateName: gitlab-workflow-
>>>>>>> af1f8557
            spec:
              entrypoint: whalesay
              arguments:
                parameters:
                - name: message
                  # this is the value that should be overridden
                  value: hello world
              templates:
              - name: whalesay
                inputs:
                  parameters:
                  - name: message
                container:
                  image: docker/whalesay:latest
                  command: [cowsay]
                  args: ["{{inputs.parameters.message}}"]<|MERGE_RESOLUTION|>--- conflicted
+++ resolved
@@ -25,11 +25,6 @@
         group: argoproj.io
         version: v1alpha1
         kind: Workflow
-<<<<<<< HEAD
-        # The parameters from the workflow are overridden by the webhook's message
-        # An empty path means complete payload will be passed to trigger
-=======
->>>>>>> af1f8557
         parameters:
           - src:
               event: "gitlab-gateway:project_1"
@@ -39,11 +34,7 @@
             apiVersion: argoproj.io/v1alpha1
             kind: Workflow
             metadata:
-<<<<<<< HEAD
-              generateName: arguments-via-webhook-event
-=======
               generateName: gitlab-workflow-
->>>>>>> af1f8557
             spec:
               entrypoint: whalesay
               arguments:
