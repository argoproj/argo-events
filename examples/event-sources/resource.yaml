apiVersion: argoproj.io/v1alpha1
kind: EventSource
metadata:
  name: resource-event-source
spec:
  type: resource
  resource:
    example:
      # namespace to listen events within
      namespace: argo-events
      # resource group
      group: argoproj.io
      # resource version
      version: v1alpha1
      # resource kind
      resource: workflows
      # type of events
      # possible values are ADD, DELETE, UPDATE
      # Optional
      eventTypes:
        - ADD
      # optional.
      filter:
        # labels and filters are meant to provide K8s API options to filter the object list that are being watched.
        # Please read https://kubernetes.io/docs/concepts/overview/working-with-objects/labels/#api for more details.

        # labels provide listing options to K8s API to watch objects
        labels:
          - key: app
<<<<<<< HEAD
            # Supported operations like ==, !=, <=, >= etc.
            # Defaults to ==.
            # Refer https://kubernetes.io/docs/concepts/overview/working-with-objects/labels/#label-selectors for more info.
            # optional.
            operation: ==
=======
            # Supported operations like ==, !=, etc.
            # Defaults to ==.
            # Refer https://kubernetes.io/docs/concepts/overview/working-with-objects/labels/#label-selectors for more info.
            # optional.
            operation: "=="
>>>>>>> 49bd6952
            value: my-workflow

#        # fields provide listing options to K8s API to watch objects
#        fields:
#          - key: metadata.name
#            # Supported operations like ==, !=, <=, >= etc.
#            # Defaults to ==.
#            # Refer https://kubernetes.io/docs/concepts/overview/working-with-objects/field-selectors/ for more info.
#            # optional.
#            operation: ==
#            value: my-workflow


#    # create event if workflow with prefix "my-workflow" gets modified
#    example-with-prefix-filter:
#      namespace: "argo-events"
#      group: argoproj.io
#      version: v1alpha1
#      resource: workflows
#      eventTypes:
#        - UPDATE
#        - ADD
#      filter:
#        prefix: "my-workflow"
#
#    # create event when a pod is created before 2019-03-27T010:52:32Z
#    example-with-created-by-filter:
#      namespace: "argo-events"
#      group: argoproj.io
#      version: v1alpha1
#      resource: workflows
#      eventTypes:
#        - ADD
#      filter:
#        createdBy: "2019-04-06T12:52:11Z"
#
#    example-with-multi-filters:
#      namespace: "argo-events"
#      group: ""
#      version: v1
#      resource: pods
#      eventTypes:
#        - ADD
#      filter:
#        createdBy: "2019-04-06T12:52:11Z"
#        labels:
#          - key: workflows.argoproj.io/completed
#            operation: ==
#            value: "true"
#        prefix: "hello"
#
#    # watch for completed workflows in any namespace
#    example-without-namespace:
#      # namespace: (omitted to match any namespace)
#      group: "k8s.io"
#      version: v1
#      resource: workflows
#      eventTypes:
#        - ADD
#      filter:
#        labels:
#          - key: workflows.argoproj.io/completed
#            operation: ==
#            value: "true"<|MERGE_RESOLUTION|>--- conflicted
+++ resolved
@@ -27,19 +27,11 @@
         # labels provide listing options to K8s API to watch objects
         labels:
           - key: app
-<<<<<<< HEAD
-            # Supported operations like ==, !=, <=, >= etc.
-            # Defaults to ==.
-            # Refer https://kubernetes.io/docs/concepts/overview/working-with-objects/labels/#label-selectors for more info.
-            # optional.
-            operation: ==
-=======
             # Supported operations like ==, !=, etc.
             # Defaults to ==.
             # Refer https://kubernetes.io/docs/concepts/overview/working-with-objects/labels/#label-selectors for more info.
             # optional.
             operation: "=="
->>>>>>> 49bd6952
             value: my-workflow
 
 #        # fields provide listing options to K8s API to watch objects
