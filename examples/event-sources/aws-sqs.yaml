apiVersion: argoproj.io/v1alpha1
kind: EventSource
metadata:
  name: aws-sqs-event-source
spec:
  type: "sqs"
  sqs:
    example:
      # jsonBody specifies that all event body payload coming from this
      # source will be JSON
      jsonBody: true
      # accessKey contains information about K8s secret that stores the access key
      accessKey:
        # Key within the K8s secret whose corresponding value (must be base64 encoded) is access key
        key: accesskey
        # Name of the K8s secret that contains the access key
        name: aws-secret
      # secretKey contains information about K8s secret that stores the secret key
      secretKey:
        # Key within the K8s secret whose corresponding value (must be base64 encoded) is secret key
        key: secretkey
        # Name of the K8s secret that contains the secret key
        name: aws-secret
<<<<<<< HEAD

#      # Namespace to read secrets from.
#      # +Optional. Default to gateway's namespace.
#      namespace: "argo-events"

=======
      namespace: argo-events
>>>>>>> 32eba6f4
      # aws region
      region: "us-east-1"
      # name of the queue. The gateway resolves the url of the queue from the queue name.
      queue: "test"
      # The duration (in seconds) for which the call waits for a message to arrive in the queue before returning.
      # MUST BE > 0 AND <= 20
      waitTimeSeconds: 20

<<<<<<< HEAD
#    example-without-credentials:
#      # If AWS access credentials are already present on the Pod's IAM role running the Gateway,
#      # the AWS session will utilize the existing config and hence we do not need to provide explicit credentials.
#      region: "us-east-1"
#      queue: "my-fake-queue-2"
#      waitTimeSeconds: 20
=======
    example-without-credentials:
      # If AWS access credentials are already present on the Pod's IAM role running the Gateway,
      # the AWS session will utilize the existing config and hence we do not need to provide explicit credentials.
      region: "us-east-1"
      queue: "my-fake-queue-2"
      waitTimeSeconds: 20

    cross-aws-account:
      # Make sure AWS access credentials have permissions to "GetQueueUrl", "ReceiveMessage", and "DeleteMessage" of cross account Queue
      accessKey:
        key: accesskey
        name: aws-secret
      secretKey:
        key: secretkey
        name: aws-secret
      namespace: argo-events
      region: "us-east-1"
      # name of queue to monitor
      queue: "other-queue-name-3"
      # AWS Account Id that created the queue
      queueAccountId: "12345678"
      waitTimeSeconds: 20
>>>>>>> 32eba6f4
<|MERGE_RESOLUTION|>--- conflicted
+++ resolved
@@ -21,15 +21,12 @@
         key: secretkey
         # Name of the K8s secret that contains the secret key
         name: aws-secret
-<<<<<<< HEAD
 
 #      # Namespace to read secrets from.
 #      # +Optional. Default to gateway's namespace.
 #      namespace: "argo-events"
 
-=======
-      namespace: argo-events
->>>>>>> 32eba6f4
+
       # aws region
       region: "us-east-1"
       # name of the queue. The gateway resolves the url of the queue from the queue name.
@@ -38,34 +35,26 @@
       # MUST BE > 0 AND <= 20
       waitTimeSeconds: 20
 
-<<<<<<< HEAD
+
 #    example-without-credentials:
 #      # If AWS access credentials are already present on the Pod's IAM role running the Gateway,
 #      # the AWS session will utilize the existing config and hence we do not need to provide explicit credentials.
 #      region: "us-east-1"
 #      queue: "my-fake-queue-2"
 #      waitTimeSeconds: 20
-=======
-    example-without-credentials:
-      # If AWS access credentials are already present on the Pod's IAM role running the Gateway,
-      # the AWS session will utilize the existing config and hence we do not need to provide explicit credentials.
-      region: "us-east-1"
-      queue: "my-fake-queue-2"
-      waitTimeSeconds: 20
 
-    cross-aws-account:
-      # Make sure AWS access credentials have permissions to "GetQueueUrl", "ReceiveMessage", and "DeleteMessage" of cross account Queue
-      accessKey:
-        key: accesskey
-        name: aws-secret
-      secretKey:
-        key: secretkey
-        name: aws-secret
-      namespace: argo-events
-      region: "us-east-1"
-      # name of queue to monitor
-      queue: "other-queue-name-3"
-      # AWS Account Id that created the queue
-      queueAccountId: "12345678"
-      waitTimeSeconds: 20
->>>>>>> 32eba6f4
+#     cross-aws-account:
+#       # Make sure AWS access credentials have permissions to "GetQueueUrl", "ReceiveMessage", and "DeleteMessage" of cross account Queue
+#       accessKey:
+#         key: accesskey
+#         name: aws-secret
+#       secretKey:
+#         key: secretkey
+#         name: aws-secret
+#       namespace: argo-events
+#       region: "us-east-1"
+#       # name of queue to monitor
+#       queue: "other-queue-name-3"
+#       # AWS Account Id that created the queue
+#       queueAccountId: "12345678"
+#       waitTimeSeconds: 20
