/*
Copyright 2018 BlackRock, Inc.

Licensed under the Apache License, Version 2.0 (the "License");
you may not use this file except in compliance with the License.
You may obtain a copy of the License at

	http://www.apache.org/licenses/LICENSE-2.0

Unless required by applicable law or agreed to in writing, software
distributed under the License is distributed on an "AS IS" BASIS,
WITHOUT WARRANTIES OR CONDITIONS OF ANY KIND, either express or implied.
See the License for the specific language governing permissions and
limitations under the License.
*/

package v1alpha1

import (
	"fmt"
	"hash/fnv"
<<<<<<< HEAD
	"k8s.io/apimachinery/pkg/apis/meta/v1/unstructured"
=======
>>>>>>> 2a5f965f
	"time"

	"github.com/argoproj/argo-events/pkg/apis/common"
	apicommon "github.com/argoproj/argo-events/pkg/apis/common"
	corev1 "k8s.io/api/core/v1"
	metav1 "k8s.io/apimachinery/pkg/apis/meta/v1"
)

// NotificationType represent a type of notifications that are handled by a sensor
type NotificationType string

const (
	// EventNotification is a notification for an event dependency (from a Gateway)
	EventNotification NotificationType = "Event"
	// ResourceUpdateNotification is a notification that an associated resource was updated
	ResourceUpdateNotification NotificationType = "ResourceUpdate"
)

// NodeType is the type of a node
type NodeType string

const (
	// NodeTypeEventDependency is a node that represents a single event dependency
	NodeTypeEventDependency NodeType = "EventDependency"
	// NodeTypeTrigger is a node that represents a single trigger
	NodeTypeTrigger NodeType = "Trigger"
	// NodeTypeDependencyGroup is a node that represents a group of event dependencies
	NodeTypeDependencyGroup NodeType = "DependencyGroup"
)

// NodePhase is the label for the condition of a node
type NodePhase string

// possible types of node phases
const (
	NodePhaseComplete NodePhase = "Complete" // the node has finished successfully
	NodePhaseActive   NodePhase = "Active"   // the node is active and waiting on dependencies to resolve
	NodePhaseError    NodePhase = "Error"    // the node has encountered an error in processing
	NodePhaseNew      NodePhase = ""         // the node is new
)

// TriggerCycleState is the label for the state of the trigger cycle
type TriggerCycleState string

// possible values of trigger cycle states
const (
	TriggerCycleSuccess TriggerCycleState = "Success" // all triggers are successfully executed
	TriggerCycleFailure TriggerCycleState = "Failure" // one or more triggers failed
)

// Sensor is the definition of a sensor resource
// +genclient
// +genclient:noStatus
// +k8s:deepcopy-gen:interfaces=k8s.io/apimachinery/pkg/runtime.Object
// +k8s:openapi-gen=true
type Sensor struct {
	metav1.TypeMeta   `json:",inline"`
	metav1.ObjectMeta `json:"metadata" protobuf:"bytes,1,opt,name=metadata"`
	Spec              SensorSpec   `json:"spec" protobuf:"bytes,2,opt,name=spec"`
	Status            SensorStatus `json:"status" protobuf:"bytes,3,opt,name=status"`
}

// SensorList is the list of Sensor resources
// +k8s:deepcopy-gen:interfaces=k8s.io/apimachinery/pkg/runtime.Object
type SensorList struct {
	metav1.TypeMeta `json:",inline"`
	metav1.ListMeta `json:"metadata" protobuf:"bytes,1,opt,name=metadata"`
	Items           []Sensor `json:"items" protobuf:"bytes,2,rep,name=items"`
}

// SensorSpec represents desired sensor state
type SensorSpec struct {
	// Dependencies is a list of the events that this sensor is dependent on.
	Dependencies []EventDependency `json:"dependencies" protobuf:"bytes,1,rep,name=dependencies"`

	// Triggers is a list of the things that this sensor evokes. These are the outputs from this sensor.
	Triggers []Trigger `json:"triggers" protobuf:"bytes,2,rep,name=triggers"`

	// Template contains sensor pod specification. For more information, read https://kubernetes.io/docs/reference/generated/kubernetes-api/v1.11/#pod-v1-core
	Template *corev1.PodTemplateSpec `json:"template" protobuf:"bytes,3,name=template"`

	// EventProtocol is the protocol through which sensor receives events from gateway
	EventProtocol *apicommon.EventProtocol `json:"eventProtocol" protobuf:"bytes,4,name=eventProtocol"`

	// Circuit is a boolean expression of dependency groups
	Circuit string `json:"circuit,omitempty" protobuf:"bytes,5,rep,name=circuit"`

	// DependencyGroups is a list of the groups of events.
	DependencyGroups []DependencyGroup `json:"dependencyGroups,omitempty" protobuf:"bytes,6,rep,name=dependencyGroups"`

	// ErrorOnFailedRound if set to true, marks sensor state as `error` if the previous trigger round fails.
	// Once sensor state is set to `error`, no further triggers will be processed.
	ErrorOnFailedRound bool `json:"errorOnFailedRound,omitempty" protobuf:"bytes,7,opt,name=errorOnFailedRound"`
}

// EventDependency describes a dependency
type EventDependency struct {
	// Name is a unique name of this dependency
	Name string `json:"name" protobuf:"bytes,1,name=name"`

	// Filters and rules governing tolerations of success and constraints on the context and data of an event
	Filters EventDependencyFilter `json:"filters,omitempty" protobuf:"bytes,2,opt,name=filters"`

	// Connected tells if subscription is already setup in case of nats protocol.
	Connected bool `json:"connected,omitempty" protobuf:"bytes,3,opt,name=connected"`
}

// DependencyGroup is the group of dependencies
type DependencyGroup struct {
	// Name of the group
	Name string `json:"name" protobuf:"bytes,1,name=name"`
	// Dependencies of events
	Dependencies []string `json:"dependencies" protobuf:"bytes,2,name=dependencies"`
}

// EventDependencyFilter defines filters and constraints for a event.
type EventDependencyFilter struct {
	// Name is the name of event filter
	Name string `json:"name" protobuf:"bytes,1,name=name"`

	// Time filter on the event with escalation
	Time *TimeFilter `json:"time,omitempty" protobuf:"bytes,2,opt,name=time"`

	// Context filter constraints with escalation
	Context *common.EventContext `json:"context,omitempty" protobuf:"bytes,3,opt,name=context"`

	// Data filter constraints with escalation
	Data []DataFilter `json:"data,omitempty" protobuf:"bytes,4,opt,name=data"`
}

// TimeFilter describes a window in time.
// DataFilters out event events that occur outside the time limits.
// In other words, only events that occur after Start and before Stop
// will pass this filter.
type TimeFilter struct {
	// Start is the beginning of a time window.
	// Before this time, events for this event are ignored and
	// format is hh:mm:ss
	Start string `json:"start,omitempty" protobuf:"bytes,1,opt,name=start"`

	// StopPattern is the end of a time window.
	// After this time, events for this event are ignored and
	// format is hh:mm:ss
	Stop string `json:"stop,omitempty" protobuf:"bytes,2,opt,name=stop"`
}

// JSONType contains the supported JSON types for data filtering
type JSONType string

// the various supported JSONTypes
const (
	JSONTypeBool   JSONType = "bool"
	JSONTypeNumber JSONType = "number"
	JSONTypeString JSONType = "string"
)

// DataFilter describes constraints and filters for event data
// Regular Expressions are purposefully not a feature as they are overkill for our uses here
// See Rob Pike's Post: https://commandcenter.blogspot.com/2011/08/regular-expressions-in-lexing-and.html
type DataFilter struct {
	// Path is the JSONPath of the event's (JSON decoded) data key
	// Path is a series of keys separated by a dot. A key may contain wildcard characters '*' and '?'.
	// To access an array value use the index as the key. The dot and wildcard characters can be escaped with '\\'.
	// See https://github.com/tidwall/gjson#path-syntax for more information on how to use this.
	Path string `json:"path" protobuf:"bytes,1,opt,name=path"`

	// Type contains the JSON type of the data
	Type JSONType `json:"type" protobuf:"bytes,2,opt,name=type"`

	// Value is the allowed string values for this key
	// Booleans are passed using strconv.ParseBool()
	// Numbers are parsed using as float64 using strconv.ParseFloat()
	// Strings are taken as is
	// Nils this value is ignored
	Value []string `json:"value" protobuf:"bytes,3,rep,name=value"`
}

// Trigger is an action taken, output produced, an event created, a message sent
type Trigger struct {
	// Template describes the trigger specification.
	Template *TriggerTemplate `json:"template" protobuf:"bytes,1,name=template"`

	// TemplateParameters is the list of resource parameters to pass to the template object
	TemplateParameters []TriggerParameter `json:"templateParameters,omitempty" protobuf:"bytes,2,rep,name=templateParameters"`

	// ResourceParameters is the list of resource parameters to pass to resolved resource object in template object
	ResourceParameters []TriggerParameter `json:"resourceParameters,omitempty" protobuf:"bytes,3,rep,name=resourceParameters"`

	// Policy to configure backoff and execution criteria for the trigger
	Policy *TriggerPolicy `json:"policy" protobuf:"bytes,4,opt,name=policy"`
}

// TriggerTemplate is the template that describes trigger specification.
type TriggerTemplate struct {
	// Name is a unique name of the action to take
	Name string `json:"name" protobuf:"bytes,1,name=name"`

	// When is the condition to execute the trigger
	When *TriggerCondition `json:"when,omitempty" protobuf:"bytes,2,opt,name=when"`

	// The unambiguous kind of this object - used in order to retrieve the appropriate kubernetes api client for this resource
	*metav1.GroupVersionKind `json:",inline" protobuf:"bytes,3,opt,name=groupVersionKind"`

	// Source of the K8 resource file(s)
	Source *ArtifactLocation `json:"source" protobuf:"bytes,4,opt,name=source"`
}

// TriggerCondition describes condition which must be satisfied in order to execute a trigger.
// Depending upon condition type, status of dependency groups is used to evaluate the result.
type TriggerCondition struct {
	// Any acts as a OR operator between dependencies
	Any []string `json:"any,omitempty" protobuf:"bytes,1,rep,name=any"`

	// All acts as a AND operator between dependencies
	All []string `json:"all,omitempty" protobuf:"bytes,2,rep,name=all"`
}

// TriggerParameter indicates a passed parameter to a service template
type TriggerParameter struct {
	// Src contains a source reference to the value of the parameter from a event event
	Src *TriggerParameterSource `json:"src" protobuf:"bytes,1,name=src"`

	// Dest is the JSONPath of a resource key.
	// A path is a series of keys separated by a dot. The colon character can be escaped with '.'
	// The -1 key can be used to append a value to an existing array.
	// See https://github.com/tidwall/sjson#path-syntax for more information about how this is used.
	Dest string `json:"dest" protobuf:"bytes,2,name=dest"`
}

// TriggerParameterSource defines the source for a parameter from a event event
type TriggerParameterSource struct {
	// Event is the name of the event for which to retrieve this event
	Event string `json:"event" protobuf:"bytes,1,opt,name=event"`

	// Path is the JSONPath of the event's (JSON decoded) data key
	// Path is a series of keys separated by a dot. A key may contain wildcard characters '*' and '?'.
	// To access an array value use the index as the key. The dot and wildcard characters can be escaped with '\\'.
	// See https://github.com/tidwall/gjson#path-syntax for more information on how to use this.
	Path string `json:"path" protobuf:"bytes,2,opt,name=path"`

	// Value is the default literal value to use for this parameter source
	// This is only used if the path is invalid.
	// If the path is invalid and this is not defined, this param source will produce an error.
	Value *string `json:"value,omitempty" protobuf:"bytes,3,opt,name=value"`
}

// TriggerPolicy dictates the policy for the trigger retries
type TriggerPolicy struct {
	// Backoff before checking resource state
	Backoff Backoff `json:"backoff" protobuf:"bytes,1,opt,name=backoff"`

<<<<<<< HEAD
	// Criteria to check resource state
	Criteria *TriggerPolicyCriteria `json:"criteria" protobuf:"bytes,2,opt,name=criteria"`
=======
	// State refers to labels used to check the resource state
	State *TriggerStateLabels `json:"state" protobuf:"bytes,2,opt,name=state"`
>>>>>>> 2a5f965f

	// ErrorOnBackoffTimeout determines whether sensor should transition to error state if the backoff times out and yet the resource neither transitioned into success or failure.
	ErrorOnBackoffTimeout bool `json:"errorOnBackoffTimeout" protobuf:"bytes,3,opt,name=errorOnBackoffTimeout"`
}

// Backoff for an operation
type Backoff struct {
	// Duration is the duration in nanoseconds
	Duration time.Duration `json:"duration" protobuf:"bytes,1,opt,name=duration"`

	// Duration is multiplied by factor each iteration
	Factor float64 `json:"factor" protobuf:"bytes,2,opt,name=factor"`

	// The amount of jitter applied each iteration
	Jitter float64 `json:"jitter" protobuf:"bytes,3,opt,name=jitter"`

	// Exit with error after this many steps
	Steps int `json:"steps" protobuf:"bytes,4,opt,name=steps"`
}

<<<<<<< HEAD
// TriggerPolicyCriteria defines the criteria to decide if a resource is in success or failure state.
type TriggerPolicyCriteria struct {
=======
// TriggerStateLabels defines the labels used to decide if a resource is in success or failure state.
type TriggerStateLabels struct {
>>>>>>> 2a5f965f
	// Success defines labels required to identify a resource in success state
	Success map[string]string `json:"success" protobuf:"bytes,1,opt,name=success"`

	// Failure defines labels required to identify a resource in failed state
	Failure map[string]string `json:"failure" protobuf:"bytes,2,opt,name=failure"`
}

// SensorStatus contains information about the status of a sensor.
type SensorStatus struct {
	// Phase is the high-level summary of the sensor
	Phase NodePhase `json:"phase" protobuf:"bytes,1,opt,name=phase"`

	// StartedAt is the time at which this sensor was initiated
	StartedAt metav1.Time `json:"startedAt,omitempty" protobuf:"bytes,2,opt,name=startedAt"`

	// CompletedAt is the time at which this sensor was completed
	CompletedAt metav1.Time `json:"completedAt,omitempty" protobuf:"bytes,3,opt,name=completedAt"`

	// Message is a human readable string indicating details about a sensor in its phase
	Message string `json:"message,omitempty" protobuf:"bytes,4,opt,name=message"`

	// Nodes is a mapping between a node ID and the node's status
	// it records the states for the FSM of this sensor.
	Nodes map[string]NodeStatus `json:"nodes,omitempty" protobuf:"bytes,5,rep,name=nodes"`

	// TriggerCycleCount is the count of sensor's trigger cycle runs.
	TriggerCycleCount int32 `json:"triggerCycleCount,omitempty" protobuf:"varint,6,opt,name=triggerCycleCount"`

	// TriggerCycleState is the status from last cycle of triggers execution.
	TriggerCycleStatus TriggerCycleState `json:"triggerCycleStatus" protobuf:"bytes,7,opt,name=triggerCycleStatus"`
<<<<<<< HEAD
=======

	// LastCycleTime is the time when last trigger cycle completed
	LastCycleTime metav1.Time `json:"lastCycleTime" protobuf:"bytes,8,opt,name=lastCycleTime"`
>>>>>>> 2a5f965f
}

// NodeStatus describes the status for an individual node in the sensor's FSM.
// A single node can represent the status for event or a trigger.
type NodeStatus struct {
	// ID is a unique identifier of a node within a sensor
	// It is a hash of the node name
	ID string `json:"id" protobuf:"bytes,1,opt,name=id"`

	// Name is a unique name in the node tree used to generate the node ID
	Name string `json:"name" protobuf:"bytes,2,opt,name=name"`

	// DisplayName is the human readable representation of the node
	DisplayName string `json:"displayName" protobuf:"bytes,3,opt,name=displayName"`

	// Type is the type of the node
	Type NodeType `json:"type" protobuf:"bytes,4,opt,name=type"`

	// Phase of the node
	Phase NodePhase `json:"phase" protobuf:"bytes,5,opt,name=phase"`

	// StartedAt is the time at which this node started
	StartedAt metav1.MicroTime `json:"startedAt,omitempty" protobuf:"bytes,6,opt,name=startedAt"`

	// CompletedAt is the time at which this node completed
	CompletedAt metav1.MicroTime `json:"completedAt,omitempty" protobuf:"bytes,7,opt,name=completedAt"`

	// store data or something to save for event notifications or trigger events
	Message string `json:"message,omitempty" protobuf:"bytes,8,opt,name=message"`

	// Event stores the last seen event for this node
	Event *apicommon.Event `json:"event,omitempty" protobuf:"bytes,9,opt,name=event"`
}

// ArtifactLocation describes the source location for an external artifact
type ArtifactLocation struct {
	// S3 compliant artifact
	S3 *apicommon.S3Artifact `json:"s3,omitempty" protobuf:"bytes,1,opt,name=s3"`

	// Inline artifact is embedded in sensor spec as a string
	Inline *string `json:"inline,omitempty" protobuf:"bytes,2,opt,name=inline"`

	// File artifact is artifact stored in a file
	File *FileArtifact `json:"file,omitempty" protobuf:"bytes,3,opt,name=file"`

	// URL to fetch the artifact from
	URL *URLArtifact `json:"url,omitempty" protobuf:"bytes,4,opt,name=url"`

	// Configmap that stores the artifact
	Configmap *ConfigmapArtifact `json:"configmap,omitempty" protobuf:"bytes,5,opt,name=configmap"`

	// Git repository hosting the artifact
	Git *GitArtifact `json:"git,omitempty" protobuf:"bytes,6,opt,name=git"`
<<<<<<< HEAD

	// Resource is generic template for K8s resource
	Resource *unstructured.Unstructured `json:"resource,omitempty" protobuf:"bytes,7,opt,name=resource"`
=======
>>>>>>> 2a5f965f
}

// ConfigmapArtifact contains information about artifact in k8 configmap
type ConfigmapArtifact struct {
	// Name of the configmap
	Name string `json:"name" protobuf:"bytes,1,name=name"`

	// Namespace where configmap is deployed
	Namespace string `json:"namespace" protobuf:"bytes,2,name=namespace"`

	// Key within configmap data which contains trigger resource definition
	Key string `json:"key" protobuf:"bytes,3,name=key"`
}

// FileArtifact contains information about an artifact in a filesystem
type FileArtifact struct {
	Path string `json:"path,omitempty" protobuf:"bytes,1,opt,name=path"`
}

// URLArtifact contains information about an artifact at an http endpoint.
type URLArtifact struct {
	// Path is the complete URL
	Path string `json:"path" protobuf:"bytes,1,name=path"`

	// VerifyCert decides whether the connection is secure or not
	VerifyCert bool `json:"verifyCert,omitempty" protobuf:"bytes,2,opt,name=verifyCert"`
}

// GitArtifact contains information about an artifact stored in git
type GitArtifact struct {
	// Git URL
	URL string `json:"url" protobuf:"bytes,1,name=url"`

	// Directory to clone the repository. We clone complete directory because GitArtifact is not limited to any specific Git service providers.
	// Hence we don't use any specific git provider client.
	CloneDirectory string `json:"cloneDirectory" protobuf:"bytes,2,name=cloneDirectory"`

	// Creds contain reference to git username and password
	// +optional
	Creds *GitCreds `json:"creds,omitempty" protobuf:"bytes,3,opt,name=creds"`

	// Namespace where creds are stored.
	// +optional
	Namespace string `json:"namespace,omitempty" protobuf:"bytes,4,opt,name=namespace"`

	// SSHKeyPath is path to your ssh key path. Use this if you don't want to provide username and password.
	// ssh key path must be mounted in sensor pod.
	// +optional
	SSHKeyPath string `json:"sshKeyPath,omitempty" protobuf:"bytes,5,opt,name=sshKeyPath"`

	// Path to file that contains trigger resource definition
	FilePath string `json:"filePath" protobuf:"bytes,6,name=filePath"`

	// Branch to use to pull trigger resource
	// +optional
	Branch string `json:"branch,omitempty" protobuf:"bytes,7,opt,name=branch"`

	// Tag to use to pull trigger resource
	// +optional
	Tag string `json:"tag,omitempty" protobuf:"bytes,8,opt,name=tag"`

	// Remote to manage set of tracked repositories. Defaults to "origin".
	// Refer https://git-scm.com/docs/git-remote
	// +optional
	Remote *GitRemoteConfig `json:"remote" protobuf:"bytes,9,opt,name=remote"`
}

// GitRemoteConfig contains the configuration of a Git remote
type GitRemoteConfig struct {
	// Name of the remote to fetch from.
	Name string `json:"name" protobuf:"bytes,1,name=name"`

	// URLs the URLs of a remote repository. It must be non-empty. Fetch will
	// always use the first URL, while push will use all of them.
	URLS []string `json:"urls" protobuf:"bytes,2,rep,name=urls"`
}

// GitCreds contain reference to git username and password
type GitCreds struct {
	Username *corev1.SecretKeySelector `json:"username" protobuf:"bytes,1,opt,name=username"`
	Password *corev1.SecretKeySelector `json:"password" protobuf:"bytes,2,opt,name=password"`
}

// HasLocation whether or not an artifact has a location defined
func (a *ArtifactLocation) HasLocation() bool {
	return a.S3 != nil || a.Inline != nil || a.File != nil || a.URL != nil
}

// IsComplete determines if the node has reached an end state
func (node NodeStatus) IsComplete() bool {
	return node.Phase == NodePhaseComplete ||
		node.Phase == NodePhaseError
}

// IsComplete determines if the sensor has reached an end state
func (s *Sensor) IsComplete() bool {
	if !(s.Status.Phase == NodePhaseComplete || s.Status.Phase == NodePhaseError) {
		return false
	}
	for _, node := range s.Status.Nodes {
		if !node.IsComplete() {
			return false
		}
	}
	return true
}

// AreAllNodesSuccess determines if all nodes of the given type have completed successfully
func (s *Sensor) AreAllNodesSuccess(nodeType NodeType) bool {
	for _, node := range s.Status.Nodes {
		if node.Type == nodeType && node.Phase != NodePhaseComplete {
			return false
		}
	}
	return true
}

// NodeID creates a deterministic node ID based on a node name
// we support 3 kinds of "nodes" - sensors, events, triggers
// each should pass it's name field
func (s *Sensor) NodeID(name string) string {
	if name == s.ObjectMeta.Name {
		return s.ObjectMeta.Name
	}
	h := fnv.New32a()
	_, _ = h.Write([]byte(name))
	return fmt.Sprintf("%s-%v", s.ObjectMeta.Name, h.Sum32())
}<|MERGE_RESOLUTION|>--- conflicted
+++ resolved
@@ -19,10 +19,7 @@
 import (
 	"fmt"
 	"hash/fnv"
-<<<<<<< HEAD
 	"k8s.io/apimachinery/pkg/apis/meta/v1/unstructured"
-=======
->>>>>>> 2a5f965f
 	"time"
 
 	"github.com/argoproj/argo-events/pkg/apis/common"
@@ -274,13 +271,8 @@
 	// Backoff before checking resource state
 	Backoff Backoff `json:"backoff" protobuf:"bytes,1,opt,name=backoff"`
 
-<<<<<<< HEAD
-	// Criteria to check resource state
-	Criteria *TriggerPolicyCriteria `json:"criteria" protobuf:"bytes,2,opt,name=criteria"`
-=======
 	// State refers to labels used to check the resource state
 	State *TriggerStateLabels `json:"state" protobuf:"bytes,2,opt,name=state"`
->>>>>>> 2a5f965f
 
 	// ErrorOnBackoffTimeout determines whether sensor should transition to error state if the backoff times out and yet the resource neither transitioned into success or failure.
 	ErrorOnBackoffTimeout bool `json:"errorOnBackoffTimeout" protobuf:"bytes,3,opt,name=errorOnBackoffTimeout"`
@@ -301,13 +293,8 @@
 	Steps int `json:"steps" protobuf:"bytes,4,opt,name=steps"`
 }
 
-<<<<<<< HEAD
-// TriggerPolicyCriteria defines the criteria to decide if a resource is in success or failure state.
-type TriggerPolicyCriteria struct {
-=======
 // TriggerStateLabels defines the labels used to decide if a resource is in success or failure state.
 type TriggerStateLabels struct {
->>>>>>> 2a5f965f
 	// Success defines labels required to identify a resource in success state
 	Success map[string]string `json:"success" protobuf:"bytes,1,opt,name=success"`
 
@@ -338,12 +325,9 @@
 
 	// TriggerCycleState is the status from last cycle of triggers execution.
 	TriggerCycleStatus TriggerCycleState `json:"triggerCycleStatus" protobuf:"bytes,7,opt,name=triggerCycleStatus"`
-<<<<<<< HEAD
-=======
 
 	// LastCycleTime is the time when last trigger cycle completed
 	LastCycleTime metav1.Time `json:"lastCycleTime" protobuf:"bytes,8,opt,name=lastCycleTime"`
->>>>>>> 2a5f965f
 }
 
 // NodeStatus describes the status for an individual node in the sensor's FSM.
@@ -397,12 +381,9 @@
 
 	// Git repository hosting the artifact
 	Git *GitArtifact `json:"git,omitempty" protobuf:"bytes,6,opt,name=git"`
-<<<<<<< HEAD
 
 	// Resource is generic template for K8s resource
 	Resource *unstructured.Unstructured `json:"resource,omitempty" protobuf:"bytes,7,opt,name=resource"`
-=======
->>>>>>> 2a5f965f
 }
 
 // ConfigmapArtifact contains information about artifact in k8 configmap
