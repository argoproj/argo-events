--- conflicted
+++ resolved
@@ -374,28 +374,18 @@
 // GitlabEventSource refers to event-source related to Gitlab events
 type GitlabEventSource struct {
 	// Webhook holds configuration to run a http server
-<<<<<<< HEAD
 	Webhook *Context `json:"webhook,omitempty" protobuf:"bytes,1,opt,name=webhook"`
-	// ProjectId is the id of project for which integration needs to setup
-	ProjectId string `json:"projectId" protobuf:"bytes,2,opt,name=projectId"`
-	// Event is a gitlab event to listen to.
-	// Refer https://github.com/xanzy/go-gitlab/blob/bf34eca5d13a9f4c3f501d8a97b8ac226d55e4d9/projects.go#L794.
-	Event string `json:"event" protobuf:"bytes,3,opt,name=event"`
-=======
-	Webhook *webhook.Context `json:"webhook" protobuf:"bytes,1,name=webhook"`
 	// ProjectID is the id of project for which integration needs to setup
-	ProjectID string `json:"projectID" protobuf:"bytes,2,name=projectID"`
+	ProjectID string `json:"projectId" protobuf:"bytes,2,opt,name=projectId"`
 	// Events are gitlab event to listen to.
 	// Refer https://github.com/xanzy/go-gitlab/blob/bf34eca5d13a9f4c3f501d8a97b8ac226d55e4d9/projects.go#L794.
-	Events []string `json:"events" protobuf:"bytes,3,name=events"`
->>>>>>> c99857af
+	Event string `json:"events" protobuf:"bytes,3,opt,name=event"`
 	// AccessToken is reference to k8 secret which holds the gitlab api access information
 	AccessToken *corev1.SecretKeySelector `json:"accessToken,omitempty" protobuf:"bytes,4,opt,name=accessToken"`
 	// EnableSSLVerification to enable ssl verification
 	// +optional
 	EnableSSLVerification bool `json:"enableSSLVerification,omitempty" protobuf:"varint,5,opt,name=enableSSLVerification"`
 	// GitlabBaseURL is the base URL for API requests to a custom endpoint
-<<<<<<< HEAD
 	GitlabBaseURL string `json:"gitlabBaseURL" protobuf:"bytes,6,opt,name=gitlabBaseURL"`
 	// Namespace refers to Kubernetes namespace which is used to retrieve access token from.
 	// +optional
@@ -407,12 +397,6 @@
 	// Defaults to false.
 	// +optional.
 	AllowDuplicate bool `json:"allowDuplicate,omitempty" protobuf:"varint,9,opt,name=allowDuplicate"`
-=======
-	GitlabBaseURL string `json:"gitlabBaseURL" protobuf:"bytes,6,name=gitlabBaseURL"`
-	// DeleteHookOnFinish determines whether to delete the GitLab hook for the project once the event source is stopped.
-	// +optional
-	DeleteHookOnFinish bool `json:"deleteHookOnFinish,omitempty" protobuf:"bytes,7,opt,name=deleteHookOnFinish"`
->>>>>>> c99857af
 }
 
 // HDFSEventSource refers to event-source for HDFS related events
