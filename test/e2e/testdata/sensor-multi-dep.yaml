apiVersion: argoproj.io/v1alpha1
kind: Sensor
metadata:
  name: e2e-multi-dep
spec:
  replicas: 1
  template:
<<<<<<< HEAD
=======
    serviceAccountName: argo-events-sa
>>>>>>> 57376875
    container:
      env:
        - name: DEBUG_LOG
          value: "true"
  dependencies:
    - name: test-dep-1
      eventSourceName: e2e-multi-dep
      eventName: example1
    - name: test-dep-2
      eventSourceName: e2e-multi-dep
      eventName: example2
    - name: test-dep-3
      eventSourceName: e2e-multi-dep
      eventName: example3
  triggers:
    - template:
        conditions: "(test-dep-1 && test-dep-2) || test-dep-3"
        name: log-trigger-1
        log: {}
    - template:
        conditions: "test-dep-1"
        name: log-trigger-2
        log: {}<|MERGE_RESOLUTION|>--- conflicted
+++ resolved
@@ -5,10 +5,7 @@
 spec:
   replicas: 1
   template:
-<<<<<<< HEAD
-=======
     serviceAccountName: argo-events-sa
->>>>>>> 57376875
     container:
       env:
         - name: DEBUG_LOG
