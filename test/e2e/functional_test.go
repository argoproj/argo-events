--- conflicted
+++ resolved
@@ -69,26 +69,6 @@
 }
 
 func (s *FunctionalSuite) TestCreateCalendarEventSourceWithHA() {
-<<<<<<< HEAD
-	t1 := s.Given().EventSource("@testdata/es-calendar-ha.yaml").
-		When().
-		CreateEventSource().
-		WaitForEventSourceReady().
-		Wait(3 * time.Second).
-		Then().
-		ExpectEventSourcePodLogContains(LogPublishEventSuccessful)
-
-	defer t1.When().DeleteEventSource()
-
-	t2 := s.Given().Sensor("@testdata/sensor-log-ha.yaml").
-		When().
-		CreateSensor().
-		WaitForSensorReady().
-		Wait(3 * time.Second).
-		Then().
-		ExpectSensorPodLogContains(LogTriggerActionSuccessful("log-trigger"))
-	defer t2.When().DeleteSensor()
-=======
 	for _, test := range []struct {
 		es, s string
 	}{
@@ -114,7 +94,6 @@
 			ExpectSensorPodLogContains(LogTriggerActionSuccessful("log-trigger"))
 		defer t2.When().DeleteSensor()
 	}
->>>>>>> 57376875
 }
 
 func (s *FunctionalSuite) TestMetricsWithCalendar() {
@@ -169,15 +148,9 @@
 		WaitForEventSourceReady()
 
 	defer w1.DeleteEventSource()
-<<<<<<< HEAD
 
 	w1.Then().ExpectEventSourcePodLogContains(LogEventSourceStarted)
 
-=======
-
-	w1.Then().ExpectEventSourcePodLogContains(LogEventSourceStarted)
-
->>>>>>> 57376875
 	defer w1.Then().
 		EventSourcePodPortForward(12300, 12000).
 		EventSourcePodPortForward(7717, 7777).TerminateAllPodPortForwards()
@@ -430,8 +403,6 @@
 
 }
 
-<<<<<<< HEAD
-=======
 func (s *FunctionalSuite) TestAtLeastOnce() {
 	// Send an event to a sensor with a failing trigger and make sure it doesn't ACK it.
 	// Delete the sensor and launch sensor with same name and non-failing trigger so it ACKS it.
@@ -591,7 +562,6 @@
 	w3.Then().ExpectSensorPodLogContains(LogTriggerActionSuccessful("log-trigger-1-atleastonce"), util.PodLogCheckOptionWithCount(0))
 }
 
->>>>>>> 57376875
 func (s *FunctionalSuite) TestTriggerSpecChange() {
 	// Start a sensor which uses "A && B"; send A; replace the Sensor with a new spec which uses A; send C and verify that there's no trigger
 
@@ -602,15 +572,9 @@
 		WaitForEventSourceReady().
 		Then().
 		ExpectEventSourcePodLogContains(LogEventSourceStarted).
-<<<<<<< HEAD
-		EventSourcePodPortForward(12004, 12000).
-		EventSourcePodPortForward(13004, 13000).
-		EventSourcePodPortForward(14004, 14000)
-=======
 		EventSourcePodPortForward(12005, 12000).
 		EventSourcePodPortForward(13005, 13000).
 		EventSourcePodPortForward(14005, 14000)
->>>>>>> 57376875
 
 	defer t1.When().DeleteEventSource()
 	defer t1.TerminateAllPodPortForwards()
@@ -628,11 +592,7 @@
 
 	// Trigger first dependency
 	// test-dep-1
-<<<<<<< HEAD
-	s.e("http://localhost:12004").POST("/example").WithBytes([]byte("{}")).
-=======
 	s.e("http://localhost:12005").POST("/example").WithBytes([]byte("{}")).
->>>>>>> 57376875
 		Expect().
 		Status(200)
 
@@ -653,11 +613,7 @@
 	time.Sleep(3 * time.Second)
 
 	// test-dep-3
-<<<<<<< HEAD
-	s.e("http://localhost:14004").POST("/example").WithBytes([]byte("{}")).
-=======
 	s.e("http://localhost:14005").POST("/example").WithBytes([]byte("{}")).
->>>>>>> 57376875
 		Expect().
 		Status(200)
 
