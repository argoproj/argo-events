package eventbus

import (
	"context"
	"fmt"

	"github.com/argoproj/argo-events/common"
	apicommon "github.com/argoproj/argo-events/pkg/apis/common"
	"github.com/fsnotify/fsnotify"
	"go.uber.org/zap"

	"github.com/argoproj/argo-events/common/logging"
	eventbuscommon "github.com/argoproj/argo-events/eventbus/common"
	jetstreamsource "github.com/argoproj/argo-events/eventbus/jetstream/eventsource"
	jetstreamsensor "github.com/argoproj/argo-events/eventbus/jetstream/sensor"
	kafkasource "github.com/argoproj/argo-events/eventbus/kafka/eventsource"
	kafkasensor "github.com/argoproj/argo-events/eventbus/kafka/sensor"
	stansource "github.com/argoproj/argo-events/eventbus/stan/eventsource"
	stansensor "github.com/argoproj/argo-events/eventbus/stan/sensor"
	eventbusv1alpha1 "github.com/argoproj/argo-events/pkg/apis/eventbus/v1alpha1"
	"github.com/argoproj/argo-events/pkg/apis/sensor/v1alpha1"
	"github.com/spf13/viper"
)

func GetEventSourceDriver(ctx context.Context, eventBusConfig eventbusv1alpha1.BusConfig, eventSourceName string, defaultSubject string) (eventbuscommon.EventSourceDriver, error) {
	auth, err := GetAuth(ctx, eventBusConfig)
	if err != nil {
		return nil, err
	}
	if eventSourceName == "" {
		return nil, fmt.Errorf("eventSourceName must be specified to create eventbus driver")
	}

	logger := logging.FromContext(ctx)

	logger.Infof("eventBusConfig: %+v", eventBusConfig)

	var eventBusType apicommon.EventBusType
	switch {
<<<<<<< HEAD
	case eventBusConfig.NATS != nil && eventBusConfig.JetStream != nil:
		return nil, fmt.Errorf("invalid event bus, NATS and Jetstream shouldn't both be specified")
=======
>>>>>>> 57376875
	case eventBusConfig.NATS != nil:
		eventBusType = apicommon.EventBusNATS
	case eventBusConfig.JetStream != nil:
		eventBusType = apicommon.EventBusJetStream
	case eventBusConfig.Kafka != nil:
		eventBusType = apicommon.EventBusKafka
	default:
		return nil, fmt.Errorf("invalid event bus")
	}

	var dvr eventbuscommon.EventSourceDriver
	switch eventBusType {
	case apicommon.EventBusNATS:
		if defaultSubject == "" {
			return nil, fmt.Errorf("subject must be specified to create NATS Streaming driver")
		}
		dvr = stansource.NewSourceSTAN(eventBusConfig.NATS.URL, *eventBusConfig.NATS.ClusterID, eventSourceName, defaultSubject, auth, logger)
	case apicommon.EventBusJetStream:
		dvr, err = jetstreamsource.NewSourceJetstream(eventBusConfig.JetStream.URL, eventSourceName, eventBusConfig.JetStream.StreamConfig, auth, logger) // don't need to pass in subject because subjects will be derived from dependencies
		if err != nil {
			return nil, err
		}
	case apicommon.EventBusKafka:
		dvr = kafkasource.NewKafkaSource(eventBusConfig.Kafka, logger)
	default:
		return nil, fmt.Errorf("invalid eventbus type")
	}
	return dvr, nil
}

func GetSensorDriver(ctx context.Context, eventBusConfig eventbusv1alpha1.BusConfig, sensorSpec *v1alpha1.Sensor, hostname string) (eventbuscommon.SensorDriver, error) {
	auth, err := GetAuth(ctx, eventBusConfig)
	if err != nil {
		return nil, err
	}

	if sensorSpec == nil {
		return nil, fmt.Errorf("sensorSpec required for getting eventbus driver")
	}
	if sensorSpec.Name == "" {
		return nil, fmt.Errorf("sensorSpec name must be set for getting eventbus driver")
	}
	logger := logging.FromContext(ctx)

	var eventBusType apicommon.EventBusType
	switch {
<<<<<<< HEAD
	case eventBusConfig.NATS != nil && eventBusConfig.JetStream != nil:
		return nil, fmt.Errorf("invalid event bus, NATS and Jetstream shouldn't both be specified")
=======
>>>>>>> 57376875
	case eventBusConfig.NATS != nil:
		eventBusType = apicommon.EventBusNATS
	case eventBusConfig.JetStream != nil:
		eventBusType = apicommon.EventBusJetStream
	case eventBusConfig.Kafka != nil:
		eventBusType = apicommon.EventBusKafka
	default:
		return nil, fmt.Errorf("invalid event bus")
	}

	var dvr eventbuscommon.SensorDriver
	switch eventBusType {
	case apicommon.EventBusNATS:
		dvr = stansensor.NewSensorSTAN(eventBusConfig.NATS.URL, *eventBusConfig.NATS.ClusterID, sensorSpec.Name, auth, logger)
		return dvr, nil
	case apicommon.EventBusJetStream:
		dvr, err = jetstreamsensor.NewSensorJetstream(eventBusConfig.JetStream.URL, sensorSpec, eventBusConfig.JetStream.StreamConfig, auth, logger) // don't need to pass in subject because subjects will be derived from dependencies
		return dvr, err
	case apicommon.EventBusKafka:
		dvr = kafkasensor.NewKafkaSensor(eventBusConfig.Kafka, sensorSpec, hostname, logger)
		return dvr, nil
	default:
		return nil, fmt.Errorf("invalid eventbus type")
	}
}

func GetAuth(ctx context.Context, eventBusConfig eventbusv1alpha1.BusConfig) (*eventbuscommon.Auth, error) {
	logger := logging.FromContext(ctx)

	var eventBusAuth *eventbusv1alpha1.AuthStrategy
	switch {
	case eventBusConfig.NATS != nil:
		eventBusAuth = eventBusConfig.NATS.Auth
	case eventBusConfig.JetStream != nil:
		eventBusAuth = &eventbusv1alpha1.AuthStrategyBasic
	case eventBusConfig.Kafka != nil:
		eventBusAuth = nil
	default:
		return nil, fmt.Errorf("invalid event bus")
	}
	var auth *eventbuscommon.Auth
	cred := &eventbuscommon.AuthCredential{}
	if eventBusAuth == nil || *eventBusAuth == eventbusv1alpha1.AuthStrategyNone {
		auth = &eventbuscommon.Auth{
			Strategy: eventbusv1alpha1.AuthStrategyNone,
		}
	} else {
		v := viper.New()
		v.SetConfigName("auth")
		v.SetConfigType("yaml")
		v.AddConfigPath(common.EventBusAuthFileMountPath)
		err := v.ReadInConfig()
		if err != nil {
			return nil, fmt.Errorf("failed to load auth.yaml. err: %w", err)
		}
		err = v.Unmarshal(cred)
		if err != nil {
			logger.Errorw("failed to unmarshal auth.yaml", zap.Error(err))
			return nil, err
		}
		v.WatchConfig()
		v.OnConfigChange(func(e fsnotify.Event) {
			// Auth file changed, let it restart
			logger.Fatal("Eventbus auth config file changed, exiting..")
		})
		auth = &eventbuscommon.Auth{
			Strategy:   *eventBusAuth,
			Credential: cred,
		}
	}

	return auth, nil
}<|MERGE_RESOLUTION|>--- conflicted
+++ resolved
@@ -37,11 +37,6 @@
 
 	var eventBusType apicommon.EventBusType
 	switch {
-<<<<<<< HEAD
-	case eventBusConfig.NATS != nil && eventBusConfig.JetStream != nil:
-		return nil, fmt.Errorf("invalid event bus, NATS and Jetstream shouldn't both be specified")
-=======
->>>>>>> 57376875
 	case eventBusConfig.NATS != nil:
 		eventBusType = apicommon.EventBusNATS
 	case eventBusConfig.JetStream != nil:
@@ -88,11 +83,6 @@
 
 	var eventBusType apicommon.EventBusType
 	switch {
-<<<<<<< HEAD
-	case eventBusConfig.NATS != nil && eventBusConfig.JetStream != nil:
-		return nil, fmt.Errorf("invalid event bus, NATS and Jetstream shouldn't both be specified")
-=======
->>>>>>> 57376875
 	case eventBusConfig.NATS != nil:
 		eventBusType = apicommon.EventBusNATS
 	case eventBusConfig.JetStream != nil:
