--- conflicted
+++ resolved
@@ -1,10 +1,7 @@
 package sensor
 
 import (
-<<<<<<< HEAD
-=======
 	"context"
->>>>>>> 57376875
 	"crypto/rand"
 	"fmt"
 	"math/big"
