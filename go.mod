module github.com/argoproj/argo-events

<<<<<<< HEAD
go 1.22.7
=======
go 1.23.4
>>>>>>> ad6e8c39

retract v1.15.1 // Contains retractions only.

retract v1.15.0 // Published accidentally.

require (
	cloud.google.com/go/compute/metadata v0.6.0
	cloud.google.com/go/pubsub v1.38.0
	github.com/AdaLogics/go-fuzz-headers v0.0.0-20221103172237-443f56ff4ba8
	github.com/Azure/azure-event-hubs-go/v3 v3.6.2
	github.com/Azure/azure-sdk-for-go/sdk/azidentity v1.8.0
	github.com/Azure/azure-sdk-for-go/sdk/messaging/azservicebus v1.7.3
	github.com/Azure/azure-sdk-for-go/sdk/storage/azqueue v1.0.0
	github.com/IBM/sarama v1.43.0
	github.com/Knetic/govaluate v3.0.1-0.20171022003610-9aa49832a739+incompatible
	github.com/Masterminds/sprig/v3 v3.2.3
	github.com/ahmetb/gen-crd-api-reference-docs v0.3.0
	github.com/andygrunwald/go-gerrit v0.0.0-20230325081502-da63a5c62d80
	github.com/antonmedv/expr v1.15.5
	github.com/apache/openwhisk-client-go v0.0.0-20190915054138-716c6f973eb2
	github.com/apache/pulsar-client-go v0.12.0
	github.com/argoproj/notifications-engine v0.4.0
	github.com/argoproj/pkg v0.13.6
	github.com/aws/aws-sdk-go v1.47.11
	github.com/blushft/go-diagrams v0.0.0-20201006005127-c78c821223d9
	github.com/bradleyfalzon/ghinstallation/v2 v2.12.0
	github.com/cloudevents/sdk-go/v2 v2.15.2
	github.com/colinmarc/hdfs v1.1.4-0.20180802165501-48eb8d6c34a9
	github.com/doublerebel/bellows v0.0.0-20160303004610-f177d92a03d3
	github.com/eclipse/paho.mqtt.golang v1.4.3
	github.com/emitter-io/go/v2 v2.0.9
	github.com/fsnotify/fsnotify v1.8.0
	github.com/gavv/httpexpect/v2 v2.16.0
	github.com/gfleury/go-bitbucket-v1 v0.0.0-20210707202713-7d616f7c18ac
	github.com/ghodss/yaml v1.0.1-0.20190212211648-25d852aebe32
	github.com/go-git/go-git/v5 v5.12.0
	github.com/go-openapi/inflect v0.21.0
	github.com/go-redis/redis/v8 v8.11.5
	github.com/go-resty/resty/v2 v2.16.2
	github.com/go-swagger/go-swagger v0.31.0
	github.com/gobwas/glob v0.2.4-0.20181002190808-e7a84e9525fe
	github.com/gogo/protobuf v1.3.2
	github.com/golang/protobuf v1.5.4
	github.com/google/go-cmp v0.6.0
	github.com/google/go-github/v50 v50.2.0
	github.com/google/uuid v1.6.0
	github.com/gorilla/mux v1.8.1
	github.com/grpc-ecosystem/grpc-gateway v1.16.0
	github.com/hamba/avro v1.8.0
	github.com/imdario/mergo v0.3.16
	github.com/itchyny/gojq v0.12.17
	github.com/joncalhoun/qson v0.0.0-20200422171543-84433dcd3da0
	github.com/ktrysmt/go-bitbucket v0.9.81
	github.com/minio/minio-go/v7 v7.0.82
	github.com/mitchellh/hashstructure/v2 v2.0.2
	github.com/mitchellh/mapstructure v1.5.0
	github.com/nats-io/graft v0.0.0-20220215174245-93d18541496f
	github.com/nats-io/nats.go v1.38.0
	github.com/nats-io/stan.go v0.10.4
	github.com/nsqio/go-nsq v1.1.0
	github.com/pkg/sftp v1.13.7
	github.com/prometheus/client_golang v1.20.5
	github.com/rabbitmq/amqp091-go v1.10.0
	github.com/radovskyb/watcher v1.0.7
	github.com/riferrei/srclient v0.7.1
	github.com/robfig/cron/v3 v3.0.1
	github.com/slack-go/slack v0.15.0
	github.com/smartystreets/goconvey v1.7.2
	github.com/spf13/cobra v1.8.1
	github.com/spf13/viper v1.19.0
	github.com/stretchr/testify v1.10.0
	github.com/stripe/stripe-go v70.15.0+incompatible
	github.com/tidwall/gjson v1.18.0
	github.com/tidwall/sjson v1.2.4
	github.com/xdg-go/scram v1.1.2
	github.com/yuin/gopher-lua v1.1.1
	gitlab.com/gitlab-org/api/client-go v0.118.0
	go.uber.org/ratelimit v0.3.1
	go.uber.org/zap v1.27.0
	golang.org/x/crypto v0.31.0
	golang.org/x/tools v0.24.0
	google.golang.org/api v0.214.0
	google.golang.org/grpc v1.69.2
	gopkg.in/jcmturner/gokrb5.v5 v5.3.0
	k8s.io/api v0.29.2
	k8s.io/apimachinery v0.29.2
	k8s.io/client-go v0.29.0
	k8s.io/code-generator v0.29.2
	k8s.io/gengo v0.0.0-20230829151522-9cce18d56c01
	k8s.io/klog/v2 v2.110.1
	k8s.io/kube-openapi v0.0.0-20231010175941-2dd684a91f00
	k8s.io/utils v0.0.0-20230726121419-3b25d923346b
	sigs.k8s.io/controller-runtime v0.17.2
	sigs.k8s.io/controller-tools v0.8.0
	sigs.k8s.io/yaml v1.4.0
)

require (
	cloud.google.com/go v0.113.0 // indirect
	cloud.google.com/go/auth v0.13.0 // indirect
	cloud.google.com/go/auth/oauth2adapt v0.2.6 // indirect
	cloud.google.com/go/iam v1.1.7 // indirect
	dario.cat/mergo v1.0.0 // indirect
	github.com/99designs/go-keychain v0.0.0-20191008050251-8e49817e8af4 // indirect
	github.com/99designs/keyring v1.2.1 // indirect
	github.com/AthenZ/athenz v1.10.39 // indirect
	github.com/Azure/azure-amqp-common-go/v4 v4.2.0 // indirect
	github.com/Azure/azure-sdk-for-go v65.0.0+incompatible // indirect
	github.com/Azure/azure-sdk-for-go/sdk/azcore v1.14.0 // indirect
	github.com/Azure/azure-sdk-for-go/sdk/internal v1.10.0 // indirect
	github.com/Azure/go-amqp v1.1.0 // indirect
	github.com/Azure/go-autorest v14.2.0+incompatible // indirect
	github.com/Azure/go-autorest/autorest v0.11.28 // indirect
	github.com/Azure/go-autorest/autorest/adal v0.9.21 // indirect
	github.com/Azure/go-autorest/autorest/date v0.3.0 // indirect
	github.com/Azure/go-autorest/autorest/to v0.4.0 // indirect
	github.com/Azure/go-autorest/autorest/validation v0.3.1 // indirect
	github.com/Azure/go-autorest/logger v0.2.1 // indirect
	github.com/Azure/go-autorest/tracing v0.6.0 // indirect
	github.com/AzureAD/microsoft-authentication-library-for-go v1.2.2 // indirect
	github.com/DataDog/zstd v1.5.0 // indirect
	github.com/Masterminds/goutils v1.1.1 // indirect
	github.com/Masterminds/semver/v3 v3.2.1 // indirect
	github.com/Microsoft/go-winio v0.6.1 // indirect
	github.com/PagerDuty/go-pagerduty v1.6.0 // indirect
	github.com/ProtonMail/go-crypto v1.0.0 // indirect
	github.com/RocketChat/Rocket.Chat.Go.SDK v0.0.0-20210112200207-10ab4d695d60 // indirect
	github.com/TylerBrock/colorjson v0.0.0-20200706003622-8a50f05110d2 // indirect
	github.com/ajg/form v1.5.1 // indirect
	github.com/andybalholm/brotli v1.0.4 // indirect
	github.com/ardielle/ardielle-go v1.5.2 // indirect
	github.com/asaskevich/govalidator v0.0.0-20230301143203-a9d515a09cc2 // indirect
	github.com/awalterschulze/gographviz v0.0.0-20200901124122-0eecad45bd71 // indirect
	github.com/benbjohnson/clock v1.3.0 // indirect
	github.com/beorn7/perks v1.0.1 // indirect
	github.com/bits-and-blooms/bitset v1.4.0 // indirect
	github.com/cespare/xxhash/v2 v2.3.0 // indirect
	github.com/cloudflare/circl v1.3.7 // indirect
	github.com/cloudfoundry/jibber_jabber v0.0.0-20151120183258-bcc4c8345a21 // indirect
	github.com/cyphar/filepath-securejoin v0.2.4 // indirect
	github.com/danieljoos/wincred v1.1.2 // indirect
	github.com/davecgh/go-spew v1.1.2-0.20180830191138-d8f796af33cc // indirect
	github.com/devigned/tab v0.1.1 // indirect
	github.com/dgryski/go-rendezvous v0.0.0-20200823014737-9f7001d12a5f // indirect
	github.com/dustin/go-humanize v1.0.1 // indirect
	github.com/dvsekhvalnov/jose2go v1.6.0 // indirect
	github.com/eapache/go-resiliency v1.6.0 // indirect
	github.com/eapache/go-xerial-snappy v0.0.0-20230731223053-c322873962e3 // indirect
	github.com/eapache/queue v1.1.0 // indirect
	github.com/emicklei/go-restful/v3 v3.11.0 // indirect
	github.com/emirpasic/gods v1.18.1 // indirect
	github.com/evanphx/json-patch v5.6.0+incompatible // indirect
	github.com/evanphx/json-patch/v5 v5.8.0 // indirect
	github.com/fatih/color v1.16.0 // indirect
	github.com/fatih/structs v1.1.0 // indirect
	github.com/felixge/httpsnoop v1.0.4 // indirect
	github.com/go-git/gcfg v1.5.1-0.20230307220236-3a3c6141e376 // indirect
	github.com/go-git/go-billy/v5 v5.5.0 // indirect
	github.com/go-ini/ini v1.67.0 // indirect
	github.com/go-logr/logr v1.4.2 // indirect
	github.com/go-logr/stdr v1.2.2 // indirect
	github.com/go-openapi/analysis v0.23.0 // indirect
	github.com/go-openapi/errors v0.22.0 // indirect
	github.com/go-openapi/jsonpointer v0.21.0 // indirect
	github.com/go-openapi/jsonreference v0.21.0 // indirect
	github.com/go-openapi/loads v0.22.0 // indirect
	github.com/go-openapi/runtime v0.28.0 // indirect
	github.com/go-openapi/spec v0.21.0 // indirect
	github.com/go-openapi/strfmt v0.23.0 // indirect
	github.com/go-openapi/swag v0.23.0 // indirect
	github.com/go-openapi/validate v0.24.0 // indirect
	github.com/go-telegram-bot-api/telegram-bot-api/v5 v5.5.1 // indirect
	github.com/gobuffalo/flect v0.2.3 // indirect
	github.com/goccy/go-json v0.10.3 // indirect
	github.com/godbus/dbus v0.0.0-20190726142602-4481cbc300e2 // indirect
	github.com/golang-jwt/jwt v3.2.2+incompatible // indirect
	github.com/golang-jwt/jwt/v4 v4.5.1 // indirect
	github.com/golang-jwt/jwt/v5 v5.2.1 // indirect
	github.com/golang/glog v1.2.2 // indirect
	github.com/golang/groupcache v0.0.0-20210331224755-41bb18bfe9da // indirect
	github.com/golang/snappy v0.0.4 // indirect
	github.com/google/gnostic-models v0.6.8 // indirect
	github.com/google/go-github/v41 v41.0.0 // indirect
	github.com/google/go-github/v66 v66.0.0 // indirect
	github.com/google/go-querystring v1.1.0 // indirect
	github.com/google/gofuzz v1.2.0 // indirect
	github.com/google/s2a-go v0.1.8 // indirect
	github.com/googleapis/enterprise-certificate-proxy v0.3.4 // indirect
	github.com/googleapis/gax-go/v2 v2.14.0 // indirect
	github.com/gopherjs/gopherjs v0.0.0-20200217142428-fce0ec30dd00 // indirect
	github.com/gorilla/handlers v1.5.2 // indirect
	github.com/gorilla/websocket v1.5.0 // indirect
	github.com/gregdel/pushover v1.1.0 // indirect
	github.com/gsterjov/go-libsecret v0.0.0-20161001094733-a6f4afe4910c // indirect
	github.com/hashicorp/errwrap v1.1.0 // indirect
	github.com/hashicorp/go-cleanhttp v0.5.2 // indirect
	github.com/hashicorp/go-multierror v1.1.1 // indirect
	github.com/hashicorp/go-retryablehttp v0.7.7 // indirect
	github.com/hashicorp/go-uuid v1.0.3 // indirect
	github.com/hashicorp/hcl v1.0.0 // indirect
	github.com/hokaccha/go-prettyjson v0.0.0-20211117102719-0474bc63780f // indirect
	github.com/huandu/xstrings v1.4.0 // indirect
	github.com/imkira/go-interpol v1.1.0 // indirect
	github.com/inconshreveable/mousetrap v1.1.0 // indirect
	github.com/itchyny/timefmt-go v0.1.6 // indirect
	github.com/jbenet/go-context v0.0.0-20150711004518-d14ea06fba99 // indirect
	github.com/jcmturner/aescts/v2 v2.0.0 // indirect
	github.com/jcmturner/dnsutils/v2 v2.0.0 // indirect
	github.com/jcmturner/gofork v1.7.6 // indirect
	github.com/jcmturner/gokrb5/v8 v8.4.4 // indirect
	github.com/jcmturner/rpc/v2 v2.0.3 // indirect
	github.com/jessevdk/go-flags v1.5.0 // indirect
	github.com/jmespath/go-jmespath v0.4.0 // indirect
	github.com/josharian/intern v1.0.0 // indirect
	github.com/jpillora/backoff v1.0.0 // indirect
	github.com/json-iterator/go v1.1.12 // indirect
	github.com/jtolds/gls v4.20.0+incompatible // indirect
	github.com/kevinburke/ssh_config v1.2.0 // indirect
	github.com/klauspost/compress v1.17.11 // indirect
	github.com/klauspost/cpuid/v2 v2.2.8 // indirect
	github.com/kr/fs v0.1.0 // indirect
	github.com/kr/pretty v0.3.1 // indirect
	github.com/kr/text v0.2.0 // indirect
	github.com/kylelemons/godebug v1.1.0 // indirect
	github.com/linkedin/goavro/v2 v2.12.0 // indirect
	github.com/magiconair/properties v1.8.7 // indirect
	github.com/mailru/easyjson v0.7.7 // indirect
	github.com/mattn/go-colorable v0.1.13 // indirect
	github.com/mattn/go-isatty v0.0.20 // indirect
	github.com/minio/md5-simd v1.1.2 // indirect
	github.com/mitchellh/copystructure v1.2.0 // indirect
	github.com/mitchellh/go-wordwrap v1.0.1 // indirect
	github.com/mitchellh/reflectwalk v1.0.2 // indirect
	github.com/moby/spdystream v0.2.0 // indirect
	github.com/modern-go/concurrent v0.0.0-20180306012644-bacd9c7ef1dd // indirect
	github.com/modern-go/reflect2 v1.0.2 // indirect
	github.com/mtibben/percent v0.2.1 // indirect
	github.com/munnerz/goautoneg v0.0.0-20191010083416-a7dc8b61c822 // indirect
	github.com/mxk/go-flowrate v0.0.0-20140419014527-cca7078d478f // indirect
	github.com/nats-io/nats-server/v2 v2.9.23 // indirect
	github.com/nats-io/nats-streaming-server v0.24.6 // indirect
	github.com/nats-io/nkeys v0.4.9 // indirect
	github.com/nats-io/nuid v1.0.1 // indirect
	github.com/nicksnyder/go-i18n v1.10.1-0.20190510212457-b280125b035a // indirect
	github.com/oklog/ulid v1.3.1 // indirect
	github.com/oliveagle/jsonpath v0.0.0-20180606110733-2e52cf6e6852 // indirect
	github.com/opsgenie/opsgenie-go-sdk-v2 v1.0.5 // indirect
	github.com/pelletier/go-toml v1.9.5 // indirect
	github.com/pelletier/go-toml/v2 v2.2.2 // indirect
	github.com/pierrec/lz4 v2.6.1+incompatible // indirect
	github.com/pierrec/lz4/v4 v4.1.21 // indirect
	github.com/pjbgf/sha1cd v0.3.0 // indirect
	github.com/pkg/browser v0.0.0-20240102092130-5ac0b6a4141c // indirect
	github.com/pkg/errors v0.9.1 // indirect
	github.com/pmezard/go-difflib v1.0.1-0.20181226105442-5d4384ee4fb2 // indirect
	github.com/prometheus/client_model v0.6.1 // indirect
	github.com/prometheus/common v0.55.0 // indirect
	github.com/prometheus/procfs v0.15.1 // indirect
	github.com/rcrowley/go-metrics v0.0.0-20201227073835-cf1acfcdf475 // indirect
	github.com/rogpeppe/go-internal v1.12.0 // indirect
	github.com/rs/xid v1.6.0 // indirect
	github.com/russross/blackfriday/v2 v2.1.0 // indirect
	github.com/sagikazarmark/locafero v0.4.0 // indirect
	github.com/sagikazarmark/slog-shim v0.1.0 // indirect
	github.com/sanity-io/litter v1.5.5 // indirect
	github.com/santhosh-tekuri/jsonschema/v5 v5.0.0 // indirect
	github.com/sergi/go-diff v1.3.2-0.20230802210424-5b0b94c5c0d3 // indirect
	github.com/shopspring/decimal v1.3.1 // indirect
	github.com/sirupsen/logrus v1.9.3 // indirect
	github.com/skeema/knownhosts v1.2.2 // indirect
	github.com/smartystreets/assertions v1.2.0 // indirect
	github.com/sourcegraph/conc v0.3.0 // indirect
	github.com/spaolacci/murmur3 v1.1.0 // indirect
	github.com/spf13/afero v1.11.0 // indirect
	github.com/spf13/cast v1.6.0 // indirect
	github.com/spf13/pflag v1.0.5 // indirect
	github.com/subosito/gotenv v1.6.0 // indirect
	github.com/tidwall/match v1.1.1 // indirect
	github.com/tidwall/pretty v1.2.0 // indirect
	github.com/toqueteos/webbrowser v1.2.0 // indirect
	github.com/valyala/bytebufferpool v1.0.0 // indirect
	github.com/valyala/fasthttp v1.34.0 // indirect
	github.com/whilp/git-urls v0.0.0-20191001220047-6db9661140c0 // indirect
	github.com/xanzy/ssh-agent v0.3.3 // indirect
	github.com/xdg-go/pbkdf2 v1.0.0 // indirect
	github.com/xdg-go/stringprep v1.0.4 // indirect
	github.com/xeipuuv/gojsonpointer v0.0.0-20190905194746-02993c407bfb // indirect
	github.com/xeipuuv/gojsonreference v0.0.0-20180127040603-bd5ef7bd5415 // indirect
	github.com/xeipuuv/gojsonschema v1.2.0 // indirect
	github.com/yalp/jsonpath v0.0.0-20180802001716-5cc68e5049a0 // indirect
	github.com/yudai/gojsondiff v1.0.0 // indirect
	github.com/yudai/golcs v0.0.0-20170316035057-ecda9a501e82 // indirect
	go.mongodb.org/mongo-driver v1.14.0 // indirect
	go.opencensus.io v0.24.0 // indirect
	go.opentelemetry.io/contrib/instrumentation/google.golang.org/grpc/otelgrpc v0.54.0 // indirect
	go.opentelemetry.io/contrib/instrumentation/net/http/otelhttp v0.54.0 // indirect
	go.opentelemetry.io/otel v1.31.0 // indirect
	go.opentelemetry.io/otel/metric v1.31.0 // indirect
	go.opentelemetry.io/otel/trace v1.31.0 // indirect
	go.uber.org/atomic v1.10.0 // indirect
	go.uber.org/multierr v1.11.0 // indirect
	golang.org/x/exp v0.0.0-20240416160154-fe59bbe5cc7f // indirect
	golang.org/x/mod v0.20.0 // indirect
	golang.org/x/net v0.33.0 // indirect
	golang.org/x/oauth2 v0.24.0 // indirect
	golang.org/x/sync v0.10.0 // indirect
	golang.org/x/sys v0.28.0 // indirect
	golang.org/x/term v0.27.0 // indirect
	golang.org/x/text v0.21.0 // indirect
	golang.org/x/time v0.8.0 // indirect
	gomodules.xyz/envconfig v1.3.1-0.20190308184047-426f31af0d45 // indirect
	gomodules.xyz/jsonpatch/v2 v2.4.0 // indirect
	gomodules.xyz/notify v0.1.1 // indirect
	google.golang.org/genproto v0.0.0-20240401170217-c3f982113cda // indirect
	google.golang.org/genproto/googleapis/api v0.0.0-20241104194629-dd2ea8efbc28 // indirect
	google.golang.org/genproto/googleapis/rpc v0.0.0-20241209162323-e6fa225c2576 // indirect
	google.golang.org/protobuf v1.36.0 // indirect
	gopkg.in/alexcesaro/quotedprintable.v3 v3.0.0-20150716171945-2caba252f4dc // indirect
	gopkg.in/gomail.v2 v2.0.0-20160411212932-81ebce5c23df // indirect
	gopkg.in/inf.v0 v0.9.1 // indirect
	gopkg.in/ini.v1 v1.67.0 // indirect
	gopkg.in/jcmturner/aescts.v1 v1.0.1 // indirect
	gopkg.in/jcmturner/dnsutils.v1 v1.0.1 // indirect
	gopkg.in/jcmturner/goidentity.v2 v2.0.0 // indirect
	gopkg.in/jcmturner/rpc.v0 v0.0.2 // indirect
	gopkg.in/warnings.v0 v0.1.2 // indirect
	gopkg.in/yaml.v2 v2.4.0 // indirect
	gopkg.in/yaml.v3 v3.0.1 // indirect
	k8s.io/apiextensions-apiserver v0.29.0 // indirect
	k8s.io/component-base v0.29.0 // indirect
	k8s.io/klog v1.0.0 // indirect
	moul.io/http2curl/v2 v2.3.0 // indirect
	sigs.k8s.io/json v0.0.0-20221116044647-bc3834ca7abd // indirect
	sigs.k8s.io/structured-merge-diff/v4 v4.4.1 // indirect
)<|MERGE_RESOLUTION|>--- conflicted
+++ resolved
@@ -1,10 +1,6 @@
 module github.com/argoproj/argo-events
 
-<<<<<<< HEAD
-go 1.22.7
-=======
 go 1.23.4
->>>>>>> ad6e8c39
 
 retract v1.15.1 // Contains retractions only.
 
