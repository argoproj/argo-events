module github.com/argoproj/argo-events

go 1.22

retract v1.15.1 // Contains retractions only.

retract v1.15.0 // Published accidentally.

require (
	cloud.google.com/go/compute/metadata v0.3.0
	cloud.google.com/go/pubsub v1.38.0
	github.com/AdaLogics/go-fuzz-headers v0.0.0-20221103172237-443f56ff4ba8
	github.com/Azure/azure-event-hubs-go/v3 v3.6.2
	github.com/Azure/azure-sdk-for-go/sdk/azidentity v1.7.0
	github.com/Azure/azure-sdk-for-go/sdk/messaging/azservicebus v1.7.1
	github.com/Azure/azure-sdk-for-go/sdk/storage/azqueue v1.0.0
	github.com/IBM/sarama v1.43.0
	github.com/Knetic/govaluate v3.0.1-0.20171022003610-9aa49832a739+incompatible
	github.com/Masterminds/sprig/v3 v3.2.3
	github.com/ahmetb/gen-crd-api-reference-docs v0.3.0
	github.com/andygrunwald/go-gerrit v0.0.0-20230325081502-da63a5c62d80
	github.com/antonmedv/expr v1.15.5
	github.com/apache/openwhisk-client-go v0.0.0-20190915054138-716c6f973eb2
	github.com/apache/pulsar-client-go v0.12.0
	github.com/argoproj/notifications-engine v0.4.0
	github.com/argoproj/pkg v0.13.6
	github.com/aws/aws-sdk-go v1.47.11
	github.com/blushft/go-diagrams v0.0.0-20201006005127-c78c821223d9
	github.com/bradleyfalzon/ghinstallation/v2 v2.11.0
	github.com/cloudevents/sdk-go/v2 v2.15.2
	github.com/colinmarc/hdfs v1.1.4-0.20180802165501-48eb8d6c34a9
	github.com/doublerebel/bellows v0.0.0-20160303004610-f177d92a03d3
	github.com/eclipse/paho.mqtt.golang v1.4.3
	github.com/emitter-io/go/v2 v2.0.9
	github.com/fsnotify/fsnotify v1.7.0
	github.com/gavv/httpexpect/v2 v2.16.0
	github.com/gfleury/go-bitbucket-v1 v0.0.0-20210707202713-7d616f7c18ac
	github.com/ghodss/yaml v1.0.1-0.20190212211648-25d852aebe32
	github.com/go-git/go-git/v5 v5.12.0
	github.com/go-openapi/inflect v0.21.0
	github.com/go-redis/redis/v8 v8.11.5
	github.com/go-resty/resty/v2 v2.13.1
	github.com/go-swagger/go-swagger v0.31.0
	github.com/gobwas/glob v0.2.4-0.20181002190808-e7a84e9525fe
	github.com/gogo/protobuf v1.3.2
	github.com/golang/protobuf v1.5.4
	github.com/google/go-cmp v0.6.0
	github.com/google/go-github/v50 v50.2.0
	github.com/google/uuid v1.6.0
	github.com/gorilla/mux v1.8.1
	github.com/grpc-ecosystem/grpc-gateway v1.16.0
	github.com/hamba/avro v1.8.0
	github.com/imdario/mergo v0.3.16
	github.com/itchyny/gojq v0.12.16
	github.com/joncalhoun/qson v0.0.0-20200422171543-84433dcd3da0
	github.com/ktrysmt/go-bitbucket v0.9.80
	github.com/minio/minio-go/v7 v7.0.74
	github.com/mitchellh/hashstructure/v2 v2.0.2
	github.com/mitchellh/mapstructure v1.5.0
	github.com/nats-io/graft v0.0.0-20220215174245-93d18541496f
	github.com/nats-io/nats.go v1.36.0
	github.com/nats-io/stan.go v0.10.4
	github.com/nsqio/go-nsq v1.1.0
	github.com/pkg/sftp v1.13.6
	github.com/prometheus/client_golang v1.20.4
	github.com/rabbitmq/amqp091-go v1.10.0
	github.com/radovskyb/watcher v1.0.7
	github.com/riferrei/srclient v0.5.4
	github.com/robfig/cron/v3 v3.0.1
	github.com/slack-go/slack v0.13.1
	github.com/smartystreets/goconvey v1.7.2
	github.com/spf13/cobra v1.8.1
	github.com/spf13/viper v1.19.0
	github.com/stretchr/testify v1.9.0
	github.com/stripe/stripe-go v70.15.0+incompatible
	github.com/tidwall/gjson v1.17.1
	github.com/tidwall/sjson v1.2.4
	github.com/xanzy/go-gitlab v0.107.0
	github.com/xdg-go/scram v1.1.2
	github.com/yuin/gopher-lua v1.1.1
	go.uber.org/ratelimit v0.3.1
	go.uber.org/zap v1.27.0
	golang.org/x/crypto v0.26.0
	golang.org/x/exp v0.0.0-20240416160154-fe59bbe5cc7f
	golang.org/x/tools v0.21.1-0.20240508182429-e35e4ccd0d2d
	google.golang.org/api v0.181.0
	google.golang.org/grpc v1.63.2
	gopkg.in/jcmturner/gokrb5.v5 v5.3.0
	k8s.io/api v0.29.2
	k8s.io/apimachinery v0.29.2
	k8s.io/client-go v0.29.0
	k8s.io/code-generator v0.29.2
	k8s.io/gengo v0.0.0-20230829151522-9cce18d56c01
	k8s.io/klog/v2 v2.110.1
	k8s.io/kube-openapi v0.0.0-20231010175941-2dd684a91f00
	k8s.io/utils v0.0.0-20230726121419-3b25d923346b
	sigs.k8s.io/controller-runtime v0.17.2
	sigs.k8s.io/controller-tools v0.8.0
	sigs.k8s.io/yaml v1.4.0
)

require (
	cloud.google.com/go v0.113.0 // indirect
	cloud.google.com/go/auth v0.4.1 // indirect
	cloud.google.com/go/auth/oauth2adapt v0.2.2 // indirect
	cloud.google.com/go/iam v1.1.7 // indirect
	dario.cat/mergo v1.0.0 // indirect
	github.com/99designs/go-keychain v0.0.0-20191008050251-8e49817e8af4 // indirect
	github.com/99designs/keyring v1.2.1 // indirect
	github.com/AthenZ/athenz v1.10.39 // indirect
	github.com/Azure/azure-amqp-common-go/v4 v4.2.0 // indirect
	github.com/Azure/azure-sdk-for-go v65.0.0+incompatible // indirect
	github.com/Azure/azure-sdk-for-go/sdk/azcore v1.11.1 // indirect
	github.com/Azure/azure-sdk-for-go/sdk/internal v1.8.0 // indirect
	github.com/Azure/go-amqp v1.0.5 // indirect
	github.com/Azure/go-autorest v14.2.0+incompatible // indirect
	github.com/Azure/go-autorest/autorest v0.11.28 // indirect
	github.com/Azure/go-autorest/autorest/adal v0.9.21 // indirect
	github.com/Azure/go-autorest/autorest/date v0.3.0 // indirect
	github.com/Azure/go-autorest/autorest/to v0.4.0 // indirect
	github.com/Azure/go-autorest/autorest/validation v0.3.1 // indirect
	github.com/Azure/go-autorest/logger v0.2.1 // indirect
	github.com/Azure/go-autorest/tracing v0.6.0 // indirect
	github.com/AzureAD/microsoft-authentication-library-for-go v1.2.2 // indirect
	github.com/DataDog/zstd v1.5.0 // indirect
	github.com/Masterminds/goutils v1.1.1 // indirect
	github.com/Masterminds/semver/v3 v3.2.1 // indirect
	github.com/Microsoft/go-winio v0.6.1 // indirect
	github.com/PagerDuty/go-pagerduty v1.6.0 // indirect
	github.com/ProtonMail/go-crypto v1.0.0 // indirect
	github.com/RocketChat/Rocket.Chat.Go.SDK v0.0.0-20210112200207-10ab4d695d60 // indirect
	github.com/TylerBrock/colorjson v0.0.0-20200706003622-8a50f05110d2 // indirect
	github.com/ajg/form v1.5.1 // indirect
	github.com/andybalholm/brotli v1.0.4 // indirect
	github.com/ardielle/ardielle-go v1.5.2 // indirect
	github.com/asaskevich/govalidator v0.0.0-20230301143203-a9d515a09cc2 // indirect
	github.com/awalterschulze/gographviz v0.0.0-20200901124122-0eecad45bd71 // indirect
	github.com/benbjohnson/clock v1.3.0 // indirect
	github.com/beorn7/perks v1.0.1 // indirect
	github.com/bits-and-blooms/bitset v1.4.0 // indirect
	github.com/cespare/xxhash/v2 v2.3.0 // indirect
	github.com/cloudflare/circl v1.3.7 // indirect
	github.com/cloudfoundry/jibber_jabber v0.0.0-20151120183258-bcc4c8345a21 // indirect
	github.com/cyphar/filepath-securejoin v0.2.4 // indirect
	github.com/danieljoos/wincred v1.1.2 // indirect
	github.com/davecgh/go-spew v1.1.2-0.20180830191138-d8f796af33cc // indirect
	github.com/devigned/tab v0.1.1 // indirect
	github.com/dgryski/go-rendezvous v0.0.0-20200823014737-9f7001d12a5f // indirect
	github.com/dustin/go-humanize v1.0.1 // indirect
	github.com/dvsekhvalnov/jose2go v1.6.0 // indirect
	github.com/eapache/go-resiliency v1.6.0 // indirect
	github.com/eapache/go-xerial-snappy v0.0.0-20230731223053-c322873962e3 // indirect
	github.com/eapache/queue v1.1.0 // indirect
	github.com/emicklei/go-restful/v3 v3.11.0 // indirect
	github.com/emirpasic/gods v1.18.1 // indirect
	github.com/evanphx/json-patch v5.6.0+incompatible // indirect
	github.com/evanphx/json-patch/v5 v5.8.0 // indirect
	github.com/fatih/color v1.16.0 // indirect
	github.com/fatih/structs v1.1.0 // indirect
	github.com/felixge/httpsnoop v1.0.4 // indirect
	github.com/go-git/gcfg v1.5.1-0.20230307220236-3a3c6141e376 // indirect
	github.com/go-git/go-billy/v5 v5.5.0 // indirect
	github.com/go-ini/ini v1.67.0 // indirect
	github.com/go-logr/logr v1.4.1 // indirect
	github.com/go-logr/stdr v1.2.2 // indirect
	github.com/go-openapi/analysis v0.23.0 // indirect
	github.com/go-openapi/errors v0.22.0 // indirect
	github.com/go-openapi/jsonpointer v0.21.0 // indirect
	github.com/go-openapi/jsonreference v0.21.0 // indirect
	github.com/go-openapi/loads v0.22.0 // indirect
	github.com/go-openapi/runtime v0.28.0 // indirect
	github.com/go-openapi/spec v0.21.0 // indirect
	github.com/go-openapi/strfmt v0.23.0 // indirect
	github.com/go-openapi/swag v0.23.0 // indirect
	github.com/go-openapi/validate v0.24.0 // indirect
	github.com/go-telegram-bot-api/telegram-bot-api/v5 v5.5.1 // indirect
	github.com/gobuffalo/flect v0.2.3 // indirect
	github.com/goccy/go-json v0.10.3 // indirect
	github.com/godbus/dbus v0.0.0-20190726142602-4481cbc300e2 // indirect
	github.com/golang-jwt/jwt v3.2.2+incompatible // indirect
	github.com/golang-jwt/jwt/v4 v4.5.0 // indirect
	github.com/golang-jwt/jwt/v5 v5.2.1 // indirect
	github.com/golang/glog v1.2.0 // indirect
	github.com/golang/groupcache v0.0.0-20210331224755-41bb18bfe9da // indirect
	github.com/golang/snappy v0.0.4 // indirect
	github.com/google/gnostic-models v0.6.8 // indirect
	github.com/google/go-github/v41 v41.0.0 // indirect
	github.com/google/go-github/v62 v62.0.0 // indirect
	github.com/google/go-querystring v1.1.0 // indirect
	github.com/google/gofuzz v1.2.0 // indirect
	github.com/google/s2a-go v0.1.7 // indirect
	github.com/googleapis/enterprise-certificate-proxy v0.3.2 // indirect
	github.com/googleapis/gax-go/v2 v2.12.4 // indirect
	github.com/gopherjs/gopherjs v0.0.0-20200217142428-fce0ec30dd00 // indirect
	github.com/gorilla/handlers v1.5.2 // indirect
	github.com/gorilla/websocket v1.5.0 // indirect
	github.com/gregdel/pushover v1.1.0 // indirect
	github.com/gsterjov/go-libsecret v0.0.0-20161001094733-a6f4afe4910c // indirect
	github.com/hashicorp/errwrap v1.1.0 // indirect
	github.com/hashicorp/go-cleanhttp v0.5.2 // indirect
	github.com/hashicorp/go-multierror v1.1.1 // indirect
	github.com/hashicorp/go-retryablehttp v0.7.7 // indirect
	github.com/hashicorp/go-uuid v1.0.3 // indirect
	github.com/hashicorp/hcl v1.0.0 // indirect
	github.com/hokaccha/go-prettyjson v0.0.0-20211117102719-0474bc63780f // indirect
	github.com/huandu/xstrings v1.4.0 // indirect
	github.com/imkira/go-interpol v1.1.0 // indirect
	github.com/inconshreveable/mousetrap v1.1.0 // indirect
	github.com/itchyny/timefmt-go v0.1.6 // indirect
	github.com/jbenet/go-context v0.0.0-20150711004518-d14ea06fba99 // indirect
	github.com/jcmturner/aescts/v2 v2.0.0 // indirect
	github.com/jcmturner/dnsutils/v2 v2.0.0 // indirect
	github.com/jcmturner/gofork v1.7.6 // indirect
	github.com/jcmturner/gokrb5/v8 v8.4.4 // indirect
	github.com/jcmturner/rpc/v2 v2.0.3 // indirect
	github.com/jessevdk/go-flags v1.5.0 // indirect
	github.com/jmespath/go-jmespath v0.4.0 // indirect
	github.com/josharian/intern v1.0.0 // indirect
	github.com/jpillora/backoff v1.0.0 // indirect
	github.com/json-iterator/go v1.1.12 // indirect
	github.com/jtolds/gls v4.20.0+incompatible // indirect
	github.com/kevinburke/ssh_config v1.2.0 // indirect
	github.com/klauspost/compress v1.17.9 // indirect
	github.com/klauspost/cpuid/v2 v2.2.8 // indirect
	github.com/kr/fs v0.1.0 // indirect
	github.com/kr/pretty v0.3.1 // indirect
	github.com/kr/text v0.2.0 // indirect
	github.com/kylelemons/godebug v1.1.0 // indirect
	github.com/linkedin/goavro/v2 v2.11.1 // indirect
	github.com/magiconair/properties v1.8.7 // indirect
	github.com/mailru/easyjson v0.7.7 // indirect
	github.com/mattn/go-colorable v0.1.13 // indirect
	github.com/mattn/go-isatty v0.0.20 // indirect
	github.com/minio/md5-simd v1.1.2 // indirect
	github.com/mitchellh/copystructure v1.2.0 // indirect
	github.com/mitchellh/go-wordwrap v1.0.1 // indirect
	github.com/mitchellh/reflectwalk v1.0.2 // indirect
	github.com/moby/spdystream v0.2.0 // indirect
	github.com/modern-go/concurrent v0.0.0-20180306012644-bacd9c7ef1dd // indirect
	github.com/modern-go/reflect2 v1.0.2 // indirect
	github.com/mtibben/percent v0.2.1 // indirect
	github.com/munnerz/goautoneg v0.0.0-20191010083416-a7dc8b61c822 // indirect
	github.com/mxk/go-flowrate v0.0.0-20140419014527-cca7078d478f // indirect
	github.com/nats-io/nats-server/v2 v2.9.23 // indirect
	github.com/nats-io/nats-streaming-server v0.24.6 // indirect
	github.com/nats-io/nkeys v0.4.7 // indirect
	github.com/nats-io/nuid v1.0.1 // indirect
	github.com/nicksnyder/go-i18n v1.10.1-0.20190510212457-b280125b035a // indirect
	github.com/oklog/ulid v1.3.1 // indirect
	github.com/oliveagle/jsonpath v0.0.0-20180606110733-2e52cf6e6852 // indirect
	github.com/opsgenie/opsgenie-go-sdk-v2 v1.0.5 // indirect
	github.com/pelletier/go-toml v1.9.5 // indirect
	github.com/pelletier/go-toml/v2 v2.2.2 // indirect
	github.com/pierrec/lz4 v2.6.1+incompatible // indirect
	github.com/pierrec/lz4/v4 v4.1.21 // indirect
	github.com/pjbgf/sha1cd v0.3.0 // indirect
	github.com/pkg/browser v0.0.0-20240102092130-5ac0b6a4141c // indirect
	github.com/pkg/errors v0.9.1 // indirect
	github.com/pmezard/go-difflib v1.0.1-0.20181226105442-5d4384ee4fb2 // indirect
	github.com/prometheus/client_model v0.6.1 // indirect
	github.com/prometheus/common v0.55.0 // indirect
	github.com/prometheus/procfs v0.15.1 // indirect
	github.com/rcrowley/go-metrics v0.0.0-20201227073835-cf1acfcdf475 // indirect
	github.com/rogpeppe/go-internal v1.12.0 // indirect
	github.com/rs/xid v1.5.0 // indirect
	github.com/russross/blackfriday/v2 v2.1.0 // indirect
	github.com/sagikazarmark/locafero v0.4.0 // indirect
	github.com/sagikazarmark/slog-shim v0.1.0 // indirect
	github.com/sanity-io/litter v1.5.5 // indirect
	github.com/santhosh-tekuri/jsonschema/v5 v5.0.0 // indirect
	github.com/sergi/go-diff v1.3.2-0.20230802210424-5b0b94c5c0d3 // indirect
	github.com/shopspring/decimal v1.3.1 // indirect
	github.com/sirupsen/logrus v1.9.3 // indirect
	github.com/skeema/knownhosts v1.2.2 // indirect
	github.com/smartystreets/assertions v1.2.0 // indirect
	github.com/sourcegraph/conc v0.3.0 // indirect
	github.com/spaolacci/murmur3 v1.1.0 // indirect
	github.com/spf13/afero v1.11.0 // indirect
	github.com/spf13/cast v1.6.0 // indirect
	github.com/spf13/pflag v1.0.5 // indirect
	github.com/subosito/gotenv v1.6.0 // indirect
	github.com/tidwall/match v1.1.1 // indirect
	github.com/tidwall/pretty v1.2.0 // indirect
	github.com/toqueteos/webbrowser v1.2.0 // indirect
	github.com/valyala/bytebufferpool v1.0.0 // indirect
	github.com/valyala/fasthttp v1.34.0 // indirect
	github.com/whilp/git-urls v0.0.0-20191001220047-6db9661140c0 // indirect
	github.com/xanzy/ssh-agent v0.3.3 // indirect
	github.com/xdg-go/pbkdf2 v1.0.0 // indirect
	github.com/xdg-go/stringprep v1.0.4 // indirect
	github.com/xeipuuv/gojsonpointer v0.0.0-20190905194746-02993c407bfb // indirect
	github.com/xeipuuv/gojsonreference v0.0.0-20180127040603-bd5ef7bd5415 // indirect
	github.com/xeipuuv/gojsonschema v1.2.0 // indirect
	github.com/yalp/jsonpath v0.0.0-20180802001716-5cc68e5049a0 // indirect
	github.com/yudai/gojsondiff v1.0.0 // indirect
	github.com/yudai/golcs v0.0.0-20170316035057-ecda9a501e82 // indirect
	go.mongodb.org/mongo-driver v1.14.0 // indirect
	go.opencensus.io v0.24.0 // indirect
	go.opentelemetry.io/contrib/instrumentation/google.golang.org/grpc/otelgrpc v0.49.0 // indirect
	go.opentelemetry.io/contrib/instrumentation/net/http/otelhttp v0.49.0 // indirect
	go.opentelemetry.io/otel v1.24.0 // indirect
	go.opentelemetry.io/otel/metric v1.24.0 // indirect
	go.opentelemetry.io/otel/trace v1.24.0 // indirect
	go.uber.org/atomic v1.10.0 // indirect
	go.uber.org/multierr v1.11.0 // indirect
<<<<<<< HEAD
	golang.org/x/mod v0.20.0 // indirect
	golang.org/x/net v0.28.0 // indirect
	golang.org/x/oauth2 v0.20.0 // indirect
	golang.org/x/sync v0.8.0 // indirect
	golang.org/x/sys v0.23.0 // indirect
	golang.org/x/term v0.23.0 // indirect
	golang.org/x/text v0.17.0 // indirect
	golang.org/x/time v0.5.0 // indirect
	golang.org/x/tools v0.24.0 // indirect
=======
	golang.org/x/mod v0.17.0 // indirect
	golang.org/x/net v0.26.0 // indirect
	golang.org/x/oauth2 v0.21.0 // indirect
	golang.org/x/sync v0.7.0 // indirect
	golang.org/x/sys v0.22.0 // indirect
	golang.org/x/term v0.22.0 // indirect
	golang.org/x/text v0.16.0 // indirect
	golang.org/x/time v0.5.0 // indirect
>>>>>>> e3ce3542
	gomodules.xyz/envconfig v1.3.1-0.20190308184047-426f31af0d45 // indirect
	gomodules.xyz/jsonpatch/v2 v2.4.0 // indirect
	gomodules.xyz/notify v0.1.1 // indirect
	google.golang.org/genproto v0.0.0-20240401170217-c3f982113cda // indirect
	google.golang.org/genproto/googleapis/api v0.0.0-20240506185236-b8a5c65736ae // indirect
	google.golang.org/genproto/googleapis/rpc v0.0.0-20240513163218-0867130af1f8 // indirect
	google.golang.org/protobuf v1.34.2 // indirect
	gopkg.in/alexcesaro/quotedprintable.v3 v3.0.0-20150716171945-2caba252f4dc // indirect
	gopkg.in/gomail.v2 v2.0.0-20160411212932-81ebce5c23df // indirect
	gopkg.in/inf.v0 v0.9.1 // indirect
	gopkg.in/ini.v1 v1.67.0 // indirect
	gopkg.in/jcmturner/aescts.v1 v1.0.1 // indirect
	gopkg.in/jcmturner/dnsutils.v1 v1.0.1 // indirect
	gopkg.in/jcmturner/goidentity.v2 v2.0.0 // indirect
	gopkg.in/jcmturner/rpc.v0 v0.0.2 // indirect
	gopkg.in/warnings.v0 v0.1.2 // indirect
	gopkg.in/yaml.v2 v2.4.0 // indirect
	gopkg.in/yaml.v3 v3.0.1 // indirect
	k8s.io/apiextensions-apiserver v0.29.0 // indirect
	k8s.io/component-base v0.29.0 // indirect
	k8s.io/klog v1.0.0 // indirect
	moul.io/http2curl/v2 v2.3.0 // indirect
	sigs.k8s.io/json v0.0.0-20221116044647-bc3834ca7abd // indirect
	sigs.k8s.io/structured-merge-diff/v4 v4.4.1 // indirect
)<|MERGE_RESOLUTION|>--- conflicted
+++ resolved
@@ -303,7 +303,6 @@
 	go.opentelemetry.io/otel/trace v1.24.0 // indirect
 	go.uber.org/atomic v1.10.0 // indirect
 	go.uber.org/multierr v1.11.0 // indirect
-<<<<<<< HEAD
 	golang.org/x/mod v0.20.0 // indirect
 	golang.org/x/net v0.28.0 // indirect
 	golang.org/x/oauth2 v0.20.0 // indirect
@@ -313,16 +312,6 @@
 	golang.org/x/text v0.17.0 // indirect
 	golang.org/x/time v0.5.0 // indirect
 	golang.org/x/tools v0.24.0 // indirect
-=======
-	golang.org/x/mod v0.17.0 // indirect
-	golang.org/x/net v0.26.0 // indirect
-	golang.org/x/oauth2 v0.21.0 // indirect
-	golang.org/x/sync v0.7.0 // indirect
-	golang.org/x/sys v0.22.0 // indirect
-	golang.org/x/term v0.22.0 // indirect
-	golang.org/x/text v0.16.0 // indirect
-	golang.org/x/time v0.5.0 // indirect
->>>>>>> e3ce3542
 	gomodules.xyz/envconfig v1.3.1-0.20190308184047-426f31af0d45 // indirect
 	gomodules.xyz/jsonpatch/v2 v2.4.0 // indirect
 	gomodules.xyz/notify v0.1.1 // indirect
