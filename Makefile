--- conflicted
+++ resolved
@@ -169,12 +169,7 @@
 	curl -sSfL https://raw.githubusercontent.com/golangci/golangci-lint/master/install.sh | sh -s -- -b `go env GOPATH`/bin v1.26.0
 
 .PHONY: lint
-<<<<<<< HEAD
-lint:
-	golangci-lint run --fix
-=======
 lint: $(GOPATH)/bin/golangci-lint
 	go mod tidy
 	golangci-lint run --fix --verbose --concurrency 4 --timeout 5m
 
->>>>>>> c99857af
